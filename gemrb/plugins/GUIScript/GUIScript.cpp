--- conflicted
+++ resolved
@@ -963,12 +963,8 @@
 	int ti, col;
 	int start = 0;
 	long Value;
-<<<<<<< HEAD
 	char* colname = NULL;
-=======
-	char* colname;
-	char* strvalue;
->>>>>>> c9eea2f2
+	char* strvalue = NULL;
 
 	if (!PyArg_ParseTuple( args, "iil|i", &ti, &col, &Value, &start )) {
 		PyErr_Clear(); //clearing the exception
@@ -8262,14 +8258,8 @@
 	}
 	GET_GAME();
 	GET_ACTOR_GLOBAL();
-<<<<<<< HEAD
-	actor->SetFeatValue(featindex, value);
-	Py_RETURN_NONE;
-=======
 	actor->SetFeatValue(featindex, value, false);
-	Py_INCREF( Py_None );
-	return Py_None;
->>>>>>> c9eea2f2
+	Py_RETURN_NONE;
 }
 
 PyDoc_STRVAR( GemRB_GetMaxEncumbrance__doc,
