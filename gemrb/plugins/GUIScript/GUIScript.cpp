--- conflicted
+++ resolved
@@ -232,50 +232,6 @@
 	return dynamic_cast<RETURN*>(GetView(GetScriptingRef(obj)));
 }
 
-<<<<<<< HEAD
-static void ReadItemSounds()
-{
-	int table = gamedata->LoadTable( "itemsnd" );
-	if (table<0) {
-		ItemSoundsCount = 0;
-		ItemSounds = NULL;
-		return;
-	}
-	Holder<TableMgr> tab = gamedata->GetTable( table );
-	ItemSoundsCount = tab->GetRowCount();
-	ItemSounds = (ResRefPairs *) malloc( sizeof(ResRefPairs)*ItemSoundsCount);
-	for (int i = 0; i < ItemSoundsCount; i++) {
-		strnlwrcpy(ItemSounds[i][0], tab->QueryField(i,0), 8);
-		strnlwrcpy(ItemSounds[i][1], tab->QueryField(i,1), 8);
-	}
-	gamedata->DelTable( table );
-}
-
-static void GetItemSound(ResRef &Sound, ieDword ItemType, const char *ID, ieDword Col)
-{
-	Sound = ResRef();
-	if (Col>1) {
-		return;
-	}
-
-	if (ItemSoundsCount<0) {
-		ReadItemSounds();
-	}
-
-	if (ID[1]=='A') {
-		//the last 4 item sounds are used for '1A', '2A', '3A' and '4A'
-		//item animation types
-		ItemType = ItemSoundsCount-4+ID[0]-'1';
-	}
-
-	if (ItemType>=(ieDword) ItemSoundsCount) {
-		return;
-	}
-	Sound = ItemSounds[ItemType][Col];
-}
-
-=======
->>>>>>> 479c590b
 static int GetCreatureStrRef(Actor *actor, unsigned int Str)
 {
 	return actor->StrRefs[Str];
@@ -7428,18 +7384,14 @@
 
 		// play the item's inventory sound
 		ieResRef Sound;
+		ResRef Sound2;
 		Item *item = gamedata->GetItem(itemResRef);
 		if (item) {
 			if (core->HasFeature(GF_HAS_PICK_SOUND) && item->ReplacementItem[0]) {
 				memcpy(Sound, item->ReplacementItem, sizeof(ieResRef));
+				Sound2 = Sound;
 			} else {
-<<<<<<< HEAD
-				ResRef Sound2;
-				GetItemSound(Sound2, item->ItemType, item->AnimationType, IS_DROP);
-				memcpy(Sound, Sound2.CString(), sizeof(ieResRef));
-=======
-				gamedata->GetItemSound(Sound, item->ItemType, item->AnimationType, IS_DROP);
->>>>>>> 479c590b
+				gamedata->GetItemSound(Sound2, item->ItemType, item->AnimationType, IS_DROP);
 			}
 			gamedata->FreeItem(item, itemResRef, 0);
 			if (Sound[0]) {
@@ -12652,11 +12604,7 @@
 		default:
 		case ME_VALID:
 		case ME_ACCESSIBLE:
-<<<<<<< HEAD
 			return NULL;
-=======
-			return AttributeError( GemRB_SetMazeEntry__doc );
->>>>>>> 479c590b
 		case ME_TRAP: //trapped/traptype
 			if (value==-1) {
 				m->trapped = 0;
