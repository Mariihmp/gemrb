--- conflicted
+++ resolved
@@ -3783,11 +3783,7 @@
 // 0x7a Item:CreateInventory
 int fx_create_inventory_item (Scriptable* /*Owner*/, Actor* target, Effect* fx)
 {
-<<<<<<< HEAD
 	// print("fx_create_inventory_item(%2d)", fx->Opcode);
-	target->inventory.AddSlotItemRes( fx->Resource, SLOT_ONLYINVENTORY, fx->Parameter1, fx->Parameter3, fx->Parameter4 );
-=======
-	if(0) print("fx_create_inventory_item(%2d)", fx->Opcode);
 	// EEs added randomness that can't hurt elsewhere
 	ieResRef *refs[] = { &fx->Resource, &fx->Resource2, &fx->Resource3 };
 	char count = 1;
@@ -3796,7 +3792,6 @@
 	int choice = RAND(0, count - 1);
 
 	target->inventory.AddSlotItemRes(*refs[choice], SLOT_ONLYINVENTORY, fx->Parameter1, fx->Parameter3, fx->Parameter4);
->>>>>>> 5937c1b5
 	if ((fx->TimingMode&0xff) == FX_DURATION_INSTANT_LIMITED) {
 		//if this effect has expiration, then it will remain as a remove_item
 		//on the effect queue, inheriting all the parameters
