/* GemRB - Infinity Engine Emulator
 * Copyright (C) 2003-2012 The GemRB Project
 *
 * This program is free software; you can redistribute it and/or
 * modify it under the terms of the GNU General Public License
 * as published by the Free Software Foundation; either version 2
 * of the License, or (at your option) any later version.
 *
 * This program is distributed in the hope that it will be useful,
 * but WITHOUT ANY WARRANTY; without even the implied warranty of
 * MERCHANTABILITY or FITNESS FOR A PARTICULAR PURPOSE.  See the
 * GNU General Public License for more details.
 *
 * You should have received a copy of the GNU General Public License
 * along with this program; if not, write to the Free Software
 * Foundation, Inc., 51 Franklin Street, Fifth Floor, Boston, MA 02110-1301, USA.
 *
 *
 */

#include "SDL20Video.h"

#include "Interface.h"

using namespace GemRB;

SDL20VideoDriver::SDL20VideoDriver(void)
{
	renderer = NULL;
	window = NULL;
}

SDL20VideoDriver::~SDL20VideoDriver(void)
{
	SDL_DestroyRenderer(renderer);
	SDL_DestroyWindow(window);
}

int SDL20VideoDriver::CreateDriverDisplay(const Size& s, int bpp, const char* title)
{
	screenSize = s;
	this->bpp = bpp;

	Log(MESSAGE, "SDL 2 Driver", "Creating display");
	// TODO: scale methods can be nearest or linear, and should be settable in config
	SDL_SetHint(SDL_HINT_RENDER_SCALE_QUALITY, "nearest");
	Uint32 winFlags = SDL_WINDOW_SHOWN | SDL_WINDOW_RESIZABLE;
	window = SDL_CreateWindow(title, SDL_WINDOWPOS_CENTERED, SDL_WINDOWPOS_CENTERED, s.w, s.h, winFlags);
	if (window == NULL) {
		Log(ERROR, "SDL 2 Driver", "couldnt create window:%s", SDL_GetError());
		return GEM_ERROR;
	}

	renderer = SDL_CreateRenderer(window, -1, SDL_RENDERER_TARGETTEXTURE | SDL_RENDERER_ACCELERATED);
	SDL_RendererInfo info;
	SDL_GetRendererInfo(renderer, &info);
	Log(DEBUG, "SDL20Video", "Renderer: %s", info.name);

	if (renderer == NULL) {
		Log(ERROR, "SDL 2 Driver", "couldnt create renderer:%s", SDL_GetError());
		return GEM_ERROR;
	}

	// we set logical size so that platforms where the window can be a diffrent size then requested
	// function properly. eg iPhone and Android the requested size may be 640x480,
	// but the window will always be the size of the screen
	SDL_RenderSetLogicalSize(renderer, screenSize.w, screenSize.h);
	SDL_GetRendererOutputSize(renderer, &screenSize.w, &screenSize.h);

	SDL_StopTextInput(); // for some reason this is enabled from start

	return GEM_OK;
}

VideoBuffer* SDL20VideoDriver::NewVideoBuffer(const Region& r, BufferFormat fmt)
{
	Uint32 format = SDLPixelFormatFromBufferFormat(fmt, renderer);
	if (format == SDL_PIXELFORMAT_UNKNOWN)
		return NULL;
	
	SDL_Texture* tex = SDL_CreateTexture(renderer, format, SDL_TEXTUREACCESS_TARGET, r.w, r.h);
	if (format == RGBA8888)
		SDL_SetTextureBlendMode(tex, SDL_BLENDMODE_BLEND);

	return new SDLTextureVideoBuffer(r.Origin(), tex, fmt, renderer);
}

void SDL20VideoDriver::SwapBuffers(VideoBuffers& buffers)
{
	SDL_SetRenderTarget(renderer, NULL);
	SDL_SetRenderDrawColor(renderer, 0, 0, 0, SDL_ALPHA_OPAQUE);
	SDL_RenderClear(renderer);

	VideoBuffers::iterator it;
	it = buffers.begin();
	for (; it != buffers.end(); ++it) {
		(*it)->RenderOnDisplay(renderer);
	}

	SDL_RenderPresent( renderer );

	it = buffers.begin();
	for (; it != buffers.end(); ++it) {
		static_cast<SDLTextureVideoBuffer*>(*it)->ClearMaskLayer();
	}
}

SDLVideoDriver::vid_buf_t* SDL20VideoDriver::CurrentRenderBuffer()
{
	assert(drawingBuffer);
	return static_cast<SDLTextureVideoBuffer*>(drawingBuffer)->GetTexture();
}

int SDL20VideoDriver::UpdateRenderTarget(const Color* color)
{
	SDL_Texture* target = CurrentRenderBuffer();

	assert(target);
	int ret = SDL_SetRenderTarget(renderer, target);
	if (ret != 0) {
		Log(ERROR, "SDLVideo", "%s", SDL_GetError());
		return ret;
	}

	if (color) {
		if (drawingBuffer->blend) {
			SDL_SetRenderDrawBlendMode(renderer, SDL_BLENDMODE_BLEND);
		} else {
			SDL_SetRenderDrawBlendMode(renderer, SDL_BLENDMODE_NONE);
		}

		return SDL_SetRenderDrawColor(renderer, color->r, color->g, color->b, color->a);
	}

	return 0;
}

void SDL20VideoDriver::Flush()
{
	SDLTextureVideoBuffer* buffer = static_cast<SDLTextureVideoBuffer*>(drawingBuffer);

	UpdateRenderTarget();
	buffer->RenderOnDisplay(renderer);
	buffer->ClearMaskLayer();
}

void SDL20VideoDriver::BlitSpriteNativeClipped(const Sprite2D* spr, const Sprite2D* mask, const SDL_Rect& srect, const SDL_Rect& drect, unsigned int flags, const SDL_Color* tint)
{
	UpdateRenderTarget();

	// we need to isolate flags that require software rendering to use as the "version"
	unsigned int version = (BLIT_GREY|BLIT_SEPIA|BLIT_NOSHADOW|BLIT_TRANSSHADOW) & flags;

	const SDLTextureSprite2D* texSprite = static_cast<const SDLTextureSprite2D*>(spr);
	SDL_Texture* tex = NULL;

	// TODO: handle "shadow" (BLIT_NOSHADOW|BLIT_TRANSSHADOW). I'm not even sure when "shadow" is used.
	// regular lightmap shadows are actually handled via tinting
	// its part of blending, not tinting, so maybe we could handle them with the SpriteCover
	// and simplify things at the same time (now that SpriteCover supports full alpha)

	// WARNING: software fallback == slow
	RenderSpriteVersion(texSprite, version);

	tex = texSprite->GetTexture(renderer);

	if (flags & BLIT_HALFTRANS) {
		SDL_SetTextureAlphaMod(tex, 255/2);
	} else {
		SDL_SetTextureAlphaMod(tex, SDL_ALPHA_OPAQUE);
	}

	if (tint && flags&BLIT_TINTED) {
		if (tint->a != 0xff) {
			SDL_SetTextureAlphaMod(tex, 255-tint->a);
		}
		SDL_SetTextureColorMod(tex, tint->r, tint->g, tint->b);
	} else {
		SDL_SetTextureColorMod(tex, 0xff, 0xff, 0xff);
	}

	SDL_RendererFlip flipflags = (flags&BLIT_MIRRORY) ? SDL_FLIP_VERTICAL : SDL_FLIP_NONE;
	flipflags = static_cast<SDL_RendererFlip>(flipflags | ((flags&BLIT_MIRRORX) ? SDL_FLIP_HORIZONTAL : SDL_FLIP_NONE));

	int ret = 0;
	if (mask) {
		static SDL_BlendMode blender = SDL_ComposeCustomBlendMode(SDL_BLENDFACTOR_ZERO, SDL_BLENDFACTOR_ONE, SDL_BLENDOPERATION_ADD, SDL_BLENDFACTOR_ZERO, SDL_BLENDFACTOR_ONE_MINUS_SRC_ALPHA, SDL_BLENDOPERATION_ADD);

		SDL_Texture* maskLayer = static_cast<SDLTextureVideoBuffer*>(drawingBuffer)->GetMaskLayer();
		SDL_Texture* maskTex = static_cast<const SDLTextureSprite2D*>(mask)->GetTexture(renderer);
		SDL_SetRenderTarget(renderer, maskLayer);
		SDL_SetTextureBlendMode(maskLayer, SDL_BLENDMODE_BLEND);
		SDL_SetTextureBlendMode(maskTex, blender);
		SDL_SetTextureBlendMode(tex, SDL_BLENDMODE_BLEND);
		SDL_RenderCopyEx(renderer, tex, &srect, &drect, 0.0, NULL, flipflags);
		ret = SDL_RenderCopyEx(renderer, maskTex, &srect, &drect, 0.0, NULL, flipflags);
	} else {
		ret = SDL_RenderCopyEx(renderer, tex, &srect, &drect, 0.0, NULL, flipflags);
	}

	if (ret != 0) {
		Log(ERROR, "SDLVideo", "%s", SDL_GetError());
	}
}

void SDL20VideoDriver::DrawPoints(const std::vector<Point>& points, const Color& color)
{
	// TODO: refactor Point to use int so this is not needed
	std::vector<SDL_Point> sdlpoints;
	sdlpoints.reserve(points.size());

	for (size_t i = 0; i < points.size(); ++i) {
		const Point& point = points[i];
		SDL_Point sdlpoint = {point.x, point.y};
		sdlpoints.push_back(sdlpoint);
	}

	DrawPoints(sdlpoints, reinterpret_cast<const SDL_Color&>(color));
}

void SDL20VideoDriver::DrawPoints(const std::vector<SDL_Point>& points, const SDL_Color& color)
{
	if (points.empty()) {
		return;
	}
	UpdateRenderTarget(reinterpret_cast<const Color*>(&color));
	SDL_RenderDrawPoints(renderer, &points[0], points.size());
}

void SDL20VideoDriver::DrawPoint(const Point& p, const Color& color)
{
	UpdateRenderTarget(&color);
	SDL_RenderDrawPoint(renderer, p.x, p.y);
}

void SDL20VideoDriver::DrawLines(const std::vector<Point>& points, const Color& color)
{
	// TODO: refactor Point to use int so this is not needed
	std::vector<SDL_Point> sdlpoints;
	sdlpoints.reserve(points.size());

	for (size_t i = 0; i < points.size(); ++i) {
		const Point& point = points[i];
		SDL_Point sdlpoint = {point.x, point.y};
		sdlpoints.push_back(sdlpoint);
	}

	DrawLines(sdlpoints, reinterpret_cast<const SDL_Color&>(color));
}

void SDL20VideoDriver::DrawLines(const std::vector<SDL_Point>& points, const SDL_Color& color)
{
	UpdateRenderTarget(reinterpret_cast<const Color*>(&color));
	SDL_RenderDrawLines(renderer, &points[0], points.size());
}

void SDL20VideoDriver::DrawLine(const Point& p1, const Point& p2, const Color& color)
{
	UpdateRenderTarget(&color);
	SDL_RenderDrawLine(renderer, p1.x, p1.y, p2.x, p2.y);
}

void SDL20VideoDriver::DrawRect(const Region& rgn, const Color& color, bool fill)
{
	UpdateRenderTarget(&color);
	if (fill) {
		SDL_RenderFillRect(renderer, reinterpret_cast<const SDL_Rect*>(&rgn));
	} else {
		SDL_RenderDrawRect(renderer, reinterpret_cast<const SDL_Rect*>(&rgn));
	}
}

Sprite2D* SDL20VideoDriver::GetScreenshot( Region r )
{
	SDL_Rect rect = RectFromRegion(r);

	unsigned int Width = r.w ? r.w : screenSize.w;
	unsigned int Height = r.h ? r.h : screenSize.h;

	SDLTextureSprite2D* screenshot = new SDLTextureSprite2D(Width, Height, 24,
															0x00ff0000, 0x0000ff00, 0x000000ff, 0);

	SDL_Surface* surface = screenshot->GetSurface();
	SDL_RenderReadPixels(renderer, &rect, SDL_PIXELFORMAT_BGR24, surface->pixels, surface->pitch);

	return screenshot;
}

int SDL20VideoDriver::GetTouchFingers(TouchEvent::Finger(&fingers)[FINGER_MAX], SDL_TouchID device) const
{
	int numf = SDL_GetNumTouchFingers(device);

	for (int i = 0; i < numf; ++i) {
		SDL_Finger* finger = SDL_GetTouchFinger(device, i);
		assert(finger);

		fingers[i].id = finger->id;
		fingers[i].x = finger->x * screenSize.w;
		fingers[i].y = finger->y * screenSize.h;

		const TouchEvent::Finger* current = EvntManager->FingerState(finger->id);
		if (current) {
			fingers[i].deltaX = finger->x - current->x;
			fingers[i].deltaY = finger->y - current->y;
		}
	}

	return numf;
}

int SDL20VideoDriver::ProcessEvent(const SDL_Event & event)
{
	int modstate = GetModState(SDL_GetModState());
	Event e;

	switch (event.type) {
		case SDL_FINGERDOWN: // fallthough
		case SDL_FINGERUP:
			{
				TouchEvent::Finger fingers[1] = { };
				fingers[0].x = event.tfinger.x * screenSize.w;
				fingers[0].y = event.tfinger.y * screenSize.h;
				fingers[0].deltaX = event.tfinger.dx * screenSize.w;
				fingers[0].deltaY = event.tfinger.dy * screenSize.h;
				fingers[0].id = event.tfinger.fingerId;

				e = EvntManager->CreateTouchEvent(fingers, 1, event.type == SDL_FINGERDOWN, event.tfinger.pressure);
				e.mod = modstate;
				EvntManager->DispatchEvent(e);
			}
			break;
		// For swipes only. gestures requireing pinch or rotate need to use SDL_MULTIGESTURE or SDL_DOLLARGESTURE
		case SDL_FINGERMOTION:
			{
				TouchEvent::Finger fingers[1] = { };
				fingers[0].x = event.tfinger.x * screenSize.w;
				fingers[0].y = event.tfinger.y * screenSize.h;
				fingers[0].deltaX = event.tfinger.dx * screenSize.w;
				fingers[0].deltaY = event.tfinger.dy * screenSize.h;
				fingers[0].id = event.tfinger.fingerId;

				Event touch = EvntManager->CreateTouchEvent(fingers, 1, true, event.tfinger.pressure);
				// TODO: it may make more sense to calculate a pinch/rotation from screen center?
				e = EvntManager->CreateTouchGesture(touch.touch, 0.0, 0.0);
				e.mod = modstate;
				EvntManager->DispatchEvent(e);
			}
			break;
		case SDL_DOLLARGESTURE:
			// TODO: this could be useful for predefining gestures
			// might work better than manually programming everything
			break;
		case SDL_MULTIGESTURE:// use this for pinch or rotate gestures. see also SDL_DOLLARGESTURE
			{
				TouchEvent::Finger fingers[FINGER_MAX] = { }; // 0 init
				int numf = GetTouchFingers(fingers, event.mgesture.touchId);

				// TODO: it may make more sense to calculate the pressure as an avg?
				Event touch = EvntManager->CreateTouchEvent(fingers, numf, true, 0.0);
				e = EvntManager->CreateTouchGesture(touch.touch, event.mgesture.dTheta, event.mgesture.dDist);
				e.mod = modstate;
				EvntManager->DispatchEvent(e);
			}
			break;
		case SDL_MOUSEWHEEL:
			/*
			 TODO: need a preference for inverting these
			 sdl 2.0.4 autodetects (SDL_MOUSEWHEEL_FLIPPED in SDL_MouseWheelEvent)
			 */
			e = EvntManager->CreateMouseWheelEvent(Point(event.wheel.x, event.wheel.y));
			EvntManager->DispatchEvent(e);
			break;
		/* not user input events */
		case SDL_TEXTINPUT:
			e = EvntManager->CreateTextEvent(event.text.text);
			EvntManager->DispatchEvent(e);
			break;
		/* not user input events */

		// TODO: these events will be sent by the D3D renderer and we will need to handle them
		case SDL_RENDER_DEVICE_RESET:
			// TODO: must destroy all SDLTextureSprite2D textures

			// fallthough
		case SDL_RENDER_TARGETS_RESET:
			// TODO: must destroy all SDLTextureVideoBuffer textures
			break;
		case SDL_WINDOWEVENT://SDL 1.2
			switch (event.window.event) {
				case SDL_WINDOWEVENT_MINIMIZED://SDL 1.3
					// We pause the game and audio when the window is minimized.
					// on iOS/Android this happens when leaving the application or when play is interrupted (ex phone call)
					// if win/mac/linux has a problem with this behavior we can work something out.
					core->GetAudioDrv()->Pause();//this is for ANDROID mostly
					core->SetPause(PAUSE_ON);
					break;
				case SDL_WINDOWEVENT_RESTORED: //SDL 1.3
					/*
					 reset all input variables as if no events have happened yet
					 restoring from "minimized state" should be a clean slate.
					 */

#if TARGET_OS_IPHONE
					// FIXME:
					// sleep for a short while to avoid some unknown Apple threading issue with OpenAL threads being suspended
					// even using Apple examples of how to properly suspend an OpenAL context and resume on iOS are falling flat
					// it could be this bug affects only the simulator.
					SDL_Delay(1000);
#endif
					core->GetAudioDrv()->Resume();//this is for ANDROID mostly
					break;
					/*
				case SDL_WINDOWEVENT_RESIZED: //SDL 1.2
					// this event exists in SDL 1.2, but this handler is only getting compiled under 1.3+
					Log(WARNING, "SDL 2 Driver",  "Window resized so your window surface is now invalid.");
					break;
					 */
			}
			break;

		case SDL_KEYDOWN:
			if (SDL_GetModState() & KMOD_CTRL) {
				switch (event.key.keysym.sym) {
					case SDLK_v:
						if (SDL_HasClipboardText()) {
							char* text = SDL_GetClipboardText();
							e = EvntManager->CreateTextEvent(text);
							SDL_free(text);
							EvntManager->DispatchEvent(e);
							return GEM_OK;
						}
						break;
					default:
						break;
				}
			}
			return SDLVideoDriver::ProcessEvent(event);
		case SDL_MOUSEMOTION: // fallthough
		case SDL_MOUSEBUTTONUP: // fallthough
		case SDL_MOUSEBUTTONDOWN:
			if (event.button.which == SDL_TOUCH_MOUSEID) {
				// ignoring mouse events from touch devices
				// because we handle touch input at the view level
				break;
			}
<<<<<<< HEAD
			// fallthrough
=======
			else {
				/**
				 * As being SDL2-only, try to query the clipboard state to
				 * paste when middle clicking the mouse.
				 */
				if (
					   event.button.button == SDL_BUTTON_MIDDLE
					&& event.type == SDL_MOUSEBUTTONDOWN
					&& SDL_HasClipboardText()
				) {
					char *pasteValue = SDL_GetClipboardText();

					if (pasteValue != NULL) {
						String *pasteValueString = StringFromCString(pasteValue);
						core->RequestPasting(*pasteValueString);
						delete pasteValueString;
						SDL_free(pasteValue);
					}

					break;
				} else {
					// we do not want these events to cascade down to SDL_KEYDOWN, so we return here instead of at default .
					return SDLVideoDriver::ProcessEvent(event);
				}
			}
		case SDL_KEYDOWN:
			{
				SDL_Keycode key = SDL_GetKeyFromScancode(event.key.keysym.scancode);
				if (key == SDLK_SPACE && SDL_GetModState() & KMOD_CTRL) {
					// special treatment: console popping is the only KEYDOWN event in SDLVideoDriver::ProcessEvent that uses a standard key (and therefore will never be hit). Therefore, implement this here also.
					core->PopupConsole();
					break;
				}
				if (key == SDLK_LSHIFT || key == SDLK_RSHIFT || key == SDLK_LCTRL || key == SDLK_RCTRL) {
					// if key is literally just ctrl or shift -- skip it.
					break;
				}
				if (SDL_GetModState() & KMOD_NUM && key >= SDLK_KP_DIVIDE && key <= SDLK_KP_EQUALS && key != SDLK_KP_ENTER) {
					// ignore numpad keys (handled by SDL_TEXTINPUT) if KMOD_NUM. Never ignore numpad enter.
					break;
				}
				if (key >= 32 && key < 127) {
					// ignore keys that generate text (these are handeled by SDL_TEXTINPUT).
					break;
				}
			}
			// fall through
		case SDL_KEYUP: // we let SDL_KEYUP pass directly to SDLVideo below, since SDL_TEXTINPUT feeds input directly as if it were pressed/keydown.
>>>>>>> 479c590b
		default:
			return SDLVideoDriver::ProcessEvent(event);
	}
	return GEM_OK;
}

void SDL20VideoDriver::StopTextInput()
{
	SDL_StopTextInput();
}

void SDL20VideoDriver::StartTextInput()
{
	// FIXME: we probably dont need this ANDROID code
	// UseSoftKeyboard probably has no effect since SDL delegates SDL_StartTextInput to the OS
	// on iOS this is going to be a user preference and depends on a physical keyboard presence
#if ANDROID
	if (core->UseSoftKeyboard){
		SDL_StartTextInput();
	} else {
		Event e = EvntManager->CreateTextEvent(L"");
		EvntManager->DispatchEvent(e);
	}
#else
	SDL_StartTextInput();
#endif
}

bool SDL20VideoDriver::InTextInput()
{
	return SDL_IsTextInputActive();
}

bool SDL20VideoDriver::TouchInputEnabled()
{
	// note from upstream: on some platforms a device may become seen only after use
	return SDL_GetNumTouchDevices() > 0;
}

void SDL20VideoDriver::SetGamma(int brightness, int /*contrast*/)
{
	// FIXME: hardcoded hack. in in Interface our default brigtness value is 10
	// so we assume that to be "normal" (1.0) value.
	SDL_SetWindowBrightness(window, (float)brightness/10.0);
}

bool SDL20VideoDriver::SetFullscreenMode(bool set)
{
	Uint32 flags = 0;
	if (set) {
		flags = SDL_WINDOW_FULLSCREEN_DESKTOP|SDL_WINDOW_BORDERLESS;
	}
	if (SDL_SetWindowFullscreen(window, flags) == GEM_OK) {
		fullscreen = set;
		return true;
	}
	return false;
}

bool SDL20VideoDriver::ToggleGrabInput()
{
	bool isGrabbed = SDL_GetWindowGrab(window);
	SDL_SetWindowGrab(window, (SDL_bool)!isGrabbed);
	return (isGrabbed != SDL_GetWindowGrab(window));
}

#ifndef USE_OPENGL
#include "plugindef.h"


GEMRB_PLUGIN(0xDBAAB51, "SDL2 Video Driver")
PLUGIN_DRIVER(SDL20VideoDriver, "sdl")
END_PLUGIN()

#endif<|MERGE_RESOLUTION|>--- conflicted
+++ resolved
@@ -418,6 +418,41 @@
 			}
 			break;
 
+		// conditionally handle mouse events
+		// discard them if they are produced by touch events
+		// do NOT discard mouse wheel events
+		case SDL_MOUSEMOTION:
+		case SDL_MOUSEBUTTONDOWN:
+		case SDL_MOUSEBUTTONUP:
+			if (event.button.which == SDL_TOUCH_MOUSEID) {
+				// ignoring mouse events from touch devices
+				// because we handle touch input at th
+				break;
+			} else {
+				/**
+				 * As being SDL2-only, try to query the clipboard state to
+				 * paste when middle clicking the mouse.
+				 */
+				if (
+					   event.button.button == SDL_BUTTON_MIDDLE
+					&& event.type == SDL_MOUSEBUTTONDOWN
+					&& SDL_HasClipboardText()
+				) {
+					char *pasteValue = SDL_GetClipboardText();
+
+					if (pasteValue != NULL) {
+						String *pasteValueString = StringFromCString(pasteValue);
+						core->RequestPasting(*pasteValueString);
+						delete pasteValueString;
+						SDL_free(pasteValue);
+					}
+
+					break;
+				} else {
+					// we do not want these events to cascade down to SDL_KEYDOWN, so we return here instead of at default .
+					return SDLVideoDriver::ProcessEvent(event);
+				}
+			}
 		case SDL_KEYDOWN:
 			if (SDL_GetModState() & KMOD_CTRL) {
 				switch (event.key.keysym.sym) {
@@ -435,66 +470,6 @@
 				}
 			}
 			return SDLVideoDriver::ProcessEvent(event);
-		case SDL_MOUSEMOTION: // fallthough
-		case SDL_MOUSEBUTTONUP: // fallthough
-		case SDL_MOUSEBUTTONDOWN:
-			if (event.button.which == SDL_TOUCH_MOUSEID) {
-				// ignoring mouse events from touch devices
-				// because we handle touch input at the view level
-				break;
-			}
-<<<<<<< HEAD
-			// fallthrough
-=======
-			else {
-				/**
-				 * As being SDL2-only, try to query the clipboard state to
-				 * paste when middle clicking the mouse.
-				 */
-				if (
-					   event.button.button == SDL_BUTTON_MIDDLE
-					&& event.type == SDL_MOUSEBUTTONDOWN
-					&& SDL_HasClipboardText()
-				) {
-					char *pasteValue = SDL_GetClipboardText();
-
-					if (pasteValue != NULL) {
-						String *pasteValueString = StringFromCString(pasteValue);
-						core->RequestPasting(*pasteValueString);
-						delete pasteValueString;
-						SDL_free(pasteValue);
-					}
-
-					break;
-				} else {
-					// we do not want these events to cascade down to SDL_KEYDOWN, so we return here instead of at default .
-					return SDLVideoDriver::ProcessEvent(event);
-				}
-			}
-		case SDL_KEYDOWN:
-			{
-				SDL_Keycode key = SDL_GetKeyFromScancode(event.key.keysym.scancode);
-				if (key == SDLK_SPACE && SDL_GetModState() & KMOD_CTRL) {
-					// special treatment: console popping is the only KEYDOWN event in SDLVideoDriver::ProcessEvent that uses a standard key (and therefore will never be hit). Therefore, implement this here also.
-					core->PopupConsole();
-					break;
-				}
-				if (key == SDLK_LSHIFT || key == SDLK_RSHIFT || key == SDLK_LCTRL || key == SDLK_RCTRL) {
-					// if key is literally just ctrl or shift -- skip it.
-					break;
-				}
-				if (SDL_GetModState() & KMOD_NUM && key >= SDLK_KP_DIVIDE && key <= SDLK_KP_EQUALS && key != SDLK_KP_ENTER) {
-					// ignore numpad keys (handled by SDL_TEXTINPUT) if KMOD_NUM. Never ignore numpad enter.
-					break;
-				}
-				if (key >= 32 && key < 127) {
-					// ignore keys that generate text (these are handeled by SDL_TEXTINPUT).
-					break;
-				}
-			}
-			// fall through
-		case SDL_KEYUP: // we let SDL_KEYUP pass directly to SDLVideo below, since SDL_TEXTINPUT feeds input directly as if it were pressed/keydown.
->>>>>>> 479c590b
 		default:
 			return SDLVideoDriver::ProcessEvent(event);
 	}
