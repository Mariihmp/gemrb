/* GemRB - Infinity Engine Emulator
 * Copyright (C) 2003-2006 The GemRB Project
 *
 * This program is free software; you can redistribute it and/or
 * modify it under the terms of the GNU General Public License
 * as published by the Free Software Foundation; either version 2
 * of the License, or (at your option) any later version.
 *
 * This program is distributed in the hope that it will be useful,
 * but WITHOUT ANY WARRANTY; without even the implied warranty of
 * MERCHANTABILITY or FITNESS FOR A PARTICULAR PURPOSE.  See the
 * GNU General Public License for more details.
 *
 * You should have received a copy of the GNU General Public License
 * along with this program; if not, write to the Free Software
 * Foundation, Inc., 51 Franklin Street, Fifth Floor, Boston, MA 02110-1301, USA.
 *
 *
 */

#include "SDLVideo.h"

#include "TileRenderer.inl"

#include "AnimationFactory.h"
#include "Audio.h"
#include "Game.h" // for GetGlobalTint
#include "GameData.h"
#include "Interface.h"
#include "Palette.h"
#include "Polygon.h"
#include "SpriteCover.h"
#include "GUI/Console.h"
#include "GUI/GameControl.h" // for TargetMode (contextual information for touch inputs)
#include "GUI/Window.h"

#include <cmath>
#include <cassert>
#include <cstdio>

#if SDL_VERSION_ATLEAST(1,3,0)
#define SDL_SRCCOLORKEY SDL_TRUE
#define SDL_SRCALPHA 0
#define SDLK_SCROLLOCK SDLK_SCROLLLOCK
#endif

SDLVideoDriver::SDLVideoDriver(void)
{
	xCorr = 0;
	yCorr = 0;
	lastTime = 0;
	backBuf=NULL;
	extra=NULL;
	lastMouseMoveTime = GetTickCount();
	subtitlestrref = 0;
	subtitletext = NULL;
}

SDLVideoDriver::~SDLVideoDriver(void)
{
	core->FreeString(subtitletext); //may be NULL

	if(backBuf) SDL_FreeSurface( backBuf );
	if(extra) SDL_FreeSurface( extra );

	SDL_Quit();

	// This sprite needs to have been freed earlier, because
	// all AnimationFactories and Sprites have already been
	// destructed before the video driver is freed.
	assert(Cursor[VID_CUR_DRAG] == NULL);
}

int SDLVideoDriver::Init(void)
{
	//print("[SDLVideoDriver]: Init...");
	if (SDL_InitSubSystem( SDL_INIT_VIDEO ) == -1) {
		//print("[ERROR]");
		return GEM_ERROR;
	}
<<<<<<< HEAD
	//print("[OK]\n");
=======
	//print("[OK]");
	SDL_EnableUNICODE( 1 );
	SDL_EnableKeyRepeat( 500, 50 );
>>>>>>> 045d8738
	SDL_ShowCursor( SDL_DISABLE );
	return GEM_OK;

<<<<<<< HEAD
=======
int SDLVideoDriver::CreateDisplay(int w, int h, int b, bool fs)
{
	bpp=b;
	fullscreen=fs;
	Log(MESSAGE, "SDLVideo", "Creating display");
	ieDword flags = SDL_SWSURFACE;
#if TARGET_OS_IPHONE
	// this allows the user to flip the device upsidedown if they wish and have the game rotate.
	// it also for some unknown reason is required for retina displays
	flags |= SDL_WINDOW_RESIZABLE;
	// this hint is set in the wrapper for iPad at a higher priority. set it here for iPhone
	SDL_SetHintWithPriority(SDL_HINT_ORIENTATIONS, "LandscapeLeft LandscapeRight", SDL_HINT_DEFAULT);
#endif
	if (fullscreen) {
		flags |= SDL_FULLSCREEN;
#if SDL_VERSION_ATLEAST(1,3,0)
		//This is needed to remove the status bar on Android/iOS.
		//since we are in fullscreen this has no effect outside Android/iOS
		flags |= SDL_WINDOW_BORDERLESS;
#endif
	}
	disp = SDL_SetVideoMode( w, h, bpp, flags );
	if (disp == NULL) {
		Log(ERROR, "SDLVideo", "Failed to set video mode: %s.", SDL_GetError());
		return GEM_ERROR;
	}
	Log(MESSAGE, "SDLVideo", "Checking for HardWare Acceleration...");
	const SDL_VideoInfo* vi = SDL_GetVideoInfo();
	if (!vi) {
		Log(WARNING, "SDLVideo", "Failed to get video info.");
	}
	Viewport.x = Viewport.y = 0;
	width = disp->w;
	height = disp->h;
	Viewport.w = width;
	Viewport.h = height;
	Log(MESSAGE, "SDLVideo", "Creating Main Surface...");
	SDL_Surface* tmp = SDL_CreateRGBSurface( SDL_SWSURFACE, width, height,
						bpp, 0, 0, 0, 0 );
	Log(MESSAGE, "SDLVideo", "Creating Back Buffer...");
	backBuf = SDL_DisplayFormat( tmp );
	Log(MESSAGE, "SDLVideo", "Creating Extra Buffer...");
	extra = SDL_DisplayFormat( tmp );
	SDL_LockSurface( extra );
	long val = SDL_MapRGBA( extra->format, fadeColor.r, fadeColor.g, fadeColor.b, 0 );
	SDL_FillRect( extra, NULL, val );
	SDL_UnlockSurface( extra );
	SDL_FreeSurface( tmp );
	Log(MESSAGE, "SDLVideo", "CreateDisplay...");
>>>>>>> 045d8738
	return GEM_OK;
}

int SDLVideoDriver::SwapBuffers(void)
{
	unsigned long time;
	time = GetTickCount();
	if (( time - lastTime ) < 33) {
		SDL_Delay( 33 - (time - lastTime) );
		time = GetTickCount();
	}
	lastTime = time;

	bool ConsolePopped = core->ConsolePopped;

	if (ConsolePopped) {
		core->DrawConsole();
	}

	return PollEvents();
}

int SDLVideoDriver::PollEvents()
{
	int ret = GEM_OK;
	while ( ret == GEM_OK && SDL_PollEvent(&lastEvent) ) {
		ret = ProcessEvent(lastEvent);
	}
	bool eventWasMouseEvent = (lastEvent.type & (SDL_MOUSEMOTION | SDL_MOUSEBUTTONDOWN));
	int x, y;
	if (ret == GEM_OK && !(MouseFlags & (MOUSE_DISABLED | MOUSE_GRAYED))
		&& eventWasMouseEvent && lastTime>lastMouseDownTime
		&& SDL_GetMouseState(&x,&y)==SDL_BUTTON(SDL_BUTTON_LEFT))
	{
		lastMouseDownTime=lastTime + EvntManager->GetRKDelay();
		if (!core->ConsolePopped)
			EvntManager->MouseUp( x, y, 1 << ( 0 ), GetModState(SDL_GetModState()) );
	}
	return ret;
}

int SDLVideoDriver::ProcessEvent(const SDL_Event & event)
{
	if (!EvntManager)
		return GEM_ERROR;

	unsigned char key = 0;
	int modstate = GetModState(event.key.keysym.mod);

	/* Loop until there are no events left on the queue */
	switch (event.type) {
			/* Process the appropriate event type */
		case SDL_QUIT:
			/* Handle a QUIT event */
			return GEM_ERROR;
			break;
		case SDL_KEYUP:
			switch(event.key.keysym.sym) {
				case SDLK_LALT:
				case SDLK_RALT:
					key = GEM_ALT;
					break;
				case SDLK_SCROLLOCK:
					key = GEM_GRAB;
					break;
				case SDLK_f:
					if (modstate & GEM_MOD_CTRL) {
						ToggleFullscreenMode();
					}
					break;
				default:
					if (event.key.keysym.sym<256) {
						key=(unsigned char) event.key.keysym.sym;
					}
					break;
			}
			if (!core->ConsolePopped && ( key != 0 ))
				EvntManager->KeyRelease( key, modstate );
			break;
		case SDL_KEYDOWN:
			if ((event.key.keysym.sym == SDLK_SPACE) && modstate & GEM_MOD_CTRL) {
				core->PopupConsole();
				break;
			}
			key = (unsigned char) event.key.keysym.unicode;
			if (key < 32 || key == 127) {
				switch (event.key.keysym.sym) {
					case SDLK_ESCAPE:
						key = GEM_ESCAPE;
						break;
					case SDLK_END:
						key = GEM_END;
						break;
					case SDLK_HOME:
						key = GEM_HOME;
						break;
					case SDLK_UP:
						key = GEM_UP;
						break;
					case SDLK_DOWN:
						key = GEM_DOWN;
						break;
					case SDLK_LEFT:
						key = GEM_LEFT;
						break;
					case SDLK_RIGHT:
						key = GEM_RIGHT;
						break;
					case SDLK_DELETE:
#if TARGET_OS_IPHONE < 1
						//iOS currently doesnt have a backspace so we use delete.
						//This change should be future proof in the event apple changes the delete key to a backspace.
						key = GEM_DELETE;
						break;
#endif
					case SDLK_BACKSPACE:
						key = GEM_BACKSP;
						break;
					case SDLK_RETURN:
					case SDLK_KP_ENTER:
						key = GEM_RETURN;
						break;
					case SDLK_LALT:
					case SDLK_RALT:
						key = GEM_ALT;
						break;
					case SDLK_TAB:
						key = GEM_TAB;
						break;
					case SDLK_PAGEUP:
						key = GEM_PGUP;
						break;
					case SDLK_PAGEDOWN:
						key = GEM_PGDOWN;
						break;
					case SDLK_SCROLLOCK:
						key = GEM_GRAB;
						break;
					case SDLK_F1:
					case SDLK_F2:
					case SDLK_F3:
					case SDLK_F4:
					case SDLK_F5:
					case SDLK_F6:
					case SDLK_F7:
					case SDLK_F8:
					case SDLK_F9:
					case SDLK_F10:
					case SDLK_F11:
					case SDLK_F12:
						//assuming they come sequentially,
						//also, there is no need to ever produce more than 12
						key = GEM_FUNCTION1+event.key.keysym.sym-SDLK_F1;
						break;
					default:
						break;
				}
				if (core->ConsolePopped)
					core->console->OnSpecialKeyPress( key );
				else
					EvntManager->OnSpecialKeyPress( key );
			} else if (( key != 0 )) {
				if (core->ConsolePopped)
					core->console->OnKeyPress( key, modstate);
				else
					EvntManager->KeyPress( key, modstate);
			}
			break;
		case SDL_MOUSEMOTION:
			MouseMovement(event.motion.x, event.motion.y);
			break;
		case SDL_MOUSEBUTTONDOWN:
			if (MouseFlags & MOUSE_DISABLED)
				break;
			lastMouseDownTime=EvntManager->GetRKDelay();
			if (lastMouseDownTime != (unsigned long) ~0) {
				lastMouseDownTime += lastMouseDownTime+lastTime;
			}
			if (CursorIndex != VID_CUR_DRAG)
				CursorIndex = VID_CUR_DOWN;
			CursorPos.x = event.button.x; // - mouseAdjustX[CursorIndex];
			CursorPos.y = event.button.y; // - mouseAdjustY[CursorIndex];
			if (!core->ConsolePopped)
				EvntManager->MouseDown( event.button.x, event.button.y, 1 << ( event.button.button - 1 ), GetModState(SDL_GetModState()) );
			break;
		case SDL_MOUSEBUTTONUP:
			if (CursorIndex != VID_CUR_DRAG)
				CursorIndex = VID_CUR_UP;
			CursorPos.x = event.button.x;
			CursorPos.y = event.button.y;
<<<<<<< HEAD
			if (!core->ConsolePopped)
				EvntManager->MouseUp( event.button.x, event.button.y, 1 << ( event.button.button - 1 ), GetModState(SDL_GetModState()) );
			break;
=======
			if (!ConsolePopped)
				Evnt->MouseUp( event.button.x, event.button.y, 1 << ( event.button.button - 1 ), GetModState(SDL_GetModState()) );

			break;
		case SDL_ACTIVEEVENT:
			if (ConsolePopped) {
				break;
			}

			if (event.active.state == SDL_APPMOUSEFOCUS) {
				if (Evnt && !event.active.gain)
					Evnt->OnSpecialKeyPress( GEM_MOUSEOUT );
			}
			break;
#if SDL_VERSION_ATLEAST(1,3,0)
		case SDL_MOUSEWHEEL://SDL 1.3+
			short scrollX;
			scrollX= event.wheel.x * -1;
			short scrollY;
			scrollY= event.wheel.y * -1;
			Evnt->MouseWheelScroll( scrollX, scrollY );
			break;
		case SDL_FINGERMOTION://SDL 1.3+
		//For swipes. gestures needing pinch or rotate need to use SDL_MULTIGESTURE or SDL_DOLLARGESTURE
			touchHold = false;
			if (Evnt) {
				if (numFingers == core->NumFingScroll || (numFingers != core->NumFingKboard && Evnt->GetMouseFocusedControlType() == IE_GUI_TEXTAREA)) {
					//any # of fingers != NumFingKBoard will scroll a text area
					if (Evnt->GetMouseFocusedControlType() != IE_GUI_TEXTAREA) {
						// if focus is IE_GUI_TEXTAREA we need mouseup to clear scrollbar flags so this scrolling doesnt break after interactind with the slider
						ignoreNextMouseUp = true;
					}else {
						// if we are scrolling a text area we dont want the keyboard in the way
						HideSoftKeyboard();
					}
					//invert the coordinates such that dragging down scrolls up etc.
					int scrollX = (event.tfinger.dx / xScaleFactor) * -1;
					int scrollY = (event.tfinger.dy / yScaleFactor) * -1;

					Evnt->MouseWheelScroll( scrollX, scrollY );
				} else if (numFingers == core->NumFingKboard) {
					if ((event.tfinger.dy / yScaleFactor) * -1 >= MIN_GESTURE_DELTA_PIXELS){
						// if the keyboard is already up interpret this gesture as console pop
						if(softKeyboardShowing && !ConsolePopped && !ignoreNextMouseUp) core->PopupConsole();
						else ShowSoftKeyboard();
					} else if((event.tfinger.dy / yScaleFactor) * -1 <= -MIN_GESTURE_DELTA_PIXELS){
						HideSoftKeyboard();
					}
					ignoreNextMouseUp = true;
				}
			}
			break;
		case SDL_FINGERDOWN://SDL 1.3+
			touchHold = false;
			if (++numFingers == 1) {
				rightMouseDownEvent.x = event.tfinger.x / xScaleFactor;
				rightMouseDownEvent.y = event.tfinger.y / yScaleFactor;
				rightMouseUpEvent.x = event.tfinger.x / xScaleFactor;
				rightMouseUpEvent.y = event.tfinger.y / yScaleFactor;

				touchHoldTime = SDL_GetTicks();
				touchHold = true;
			} else if (Evnt && numFingers == core->NumFingInfo) {
				Evnt->OnSpecialKeyPress( GEM_TAB );
				Evnt->OnSpecialKeyPress( GEM_ALT );
			}

			break;
		case SDL_FINGERUP://SDL 1.3+
			touchHold = false;//even if there are still fingers in contact
			if (numFingers) numFingers--;
			if (formationRotation) {
				Evnt->MouseUp( event.tfinger.x, event.tfinger.y, GEM_MB_MENU, GetModState(SDL_GetModState()) );
				formationRotation = false;
				ignoreNextMouseUp = false;
			}
			if (Evnt && numFingers != core->NumFingInfo) {
				Evnt->KeyRelease( GEM_ALT, 0 );
			}
			break;
		//multitouch gestures
		case SDL_MULTIGESTURE://SDL 1.3+
		// use this for pinch or rotate gestures. see also SDL_DOLLARGESTURE
			numFingers = event.mgesture.numFingers;
			/*
			// perhaps formation rotation should be implemented here as a rotate gesture.
			if (Evnt->GetMouseFocusedControlType() == IE_GUI_GAMECONTROL && numFingers == 2) {
			}
			*/
			break;
		/* not user input events */
		case SDL_WINDOWEVENT://SDL 1.2
			switch (event.window.event) {
				case SDL_WINDOWEVENT_MINIMIZED://SDL 1.3
					// We pause the game and audio when the window is minimized.
					// on iOS/Android this happens when leaving the application or when play is interrupted (ex phone call)
					// if win/mac/linux has a problem with this behavior we can work something out.
					core->GetAudioDrv()->Pause();//this is for ANDROID mostly
					core->SetPause(PAUSE_ON);
					break;
				case SDL_WINDOWEVENT_RESTORED://SDL 1.3
					/*
						reset all static variables as if no events have happened yet
						restoring from "minimized state" should be a clean slate.
					*/
					numFingers = 0;
					touchHoldTime = 0;
					touchHold = false;
					lastevent = false;
					ignoreNextMouseUp = false;
#if TARGET_OS_IPHONE
					// FIXME: this is essentially a hack.
					// I believe there to be a bug in SDL 1.3 that is causeing the surface to be invalidated on a restore event for iOS
					SDL_Window* window;
					window = SDL_GetFocusWindow();
					window->surface_valid = SDL_TRUE;//private attribute!!!

					// FIXME:
					// sleep for a short while to avoid some unknown Apple threading issue with OpenAL threads being suspended
					// even using Apple examples of how to properly suspend an OpenAL context and resume on iOS are falling flat
					// it could be this bug affects only the simulator.
					sleep(1);
#endif
					core->GetAudioDrv()->Resume();//this is for ANDROID mostly
					break;
				case SDL_WINDOWEVENT_RESIZED://SDL 1.2
				// this event exists in SDL 1.2, but this handler is only getting ompiled under 1.3+
					Log(ERROR, "SDLVideo", "Window resized so your window surface is now invalid.");
					break;
			}
			break;
		default:
			//this is to catch unhandled SDL 1.3 events for development
			Log(ERROR, "SDLVideo", "Unrecognized SDL event type.");
			print("event type:%x", event.type);
#endif
		}
	}
	int x, y;
	if (Evnt && !(MouseFlags & (MOUSE_DISABLED | MOUSE_GRAYED))
			&& lastevent && time>lastmousetime
			&& SDL_GetMouseState(&x,&y)==SDL_BUTTON(SDL_BUTTON_LEFT)) {
		lastmousetime=time+Evnt->GetRKDelay();
		if (!ConsolePopped)
			Evnt->MouseUp( x, y, 1 << ( 0 ), GetModState(SDL_GetModState()) );
	}

	return ret;
}

bool SDLVideoDriver::ToggleGrabInput()
{
	if (SDL_GRAB_OFF == SDL_WM_GrabInput( SDL_GRAB_QUERY )) {
		SDL_WM_GrabInput( SDL_GRAB_ON );
		return true;
	}
	else {
		SDL_WM_GrabInput( SDL_GRAB_OFF );
		MoveMouse(CursorPos.x, CursorPos.y);
		return false;
	}
}

/*
This method is intended for devices with no physical keyboard or with an optional soft keyboard (iOS/Android)
*/
void SDLVideoDriver::HideSoftKeyboard()
{
	if(core->UseSoftKeyboard){
#if TARGET_OS_IPHONE
		SDL_iPhoneKeyboardHide(SDL_GetFocusWindow());
#endif
#ifdef ANDROID
		SDL_ANDROID_SetScreenKeyboardShown(0);
#endif
		softKeyboardShowing = false;
		if(core->ConsolePopped) core->PopupConsole();
	}
}

/*
This method is intended for devices with no physical keyboard or with an optional soft keyboard (iOS/Android)
*/
void SDLVideoDriver::ShowSoftKeyboard()
{
	if(core->UseSoftKeyboard){
#if TARGET_OS_IPHONE
		SDL_iPhoneKeyboardShow(SDL_GetFocusWindow());
#endif
#ifdef ANDROID
		SDL_ANDROID_SetScreenKeyboardShown(1);
#endif
		softKeyboardShowing = true;
>>>>>>> 045d8738
	}
	return GEM_OK;
}

void SDLVideoDriver::InitSpriteCover(SpriteCover* sc, int flags)
{
	int i;
	sc->flags = flags;
	sc->pixels = new unsigned char[sc->Width * sc->Height];
	for (i = 0; i < sc->Width*sc->Height; ++i)
		sc->pixels[i] = 0;

}

void SDLVideoDriver::DestroySpriteCover(SpriteCover* sc)
{
	delete[] sc->pixels;
	sc->pixels = NULL;
}


// flags: 0 - never dither (full cover)
//	1 - dither if polygon wants it
//	2 - always dither
void SDLVideoDriver::AddPolygonToSpriteCover(SpriteCover* sc, Wall_Polygon* poly)
{

	// possible TODO: change the cover to use a set of intervals per line?
	// advantages: faster
	// disadvantages: makes the blitter much more complex

	int xoff = sc->worldx - sc->XPos;
	int yoff = sc->worldy - sc->YPos;

	std::list<Trapezoid>::iterator iter;
	for (iter = poly->trapezoids.begin(); iter != poly->trapezoids.end();
		++iter)
	{
		int y_top = iter->y1 - yoff; // inclusive
		int y_bot = iter->y2 - yoff; // exclusive

		if (y_top < 0) y_top = 0;
		if ( y_bot > sc->Height) y_bot = sc->Height;
		if (y_top >= y_bot) continue; // clipped

		int ledge = iter->left_edge;
		int redge = iter->right_edge;
		Point& a = poly->points[ledge];
		Point& b = poly->points[(ledge+1)%(poly->count)];
		Point& c = poly->points[redge];
		Point& d = poly->points[(redge+1)%(poly->count)];

		unsigned char* line = sc->pixels + (y_top)*sc->Width;
		for (int sy = y_top; sy < y_bot; ++sy) {
			int py = sy + yoff;

			// TODO: maybe use a 'real' line drawing algorithm to
			// compute these values faster.

			int lt = (b.x * (py - a.y) + a.x * (b.y - py))/(b.y - a.y);
			int rt = (d.x * (py - c.y) + c.x * (d.y - py))/(d.y - c.y) + 1;

			lt -= xoff;
			rt -= xoff;

			if (lt < 0) lt = 0;
			if (rt > sc->Width) rt = sc->Width;
			if (lt >= rt) { line += sc->Width; continue; } // clipped
			int dither;

			if (sc->flags == 1) {
				dither = poly->wall_flag & WF_DITHER;
			} else {
				dither = sc->flags;
			}
			if (dither) {
				unsigned char* pix = line + lt;
				unsigned char* end = line + rt;

				if ((lt + xoff + sy + yoff) % 2) pix++; // CHECKME: aliasing?
				for (; pix < end; pix += 2)
					*pix = 1;
			} else {
				// we hope memset is faster
				// condition: lt < rt is true
				memset (line+lt, 1, rt-lt);
			}
			line += sc->Width;
		}
	}
}


Sprite2D* SDLVideoDriver::CreateSprite(int w, int h, int bpp, ieDword rMask,
	ieDword gMask, ieDword bMask, ieDword aMask, void* pixels, bool cK, int index)
{
	SDL_Surface* p = SDL_CreateRGBSurfaceFrom( pixels, w, h, bpp, w*( bpp / 8 ),
				rMask, gMask, bMask, aMask );
	if (cK) {
		SDL_SetColorKey( ( SDL_Surface * ) p, SDL_SRCCOLORKEY | SDL_RLEACCEL,
			index );
	}
	return new Sprite2D(w, h, bpp, p, pixels);
}

Sprite2D* SDLVideoDriver::CreateSprite8(int w, int h, int bpp, void* pixels,
	void* palette, bool cK, int index)
{
	SDL_Surface* p = SDL_CreateRGBSurfaceFrom( pixels, w, h, 8, w, 0, 0, 0, 0 );
	int colorcount;
	if (bpp == 8) {
		colorcount = 256;
	} else {
		colorcount = 16;
	}
	SetSurfacePalette( ( SDL_Surface * ) p, ( SDL_Color * ) palette, colorcount );
	if (cK) {
		SDL_SetColorKey( ( SDL_Surface * ) p, SDL_SRCCOLORKEY, index );
	}
	return new Sprite2D(w, h, bpp, p, pixels);
}

Sprite2D* SDLVideoDriver::CreateSpriteBAM8(int w, int h, bool rle,
				const unsigned char* pixeldata,
				AnimationFactory* datasrc,
				Palette* palette, int transindex)
{
	Sprite2D_BAM_Internal* data = new Sprite2D_BAM_Internal;

	palette->IncRef();
	data->pal = palette;
	data->transindex = transindex;
	data->flip_hor = false;
	data->flip_ver = false;
	data->RLE = rle;
	data->source = datasrc;
	datasrc->IncDataRefCount();

	Sprite2D* spr = new Sprite2D(w, h, 8 /* FIXME!!!! */, data, pixeldata);
	spr->BAM = true;
	return spr;
}

void SDLVideoDriver::FreeSprite(Sprite2D*& spr)
{
	if(!spr)
		return;
	assert(spr->RefCount > 0);
	if (--spr->RefCount > 0) {
		spr = NULL;
		return;
	}

	if (spr->BAM) {
		if (spr->vptr) {
			Sprite2D_BAM_Internal* tmp = (Sprite2D_BAM_Internal*)spr->vptr;
			tmp->source->DecDataRefCount();
			delete tmp;
			// this delete also calls Release() on the used palette
		}
	} else {
		if (spr->vptr) {
			SDL_FreeSurface( ( SDL_Surface * ) spr->vptr );
		}
		free( (void*)spr->pixels );
	}
	delete spr;
	spr = NULL;
}

Sprite2D* SDLVideoDriver::DuplicateSprite(const Sprite2D* sprite)
{
	if (!sprite) return NULL;
	Sprite2D* dest = NULL;

	if (!sprite->BAM) {
		SDL_Surface* tmp = ( SDL_Surface* ) sprite->vptr;
		unsigned char *newpixels = (unsigned char*) malloc( sprite->Width*sprite->Height );

		SDL_LockSurface( tmp );
		memcpy(newpixels, sprite->pixels, sprite->Width*sprite->Height);
		dest = CreateSprite8(sprite->Width, sprite->Height, 8,
						newpixels, tmp->format->palette->colors, true, 0);
		SDL_UnlockSurface( tmp );
	} else {
		Sprite2D_BAM_Internal* data = (Sprite2D_BAM_Internal*) sprite->vptr;
		const unsigned char * rledata;

		rledata = (const unsigned char*) sprite->pixels;

		dest = CreateSpriteBAM8(sprite->Width, sprite->Height, data->RLE,
								rledata, data->source, data->pal,
								data->transindex);
		Sprite2D_BAM_Internal* destdata = (Sprite2D_BAM_Internal*)dest->vptr;
		destdata->flip_ver = data->flip_ver;
		destdata->flip_hor = data->flip_hor;
	}

	return dest;
}


void SDLVideoDriver::BlitSpriteRegion(const Sprite2D* spr, const Region& size, int x,
	int y, bool anchor, const Region* clip)
{
	if (!spr->vptr) return;

	if (!spr->BAM) {
		//TODO: Add the destination surface and rect to the Blit Pipeline
		SDL_Rect drect;
		SDL_Rect t = {
			size.x, size.y, size.w, size.h
		};
		Region c;
		if (clip) {
			c = *clip;
		} else {
			c.x = 0;
			c.y = 0;
			c.w = backBuf->w;
			c.h = backBuf->h;
		}
		if (anchor) {
			drect.x = x;
			drect.y = y;
		} else {
			drect.x = x - Viewport.x;
			drect.y = y - Viewport.y;
			if (clip) {
				c.x -= Viewport.x;
				c.y -= Viewport.y;
			}
		}
		if (clip) {
			if (drect.x + size.w <= c.x)
				return;
			if (drect.x >= c.x + c.w)
				return;

			if (drect.y + size.h <= c.y)
				return;
			if (drect.y >= c.y + c.h)
				return;

			if (drect.x < c.x) {
				t.x += c.x - drect.x;
				t.w -= c.x - drect.x;
				drect.x = c.x;
			}
			if (drect.x + t.w > c.x + c.w) {
				t.w = c.x + c.w - drect.x;
			}

			if (drect.y < c.y) {
				t.y += c.y - drect.y;
				t.h -= c.y - drect.y;
				drect.y = c.y;
			}
			if (drect.y + t.h > c.y + c.h) {
				t.h = c.y + c.h - drect.y;
			}
		}
		SDL_BlitSurface( ( SDL_Surface * ) spr->vptr, &t, backBuf, &drect );
	} else {
		Sprite2D_BAM_Internal* data = (Sprite2D_BAM_Internal*)spr->vptr;

		const Uint8* rle = (const Uint8*)spr->pixels;
		int tx, ty;
		if (anchor) {
			tx = x - spr->XPos;
			ty = y - spr->YPos;
		} else {
			tx = x - spr->XPos - Viewport.x;
			ty = y - spr->YPos - Viewport.y;
		}
		if (tx > backBuf->w) return;
		if (tx+spr->Width <= 0) return;

		SDL_LockSurface(backBuf);

		int clipx, clipy, clipw, cliph;
		if (clip) {
			clipx = clip->x;
			clipy = clip->y;
			clipw = clip->w;
			cliph = clip->h;
		} else {
			clipx = 0;
			clipy = 0;
			clipw = backBuf->w;
			cliph = backBuf->h;
		}

		SDL_Rect cliprect;
		SDL_GetClipRect(backBuf, &cliprect);
		if (cliprect.x > clipx) {
			clipw -= (cliprect.x - clipx);
			clipx = cliprect.x;
		}
		if (cliprect.y > clipy) {
			cliph -= (cliprect.y - clipy);
			clipy = cliprect.y;
		}
		if (clipx+clipw > cliprect.x+cliprect.w) {
			clipw = cliprect.x+cliprect.w-clipx;
		}
		if (clipy+cliph > cliprect.y+cliprect.h) {
			cliph = cliprect.y+cliprect.h-clipy;
		}

		if (clipx < tx+size.x) {
			clipw -= (tx+size.x - clipx);
			clipx = tx+size.x;
		}
		if (clipy < ty+size.y) {
			cliph -= (ty+size.y - clipy);
			clipy = ty+size.y;
		}
		if (clipx+clipw > tx+size.x+size.w) {
			clipw = tx+size.x+size.w-clipx;
		}
		if (clipy+cliph > ty+size.y+size.h) {
			cliph = ty+size.y+size.h-clipy;
		}

#define ALREADYCLIPPED
#define SPECIALPIXEL
#define FLIP
#define HFLIP_CONDITIONAL data->flip_hor
#define VFLIP_CONDITIONAL data->flip_ver
#define RLE data->RLE
#define PAL data->pal
#define SRCDATA rle
#define USE_PALETTE
#undef COVER
#undef TINT

		if (backBuf->format->BytesPerPixel == 4) {

#undef BPP16
			if (data->pal->alpha) {

#define PALETTE_ALPHA
#include "SDLVideoDriver.inl"

			} else {

#undef PALETTE_ALPHA
#include "SDLVideoDriver.inl"

			}

		} else {

#define BPP16
			if (data->pal->alpha) {

#define PALETTE_ALPHA
#include "SDLVideoDriver.inl"

			} else {

#undef PALETTE_ALPHA
#include "SDLVideoDriver.inl"

			}

		}

#undef BPP16
#undef ALREADYCLIPPED
#undef SPECIALPIXEL
#undef FLIP
#undef HFLIP_CONDITIONAL
#undef VFLIP_CONDITIONAL
#undef RLE
#undef PAL
#undef SRCDATA
#undef USE_PALETTE

		SDL_UnlockSurface(backBuf);
	}
}

void SDLVideoDriver::BlitTile(const Sprite2D* spr, const Sprite2D* mask, int x, int y, const Region* clip, unsigned int flags)
{
	if (spr->BAM) {
		Log(ERROR, "SDLVideo", "Tile blit not supported for this sprite");
		return;
	}

	x -= Viewport.x;
	y -= Viewport.y;

	int clipx, clipy, clipw, cliph;
	if (clip) {
		clipx = clip->x;
		clipy = clip->y;
		clipw = clip->w;
		cliph = clip->h;
	} else {
		clipx = 0;
		clipy = 0;
		clipw = backBuf->w;
		cliph = backBuf->h;
	}

	int rx = 0,ry = 0;
	int w = 64,h = 64;

	if (x < clipx) {
		rx += (clipx - x);
		w -= (clipx - x);
	}
	if (y < clipy) {
		ry += (clipy - y);
		h -= (clipy - y);
	}
	if (x + w > clipx + clipw)
		w -= (x + w - clipx - clipw);
	if (y + h > clipy + cliph)
		h -= (y + h - clipy - cliph);

	const Uint8* data = (Uint8*) (( SDL_Surface * ) spr->vptr)->pixels;
	const SDL_Color* pal = (( SDL_Surface * ) spr->vptr)->format->palette->colors;

	const Uint8* mask_data = NULL;
	Uint32 ck = 0;
	if (mask) {
		mask_data = (Uint8*) (( SDL_Surface * ) mask->vptr)->pixels;
#if SDL_VERSION_ATLEAST(1,3,0)
		SDL_GetColorKey(( SDL_Surface * ) mask->vptr, &ck);
#else
		ck = (( SDL_Surface * ) mask->vptr)->format->colorkey;
#endif
	}

	bool tint = false;
	Color tintcol = {255,255,255,0};

	if (core->GetGame()) {
		const Color* totint = core->GetGame()->GetGlobalTint();
		if (totint) {
			tintcol = *totint;
			tint = true;
		}
	}

#define DO_BLIT \
		if (backBuf->format->BytesPerPixel == 4) \
			BlitTile_internal<Uint32>(backBuf, x, y, rx, ry, w, h, data, pal, mask_data, ck, T, B); \
		else \
			BlitTile_internal<Uint16>(backBuf, x, y, rx, ry, w, h, data, pal, mask_data, ck, T, B); \

	if (flags & TILE_GREY) {

		if (flags & TILE_HALFTRANS) {
			TRBlender_HalfTrans B(backBuf->format);

			TRTinter_Grey T(tintcol);
			DO_BLIT
		} else {
			TRBlender_Opaque B(backBuf->format);

			TRTinter_Grey T(tintcol);
			DO_BLIT
		}

	} else if (flags & TILE_SEPIA) {

		if (flags & TILE_HALFTRANS) {
			TRBlender_HalfTrans B(backBuf->format);

			TRTinter_Sepia T(tintcol);
			DO_BLIT
		} else {
			TRBlender_Opaque B(backBuf->format);

			TRTinter_Sepia T(tintcol);
			DO_BLIT
		}

	} else {

		if (flags & TILE_HALFTRANS) {
			TRBlender_HalfTrans B(backBuf->format);

			if (tint) {
				TRTinter_Tint T(tintcol);
				DO_BLIT
			} else {
				TRTinter_NoTint T;
				DO_BLIT
			}
		} else {
			TRBlender_Opaque B(backBuf->format);

			if (tint) {
				TRTinter_Tint T(tintcol);
				DO_BLIT
			} else {
				TRTinter_NoTint T;
				DO_BLIT
			}
		}

	}

#undef DO_BLIT

}


void SDLVideoDriver::BlitSprite(const Sprite2D* spr, int x, int y, bool anchor,
	const Region* clip)
{
	if (!spr->vptr) return;

	if (!spr->BAM) {
		//TODO: Add the destination surface and rect to the Blit Pipeline
		SDL_Rect drect;
		SDL_Rect t;
		SDL_Rect* srect = NULL;
		if (anchor) {
			drect.x = x - spr->XPos;
			drect.y = y - spr->YPos;
		} else {
			drect.x = x - spr->XPos - Viewport.x;
			drect.y = y - spr->YPos - Viewport.y;
		}

		if (clip) {
			if (drect.x + spr->Width <= clip->x)
				return;
			if (drect.x >= clip->x + clip->w)
				return;

			if (drect.y + spr->Height <= clip->y)
				return;
			if (drect.y >= clip->y + clip->h)
				return;

			t.x = 0;
			t.w = spr->Width;
			if (drect.x < clip->x) {
				t.x += clip->x - drect.x;
				t.w -= clip->x - drect.x;
				drect.x = clip->x;
			}
			if (drect.x + t.w > clip->x + clip->w) {
				t.w = clip->x + clip->w - drect.x;
			}

			t.y = 0;
			t.h = spr->Height;
			if (drect.y < clip->y) {
				t.y += clip->y - drect.y;
				t.h -= clip->y - drect.y;
				drect.y = clip->y;
			}
			if (drect.y + t.h > clip->y + clip->h) {
				t.h = clip->y + clip->h - drect.y;
			}
			srect = &t;

		}
		SDL_BlitSurface( ( SDL_Surface * ) spr->vptr, srect, backBuf, &drect );
	} else {
		Sprite2D_BAM_Internal* data = (Sprite2D_BAM_Internal*)spr->vptr;

		const Uint8* rle = (const Uint8*)spr->pixels;
		int tx, ty;
		if (anchor) {
			tx = x - spr->XPos;
			ty = y - spr->YPos;
		} else {
			tx = x - spr->XPos - Viewport.x;
			ty = y - spr->YPos - Viewport.y;
		}
		if (tx > backBuf->w) return;
		if (tx+spr->Width <= 0) return;

		SDL_LockSurface(backBuf);

#define SPECIALPIXEL
#undef BPP16
#define FLIP
#define HFLIP_CONDITIONAL data->flip_hor
#define VFLIP_CONDITIONAL data->flip_ver
#define RLE data->RLE
#define PAL data->pal
#define SRCDATA rle
#define USE_PALETTE
#undef COVER
#undef TINT

		if (backBuf->format->BytesPerPixel == 4) {

#undef BPP16
			if (data->pal->alpha) {

#define PALETTE_ALPHA
#include "SDLVideoDriver.inl"

			} else {

#undef PALETTE_ALPHA
#include "SDLVideoDriver.inl"

			}

		} else {

#define BPP16
			if (data->pal->alpha) {

#define PALETTE_ALPHA
#include "SDLVideoDriver.inl"

			} else {

#undef PALETTE_ALPHA
#include "SDLVideoDriver.inl"

			}

		}

#undef BPP16
#undef FLIP
#undef HFLIP_CONDITIONAL
#undef VFLIP_CONDITIONAL
#undef RLE
#undef PAL
#undef SPECIALPIXEL
#undef PALETTE_ALPHA
#undef SRCDATA
#undef USE_PALETTE

		SDL_UnlockSurface(backBuf);
	}
}

//cannot make const reference from tint, it is modified locally
void SDLVideoDriver::BlitGameSprite(const Sprite2D* spr, int x, int y,
		unsigned int flags, Color tint,
		SpriteCover* cover, Palette *palette,
		const Region* clip, bool anchor)
{
	if (!spr->vptr) return;

	// WARNING: this pointer is only valid with BAM sprites
	Sprite2D_BAM_Internal* data = NULL;

	if (!spr->BAM) {
		SDL_Surface* surf = ( SDL_Surface * ) spr->vptr;
		if (surf->format->BytesPerPixel != 4) {
			// TODO...
			Log(ERROR, "SDLVideo", "BlitGameSprite not supported for this sprite");
			BlitSprite(spr, x, y, false, clip);
			return;
		}
	} else {
		data = (Sprite2D_BAM_Internal*)spr->vptr;
		if (!palette)
			palette = data->pal;
	}

	// global tint
	if (!anchor && core->GetGame()) {
		const Color *totint = core->GetGame()->GetGlobalTint();
		if (totint) {
			if (flags & BLIT_TINTED) {
				tint.r = (tint.r * totint->r) >> 8;
				tint.g = (tint.g * totint->g) >> 8;
				tint.b = (tint.b * totint->b) >> 8;
			} else {
				flags |= BLIT_TINTED;
				tint = *totint;
				tint.a = 255;
			}
		}
	}


	// implicit flags:
	const unsigned int blit_COVERED =      0x20000000U;
	const unsigned int blit_TINTALPHA =    0x40000000U;
	const unsigned int blit_PALETTEALPHA = 0x80000000U;

	if (cover) flags |= blit_COVERED;
	if ((flags & BLIT_TINTED) && tint.a != 255) flags |= blit_TINTALPHA;
	if (spr->BAM && palette->alpha) flags |= blit_PALETTEALPHA;

	// flag combinations which are often used:
	// (ignoring MIRRORX/Y since those are handled conditionally)

	// most game sprites:
	// covered, BLIT_TINTED
	// covered, BLIT_TINTED | BLIT_TRANSSHADOW
	// covered, BLIT_TINTED | BLIT_NOSHADOW

	// area-animations?
	// BLIT_TINTED

	// (hopefully) most video overlays:
	// BLIT_HALFTRANS
	// covered, BLIT_HALFTRANS
	// covered
	// none

	// other combinations use general case


	const Uint8* rle = (const Uint8*)spr->pixels;
	//int tx = x - spr->XPos - Viewport.x;
	//int ty = y - spr->YPos - Viewport.y;
	int tx = x - spr->XPos;
	int ty = y - spr->YPos;
	if (!anchor) {
		tx-=Viewport.x;
		ty-=Viewport.y;
	}
	if (tx > backBuf->w) return;
	if (tx+spr->Width <= 0) return;
	SDL_LockSurface(backBuf);

	bool hflip = spr->BAM ? data->flip_hor : false;
	bool vflip = spr->BAM ? data->flip_ver : false;
	if (flags & BLIT_MIRRORX) hflip = !hflip;
	if (flags & BLIT_MIRRORY) vflip = !vflip;

	Uint32 shadowcol32 = 0, mask32;
	Uint16 shadowcol16 = 0, mask16;

	if (flags & BLIT_TRANSSHADOW) {
		shadowcol32 = SDL_MapRGBA(backBuf->format, palette->col[1].r/2,
									palette->col[1].g/2, palette->col[1].b/2, 0);
		shadowcol16 = (Uint16)shadowcol32;
	}

	mask32 = (backBuf->format->Rmask >> 1) & backBuf->format->Rmask;
	mask32 |= (backBuf->format->Gmask >> 1) & backBuf->format->Gmask;
	mask32 |= (backBuf->format->Bmask >> 1) & backBuf->format->Bmask;
	mask16 = (Uint16)mask32;

	unsigned int remflags = flags & ~(BLIT_MIRRORX | BLIT_MIRRORY);
	if (remflags & BLIT_NOSHADOW) remflags &= ~BLIT_TRANSSHADOW;


#define FLIP
#define HFLIP_CONDITIONAL hflip
#define VFLIP_CONDITIONAL vflip
#define RLE data->RLE
#define PAL palette
#define COVERX (cover->XPos - spr->XPos)
#define COVERY (cover->YPos - spr->YPos)
#define USE_PALETTE
#define SRCDATA rle
#undef TINT_ALPHA
#undef PALETTE_ALPHA

	if (spr->BAM && remflags == (blit_COVERED | BLIT_TINTED)) {

#define COVER
#define SPECIALPIXEL
#define TINT

		if (backBuf->format->BytesPerPixel == 4) {
#undef BPP16
#include "SDLVideoDriver.inl"
		} else {
#define BPP16
#include "SDLVideoDriver.inl"
		}

#undef COVER
#undef TINT
#undef SPECIALPIXEL

	} else if (spr->BAM && remflags == (blit_COVERED | BLIT_TINTED | BLIT_TRANSSHADOW)) {

#define COVER
#define TINT

		if (backBuf->format->BytesPerPixel == 4) {
#undef BPP16
#define SPECIALPIXEL if (p == 1) { *pix = ((*pix >> 1)&mask32) + shadowcol32; } else
#include "SDLVideoDriver.inl"
#undef SPECIALPIXEL
		} else {
#define BPP16
#define SPECIALPIXEL if (p == 1) { *pix = ((*pix >> 1)&mask16) + shadowcol16; } else
#include "SDLVideoDriver.inl"
#undef SPECIALPIXEL
		}

#undef COVER
#undef TINT

	} else if (spr->BAM && remflags == (blit_COVERED | BLIT_TINTED | BLIT_NOSHADOW)) {

#define COVER
#define TINT
#define SPECIALPIXEL if (p != 1)

		if (backBuf->format->BytesPerPixel == 4) {
#undef BPP16
#include "SDLVideoDriver.inl"
		} else {
#define BPP16
#include "SDLVideoDriver.inl"
		}

#undef SPECIALPIXEL
#undef COVER
#undef TINT


	} else if (spr->BAM && remflags == BLIT_TINTED) {

#define SPECIALPIXEL
#define TINT

		if (backBuf->format->BytesPerPixel == 4) {
#undef BPP16
#include "SDLVideoDriver.inl"
		} else {
#define BPP16
#include "SDLVideoDriver.inl"
		}

#undef TINT
#undef SPECIALPIXEL

	} else if (spr->BAM && remflags == BLIT_HALFTRANS) {

#define HALFALPHA
#define SPECIALPIXEL

		if (backBuf->format->BytesPerPixel == 4) {
#undef BPP16
#include "SDLVideoDriver.inl"
		} else {
#define BPP16
#include "SDLVideoDriver.inl"
		}

#undef HALFALPHA
#undef SPECIALPIXEL

	} else if (spr->BAM && remflags == (blit_COVERED | BLIT_HALFTRANS)) {

#define HALFALPHA
#define COVER
#define SPECIALPIXEL

		if (backBuf->format->BytesPerPixel == 4) {
#undef BPP16
#include "SDLVideoDriver.inl"
		} else {
#define BPP16
#include "SDLVideoDriver.inl"
		}

#undef HALFALPHA
#undef COVER
#undef SPECIALPIXEL

	} else if (spr->BAM && remflags == blit_COVERED) {

#define COVER
#define SPECIALPIXEL

		if (backBuf->format->BytesPerPixel == 4) {
#undef BPP16
#include "SDLVideoDriver.inl"
		} else {
#define BPP16
#include "SDLVideoDriver.inl"
		}

#undef COVER
#undef SPECIALPIXEL

	}/* else if (remflags == 0) {

#define SPECIALPIXEL
		if (backBuf->format->BytesPerPixel == 4) {
#undef BPP16
#include "SDLVideoDriver.inl"
		} else {
#define BPP16
#include "SDLVideoDriver.inl"
		}
#undef SPECIALPIXEL

}*/ else if (spr->BAM) {
		// handling the following effects with conditionals:
		// halftrans
		// noshadow
		// transshadow
		// grey
		// red
		// glow (not yet)
		// blended (not yet)

		// handling the following effects by repeated inclusion:
		// palettealpha
		// tinted
		// covered

//		print("Unoptimized blit: %04X", flags);

#define SPECIALPIXEL   int ia=0; if ((remflags & BLIT_HALFTRANS) || (p == 1 && (remflags & BLIT_TRANSSHADOW))) ia = 1; if (p == 1 && (remflags & BLIT_NOSHADOW)) { } else

#define CUSTOMBLENDING
#define ALPHAADJUST(a) ((a)>>ia)
#define CUSTOMBLEND(r,g,b) do { if (remflags & BLIT_GREY) { unsigned int t = (r)+(g)+(b); t /= 3; (r)=t; (g)=t; (b)=t; } if (remflags & BLIT_RED) { (g) /= 2; (b) /= 2; } } while(0)

#define TINT_ALPHA

		if (!(remflags & BLIT_TINTED)) tint.a = 255;

		if (remflags & blit_PALETTEALPHA) {
#define PALETTE_ALPHA
			if (remflags & blit_COVERED) {
#define COVER
				if (remflags & BLIT_TINTED) {
#define TINT
					if (backBuf->format->BytesPerPixel == 4) {
#undef BPP16
#include "SDLVideoDriver.inl"
					} else {
#define BPP16
#include "SDLVideoDriver.inl"
					}
#undef TINT
				} else {
					if (backBuf->format->BytesPerPixel == 4) {
#undef BPP16
#include "SDLVideoDriver.inl"
					} else {
#define BPP16
#include "SDLVideoDriver.inl"
					}
				}
#undef COVER
			} else {
				if (remflags & BLIT_TINTED) {
#define TINT
					if (backBuf->format->BytesPerPixel == 4) {
#undef BPP16
#include "SDLVideoDriver.inl"
					} else {
#define BPP16
#include "SDLVideoDriver.inl"
					}
#undef TINT
				} else {
					if (backBuf->format->BytesPerPixel == 4) {
#undef BPP16
#include "SDLVideoDriver.inl"
					} else {
#define BPP16
#include "SDLVideoDriver.inl"
					}
				}
			}
#undef PALETTE_ALPHA
		} else {
			if (remflags & blit_COVERED) {
#define COVER
				if (remflags & BLIT_TINTED) {
#define TINT
					if (backBuf->format->BytesPerPixel == 4) {
#undef BPP16
#include "SDLVideoDriver.inl"
					} else {
#define BPP16
#include "SDLVideoDriver.inl"
					}
#undef TINT
				} else {
					if (backBuf->format->BytesPerPixel == 4) {
#undef BPP16
#include "SDLVideoDriver.inl"
					} else {
#define BPP16
#include "SDLVideoDriver.inl"
					}
				}
#undef COVER
			} else {
				if (remflags & BLIT_TINTED) {
#define TINT
					if (backBuf->format->BytesPerPixel == 4) {
#undef BPP16
#include "SDLVideoDriver.inl"
					} else {
#define BPP16
#include "SDLVideoDriver.inl"
					}
#undef TINT
				} else {
					if (backBuf->format->BytesPerPixel == 4) {
#undef BPP16
#include "SDLVideoDriver.inl"
					} else {
#define BPP16
#include "SDLVideoDriver.inl"
					}
				}
			}
		}

#undef SPECIALPIXEL
#undef CUSTOMBLENDING
#undef USE_PALETTE
#undef ALPHAADJUST
#undef CUSTOMBLEND
#undef TINT_ALPHA

	} else {
		// non-BAM Blitting

		// handling the following effects with conditionals:
		// halftrans
		// grey
		// red
		// glow (not yet)
		// blended (not yet)

		// handling the following effects by repeated inclusion:
		// tinted
		// covered

		// not handling the following effects at all:
		// noshadow     (impossible with 32bpp)
		// transshadow  (impossible with 32bpp)
		// palettealpha (always set)

//		print("Unoptimized blit: %04X", flags);

#define SPECIALPIXEL   int ia=0; if ((remflags & BLIT_HALFTRANS)) ia = 1; if (p == 1 && (remflags & BLIT_NOSHADOW)) { } else

#define PALETTE_ALPHA
#define CUSTOMBLENDING
#define ALPHAADJUST(a) ((a)>>ia)
#define CUSTOMBLEND(r,g,b) do { if (remflags & BLIT_GREY) { unsigned int t = (r)+(g)+(b); t /= 3; (r)=t; (g)=t; (b)=t; } if (remflags & BLIT_RED) { (g) /= 2; (b) /= 2; } } while(0)

#undef SRCDATA
#define SRCDATA ((const Uint32*)spr->pixels)

#define TINT_ALPHA

		if (!(remflags & BLIT_TINTED)) tint.a = 255;

		if (remflags & blit_COVERED) {
#define COVER
			if (remflags & BLIT_TINTED) {
#define TINT
				if (backBuf->format->BytesPerPixel == 4) {
#undef BPP16
#include "SDLVideoDriver.inl"
				} else {
#define BPP16
#include "SDLVideoDriver.inl"
				}
#undef TINT
			} else {
				if (backBuf->format->BytesPerPixel == 4) {
#undef BPP16
#include "SDLVideoDriver.inl"
				} else {
#define BPP16
#include "SDLVideoDriver.inl"
				}
			}
#undef COVER
		} else {
			if (remflags & BLIT_TINTED) {
#define TINT
				if (backBuf->format->BytesPerPixel == 4) {
#undef BPP16
#include "SDLVideoDriver.inl"
				} else {
#define BPP16
#include "SDLVideoDriver.inl"
				}
#undef TINT
			} else {
				if (backBuf->format->BytesPerPixel == 4) {
#undef BPP16
#include "SDLVideoDriver.inl"
				} else {
#define BPP16
#include "SDLVideoDriver.inl"
				}
			}
		}

#undef SPECIALPIXEL
#undef CUSTOMBLENDING
#undef ALPHAADJUST
#undef CUSTOMBLEND
#undef TINT_ALPHA
#undef PALETTE_ALPHA

	}

#undef FLIP
#undef HFLIP_CONDITIONAL
#undef VFLIP_CONDITIONAL
#undef RLE
#undef PAL
#undef COVERX
#undef COVERY
#undef SRCDATA

	SDL_UnlockSurface(backBuf);

}

Sprite2D* SDLVideoDriver::GetScreenshot( Region r )
{
	unsigned int Width = r.w ? r.w : disp->w;
	unsigned int Height = r.h ? r.h : disp->h;
	SDL_Rect src = {r.x, r.y, r.w, r.h};


	SDL_Surface* surf = SDL_CreateRGBSurface( SDL_SWSURFACE, Width, Height, 24,
				0xFF0000, 0x00FF00, 0x0000FF, 0x000000 );
	SDL_BlitSurface( backBuf, (r.w && r.h) ? &src : NULL, surf, NULL);
	void* pixels = malloc( Width * Height * 3 );
	for (unsigned int y = 0; y < Height; y++)
		memcpy( (char*)pixels+(Width * y * 3), (char*)surf->pixels+(surf->pitch * y), Width * 3 );
	//freeing up temporary surface as we copied its pixels
	Sprite2D* screenshot = CreateSprite( Width, Height, 24, 0x00ff0000, 0x0000ff00, 0x000000ff, 0x00000000, pixels, false, 0 );
	SDL_FreeSurface(surf);
	return screenshot;
}

/** No descriptions */
void SDLVideoDriver::SetPalette(void *data, Palette* pal)
{
	SDL_Surface* sur = ( SDL_Surface* ) data;
	SetSurfacePalette(sur, ( SDL_Color * ) pal->col, 256);
}

void SDLVideoDriver::ConvertToVideoFormat(Sprite2D* sprite)
{
	if (!sprite->BAM) {
		SDL_Surface* ss = ( SDL_Surface* ) sprite->vptr;
		if (ss->format->Amask != 0) //Surface already converted
		{
			return;
		}
		SDL_Surface* ns = SDL_ConvertSurface( ss, disp->format, 0);
		if (ns == NULL) {
			return;
		}
		SDL_FreeSurface( ss );
		free( (void*)sprite->pixels );
		sprite->pixels = NULL;
		sprite->vptr = ns;
	}
}

/** This function Draws the Border of a Rectangle as described by the Region parameter. The Color used to draw the rectangle is passes via the Color parameter. */
void SDLVideoDriver::DrawRect(const Region& rgn, const Color& color, bool fill, bool clipped)
{
	SDL_Rect drect = {
		rgn.x, rgn.y, rgn.w, rgn.h
	};
	if (fill) {
		if ( SDL_ALPHA_TRANSPARENT == color.a ) {
			return;
		} else if ( SDL_ALPHA_OPAQUE == color.a ) {
			long val = SDL_MapRGBA( backBuf->format, color.r, color.g, color.b, color.a );
			SDL_FillRect( backBuf, &drect, val );
		} else {
			SDL_Surface * rectsurf = SDL_CreateRGBSurface( SDL_SWSURFACE | SDL_SRCALPHA, rgn.w, rgn.h, 8, 0, 0, 0, 0 );
			SDL_Color c;
			c.r = color.r;
			c.b = color.b;
			c.g = color.g;
			SetSurfacePalette( rectsurf, &c, 1 );
			SetSurfaceAlpha(rectsurf, color.a);
			SDL_BlitSurface( rectsurf, NULL, backBuf, &drect );
			SDL_FreeSurface( rectsurf );
		}
	} else {
		DrawHLine( rgn.x, rgn.y, rgn.x + rgn.w - 1, color, clipped );
		DrawVLine( rgn.x, rgn.y, rgn.y + rgn.h - 1, color, clipped );
		DrawHLine( rgn.x, rgn.y + rgn.h - 1, rgn.x + rgn.w - 1, color, clipped );
		DrawVLine( rgn.x + rgn.w - 1, rgn.y, rgn.y + rgn.h - 1, color, clipped );
	}
}

/** This function Draws a clipped sprite */
void SDLVideoDriver::DrawRectSprite(const Region& rgn, const Color& color, const Sprite2D* sprite)
{
	if (sprite->BAM) {
		Log(ERROR, "SDLVideo", "DrawRectSprite not supported for this sprite");
		return;
	}

	SDL_Surface* surf = ( SDL_Surface* ) sprite->vptr;
	SDL_Rect drect = {
		rgn.x, rgn.y, rgn.w, rgn.h
	};
	if ( SDL_ALPHA_TRANSPARENT == color.a ) {
		return;
	} else if ( SDL_ALPHA_OPAQUE == color.a ) {
		long val = SDL_MapRGBA( surf->format, color.r, color.g, color.b, color.a );
		SDL_FillRect( surf, &drect, val );
	} else {
		SDL_Surface * rectsurf = SDL_CreateRGBSurface( SDL_SWSURFACE | SDL_SRCALPHA, rgn.w, rgn.h, 8, 0, 0, 0, 0 );
		SDL_Color c;
		c.r = color.r;
		c.b = color.b;
		c.g = color.g;
		SetSurfacePalette( rectsurf, &c, 1 );
		SetSurfaceAlpha(rectsurf, color.a);
		SDL_BlitSurface( rectsurf, NULL, surf, &drect );
		SDL_FreeSurface( rectsurf );
	}
}

inline void ReadPixel(long &val, unsigned char *pixels, int BytesPerPixel) {
	if (BytesPerPixel == 1) {
		val = *pixels;
	} else if (BytesPerPixel == 2) {
		val = *(Uint16 *)pixels;
	} else if (BytesPerPixel == 3) {
#if SDL_BYTEORDER == SDL_LIL_ENDIAN
		val = pixels[0] + ((unsigned int)pixels[1] << 8) + ((unsigned int)pixels[2] << 16);
#else
		val = pixels[2] + ((unsigned int)pixels[1] << 8) + ((unsigned int)pixels[0] << 16);
#endif
	} else if (BytesPerPixel == 4) {
		val = *(Uint32 *)pixels;
	}
}

inline void WritePixel(const long val, unsigned char *pixels, int BytesPerPixel) {
	if (BytesPerPixel == 1) {
		*pixels = (unsigned char)val;
	} else if (BytesPerPixel == 2) {
		*(Uint16 *)pixels = (Uint16)val;
	} else if (BytesPerPixel == 3) {
#if SDL_BYTEORDER == SDL_LIL_ENDIAN
		pixels[0] = val & 0xff;
		pixels[1] = (val >> 8) & 0xff;
		pixels[2] = (val >> 16) & 0xff;
#else
		pixels[2] = val & 0xff;
		pixels[1] = (val >> 8) & 0xff;
		pixels[0] = (val >> 16) & 0xff;
#endif
	} else if (BytesPerPixel == 4) {
		*(Uint32 *)pixels = val;
	}
}

void SDLVideoDriver::SetPixel(short x, short y, const Color& color, bool clipped)
{
	//print("x: %d; y: %d; XC: %d; YC: %d, VX: %d, VY: %d, VW: %d, VH: %d", x, y, xCorr, yCorr, Viewport.x, Viewport.y, Viewport.w, Viewport.h);
	if (clipped) {
		x += xCorr;
		y += yCorr;
		if (( x >= ( xCorr + Viewport.w ) ) || ( y >= ( yCorr + Viewport.h ) )) {
			return;
		}
		if (( x < xCorr ) || ( y < yCorr )) {
			return;
		}
	} else {
		if (( x >= disp->w ) || ( y >= disp->h )) {
			return;
		}
		if (( x < 0 ) || ( y < 0 )) {
			return;
		}
	}

	unsigned char * pixels = ( ( unsigned char * ) backBuf->pixels ) +
		( ( y * disp->w + x) * disp->format->BytesPerPixel );

	long val = SDL_MapRGBA( backBuf->format, color.r, color.g, color.b, color.a );
	SDL_LockSurface( backBuf );
	WritePixel(val, pixels, backBuf->format->BytesPerPixel);
	SDL_UnlockSurface( backBuf );
}

void SDLVideoDriver::GetPixel(short x, short y, Color& c)
{
	SDL_LockSurface( backBuf );
	unsigned char * pixels = ( ( unsigned char * ) backBuf->pixels ) +
		( ( y * disp->w + x) * disp->format->BytesPerPixel );
	long val = 0;
	ReadPixel(val, pixels, backBuf->format->BytesPerPixel);
	SDL_UnlockSurface( backBuf );

	SDL_GetRGBA( val, backBuf->format, (Uint8 *) &c.r, (Uint8 *) &c.g, (Uint8 *) &c.b, (Uint8 *) &c.a );
}

void SDLVideoDriver::GetPixel(void *vptr, unsigned short x, unsigned short y, Color &c)
{
	SDL_Surface *surf = (SDL_Surface*)(vptr);

	SDL_LockSurface( surf );
	unsigned char * pixels = ( ( unsigned char * ) surf->pixels ) +
		( ( y * surf->w + x) * surf->format->BytesPerPixel );
	long val = 0;
	ReadPixel(val, pixels, surf->format->BytesPerPixel);
	SDL_UnlockSurface( surf );

	SDL_GetRGBA( val, surf->format, (Uint8 *) &c.r, (Uint8 *) &c.g, (Uint8 *) &c.b, (Uint8 *) &c.a );
}

long SDLVideoDriver::GetPixel(void *vptr, unsigned short x, unsigned short y)
{
	SDL_Surface *surf = (SDL_Surface*)(vptr);

	SDL_LockSurface( surf );
	unsigned char * pixels = ( ( unsigned char * ) surf->pixels ) +
		( ( y * surf->w + x) * surf->format->BytesPerPixel );
	long val = 0;
	ReadPixel(val, pixels, surf->format->BytesPerPixel);
	SDL_UnlockSurface( surf );

	return val;
}

/*
 * Draws horizontal line. When clipped=true, it draws the line relative
 * to Area origin and clips it by Area viewport borders,
 * else it draws relative to screen origin and ignores the vieport
 */
void SDLVideoDriver::DrawHLine(short x1, short y, short x2, const Color& color, bool clipped)
{
	if (x1 > x2) {
		short tmpx = x1;
		x1 = x2;
		x2 = tmpx;
	}
	if (clipped) {
		x1 -= Viewport.x;
		y -= Viewport.y;
		x2 -= Viewport.x;
	}
	for (; x1 <= x2 ; x1++ )
		SetPixel( x1, y, color, clipped );
}

/*
 * Draws vertical line. When clipped=true, it draws the line relative
 * to Area origin and clips it by Area viewport borders,
 * else it draws relative to screen origin and ignores the vieport
 */
void SDLVideoDriver::DrawVLine(short x, short y1, short y2, const Color& color, bool clipped)
{
	if (y1 > y2) {
		short tmpy = y1;
		y1 = y2;
		y2 = tmpy;
	}
	if (clipped) {
		x -= Viewport.x;
		y1 -= Viewport.y;
		y2 -= Viewport.y;
	}

	for (; y1 <= y2 ; y1++ )
		SetPixel( x, y1, color, clipped );
}

void SDLVideoDriver::DrawLine(short x1, short y1, short x2, short y2,
	const Color& color, bool clipped)
{
	if (clipped) {
		x1 -= Viewport.x;
		x2 -= Viewport.x;
		y1 -= Viewport.y;
		y2 -= Viewport.y;
	}
	bool yLonger = false;
	int shortLen = y2 - y1;
	int longLen = x2 - x1;
	if (abs( shortLen ) > abs( longLen )) {
		int swap = shortLen;
		shortLen = longLen;
		longLen = swap;
		yLonger = true;
	}
	int decInc;
	if (longLen == 0) {
		decInc = 0;
	} else {
		decInc = ( shortLen << 16 ) / longLen;
	}

	if (yLonger) {
		if (longLen > 0) {
			longLen += y1;
			for (int j = 0x8000 + ( x1 << 16 ); y1 <= longLen; ++y1) {
				SetPixel( j >> 16, y1, color, clipped );
				j += decInc;
			}
			return;
		}
		longLen += y1;
		for (int j = 0x8000 + ( x1 << 16 ); y1 >= longLen; --y1) {
			SetPixel( j >> 16, y1, color, clipped );
			j -= decInc;
		}
		return;
	}

	if (longLen > 0) {
		longLen += x1;
		for (int j = 0x8000 + ( y1 << 16 ); x1 <= longLen; ++x1) {
			SetPixel( x1, j >> 16, color, clipped );
			j += decInc;
		}
		return;
	}
	longLen += x1;
	for (int j = 0x8000 + ( y1 << 16 ); x1 >= longLen; --x1) {
		SetPixel( x1, j >> 16, color, clipped );
		j -= decInc;
	}
}
/** This functions Draws a Circle */
void SDLVideoDriver::DrawCircle(short cx, short cy, unsigned short r,
	const Color& color, bool clipped)
{
	//Uses the Breshenham's Circle Algorithm
	long x, y, xc, yc, re;

	x = r;
	y = 0;
	xc = 1 - ( 2 * r );
	yc = 1;
	re = 0;

	if (SDL_MUSTLOCK( disp )) {
		SDL_LockSurface( disp );
	}
	while (x >= y) {
		SetPixel( cx + ( short ) x, cy + ( short ) y, color, clipped );
		SetPixel( cx - ( short ) x, cy + ( short ) y, color, clipped );
		SetPixel( cx - ( short ) x, cy - ( short ) y, color, clipped );
		SetPixel( cx + ( short ) x, cy - ( short ) y, color, clipped );
		SetPixel( cx + ( short ) y, cy + ( short ) x, color, clipped );
		SetPixel( cx - ( short ) y, cy + ( short ) x, color, clipped );
		SetPixel( cx - ( short ) y, cy - ( short ) x, color, clipped );
		SetPixel( cx + ( short ) y, cy - ( short ) x, color, clipped );

		y++;
		re += yc;
		yc += 2;

		if (( ( 2 * re ) + xc ) > 0) {
			x--;
			re += xc;
			xc += 2;
		}
	}
	if (SDL_MUSTLOCK( disp )) {
		SDL_UnlockSurface( disp );
	}
}

static double ellipseradius(unsigned short xr, unsigned short yr, double angle) {
	double one = (xr * sin(angle));
	double two = (yr * cos(angle));
	return sqrt(xr*xr*yr*yr / (one*one + two*two));
}

/** This functions Draws an Ellipse Segment */
void SDLVideoDriver::DrawEllipseSegment(short cx, short cy, unsigned short xr,
	unsigned short yr, const Color& color, double anglefrom, double angleto, bool drawlines, bool clipped)
{
	/* beware, dragons and clockwise angles be here! */
	double radiusfrom = ellipseradius(xr, yr, anglefrom);
	double radiusto = ellipseradius(xr, yr, angleto);
	long xfrom = (long)round(radiusfrom * cos(anglefrom));
	long yfrom = (long)round(radiusfrom * sin(anglefrom));
	long xto = (long)round(radiusto * cos(angleto));
	long yto = (long)round(radiusto * sin(angleto));

	if (drawlines) {
		// TODO: DrawLine's clipping code works differently to the clipping
		// here so we add Viewport.x/Viewport.y as a hack for now
		DrawLine(cx + Viewport.x, cy + Viewport.y,
			cx + xfrom + Viewport.x, cy + yfrom + Viewport.y, color, clipped);
		DrawLine(cx + Viewport.x, cy + Viewport.y,
			cx + xto + Viewport.x, cy + yto + Viewport.y, color, clipped);
	}

	// *Attempt* to calculate the correct x/y boundaries.
	// TODO: this doesn't work very well - you can't actually bound many
	// arcs this way (imagine a segment with a small piece cut out).
	if (xfrom > xto) {
		long tmp = xfrom; xfrom = xto; xto = tmp;
	}
	if (yfrom > yto) {
		long tmp = yfrom; yfrom = yto; yto = tmp;
	}
	if (xfrom >= 0 && yto >= 0) xto = xr;
	if (xto <= 0 && yto >= 0) xfrom = -xr;
	if (yfrom >= 0 && xto >= 0) yto = yr;
	if (yto <= 0 && xto >= 0) yfrom = -yr;

	//Uses Bresenham's Ellipse Algorithm
	long x, y, xc, yc, ee, tas, tbs, sx, sy;

	if (SDL_MUSTLOCK( disp )) {
		SDL_LockSurface( disp );
	}
	tas = 2 * xr * xr;
	tbs = 2 * yr * yr;
	x = xr;
	y = 0;
	xc = yr * yr * ( 1 - ( 2 * xr ) );
	yc = xr * xr;
	ee = 0;
	sx = tbs * xr;
	sy = 0;

	while (sx >= sy) {
		if (x >= xfrom && x <= xto && y >= yfrom && y <= yto)
			SetPixel( cx + ( short ) x, cy + ( short ) y, color, clipped );
		if (-x >= xfrom && -x <= xto && y >= yfrom && y <= yto)
			SetPixel( cx - ( short ) x, cy + ( short ) y, color, clipped );
		if (-x >= xfrom && -x <= xto && -y >= yfrom && -y <= yto)
			SetPixel( cx - ( short ) x, cy - ( short ) y, color, clipped );
		if (x >= xfrom && x <= xto && -y >= yfrom && -y <= yto)
			SetPixel( cx + ( short ) x, cy - ( short ) y, color, clipped );
		y++;
		sy += tas;
		ee += yc;
		yc += tas;
		if (( 2 * ee + xc ) > 0) {
			x--;
			sx -= tbs;
			ee += xc;
			xc += tbs;
		}
	}

	x = 0;
	y = yr;
	xc = yr * yr;
	yc = xr * xr * ( 1 - ( 2 * yr ) );
	ee = 0;
	sx = 0;
	sy = tas * yr;

	while (sx <= sy) {
		if (x >= xfrom && x <= xto && y >= yfrom && y <= yto)
			SetPixel( cx + ( short ) x, cy + ( short ) y, color, clipped );
		if (-x >= xfrom && -x <= xto && y >= yfrom && y <= yto)
			SetPixel( cx - ( short ) x, cy + ( short ) y, color, clipped );
		if (-x >= xfrom && -x <= xto && -y >= yfrom && -y <= yto)
			SetPixel( cx - ( short ) x, cy - ( short ) y, color, clipped );
		if (x >= xfrom && x <= xto && -y >= yfrom && -y <= yto)
			SetPixel( cx + ( short ) x, cy - ( short ) y, color, clipped );
		x++;
		sx += tbs;
		ee += xc;
		xc += tbs;
		if (( 2 * ee + yc ) > 0) {
			y--;
			sy -= tas;
			ee += yc;
			yc += tas;
		}
	}
	if (SDL_MUSTLOCK( disp )) {
		SDL_UnlockSurface( disp );
	}
}


/** This functions Draws an Ellipse */
void SDLVideoDriver::DrawEllipse(short cx, short cy, unsigned short xr,
	unsigned short yr, const Color& color, bool clipped)
{
	//Uses Bresenham's Ellipse Algorithm
	long x, y, xc, yc, ee, tas, tbs, sx, sy;

	if (SDL_MUSTLOCK( disp )) {
		SDL_LockSurface( disp );
	}
	tas = 2 * xr * xr;
	tbs = 2 * yr * yr;
	x = xr;
	y = 0;
	xc = yr * yr * ( 1 - ( 2 * xr ) );
	yc = xr * xr;
	ee = 0;
	sx = tbs * xr;
	sy = 0;

	while (sx >= sy) {
		SetPixel( cx + ( short ) x, cy + ( short ) y, color, clipped );
		SetPixel( cx - ( short ) x, cy + ( short ) y, color, clipped );
		SetPixel( cx - ( short ) x, cy - ( short ) y, color, clipped );
		SetPixel( cx + ( short ) x, cy - ( short ) y, color, clipped );
		y++;
		sy += tas;
		ee += yc;
		yc += tas;
		if (( 2 * ee + xc ) > 0) {
			x--;
			sx -= tbs;
			ee += xc;
			xc += tbs;
		}
	}

	x = 0;
	y = yr;
	xc = yr * yr;
	yc = xr * xr * ( 1 - ( 2 * yr ) );
	ee = 0;
	sx = 0;
	sy = tas * yr;

	while (sx <= sy) {
		SetPixel( cx + ( short ) x, cy + ( short ) y, color, clipped );
		SetPixel( cx - ( short ) x, cy + ( short ) y, color, clipped );
		SetPixel( cx - ( short ) x, cy - ( short ) y, color, clipped );
		SetPixel( cx + ( short ) x, cy - ( short ) y, color, clipped );
		x++;
		sx += tbs;
		ee += xc;
		xc += tbs;
		if (( 2 * ee + yc ) > 0) {
			y--;
			sy -= tas;
			ee += yc;
			yc += tas;
		}
	}
	if (SDL_MUSTLOCK( disp )) {
		SDL_UnlockSurface( disp );
	}
}

void SDLVideoDriver::DrawPolyline(Gem_Polygon* poly, const Color& color, bool fill)
{
	if (!poly->count) {
		return;
	}

	if (poly->BBox.x > Viewport.x + Viewport.w) return;
	if (poly->BBox.y > Viewport.y + Viewport.h) return;
	if (poly->BBox.x + poly->BBox.w < Viewport.x) return;
	if (poly->BBox.y + poly->BBox.h < Viewport.y) return;

	if (fill) {
		Uint32 alphacol32 = SDL_MapRGBA(backBuf->format, color.r/2, color.g/2, color.b/2, 0);
		Uint16 alphacol16 = (Uint16)alphacol32;

		// color mask for doing a 50/50 alpha blit
		Uint32 mask32 = (backBuf->format->Rmask >> 1) & backBuf->format->Rmask;
		mask32 |= (backBuf->format->Gmask >> 1) & backBuf->format->Gmask;
		mask32 |= (backBuf->format->Bmask >> 1) & backBuf->format->Bmask;

		Uint16 mask16 = (Uint16)mask32;

		SDL_LockSurface(backBuf);
		std::list<Trapezoid>::iterator iter;
		for (iter = poly->trapezoids.begin(); iter != poly->trapezoids.end();
			++iter)
		{
			int y_top = iter->y1 - Viewport.y; // inclusive
			int y_bot = iter->y2 - Viewport.y; // exclusive

			if (y_top < 0) y_top = 0;
			if (y_bot > Viewport.h) y_bot = Viewport.h;
			if (y_top >= y_bot) continue; // clipped

			int ledge = iter->left_edge;
			int redge = iter->right_edge;
			Point& a = poly->points[ledge];
			Point& b = poly->points[(ledge+1)%(poly->count)];
			Point& c = poly->points[redge];
			Point& d = poly->points[(redge+1)%(poly->count)];

			Uint8* line = (Uint8*)(backBuf->pixels) + (y_top+yCorr)*backBuf->pitch;

			for (int y = y_top; y < y_bot; ++y) {
				int py = y + Viewport.y;

				// TODO: maybe use a 'real' line drawing algorithm to
				// compute these values faster.

				int lt = (b.x * (py - a.y) + a.x * (b.y - py))/(b.y - a.y);
				int rt = (d.x * (py - c.y) + c.x * (d.y - py))/(d.y - c.y) + 1;

				lt -= Viewport.x;
				rt -= Viewport.x;

				if (lt < 0) lt = 0;
				if (rt > Viewport.w) rt = Viewport.w;
				if (lt >= rt) { line += backBuf->pitch; continue; } // clipped


				// Draw a 50% alpha line from (y,lt) to (y,rt)

				if (backBuf->format->BytesPerPixel == 2) {
					Uint16* pix = (Uint16*)line + lt + xCorr;
					Uint16* end = pix + (rt - lt);
					for (; pix < end; pix++)
						*pix = ((*pix >> 1)&mask16) + alphacol16;
				} else if (backBuf->format->BytesPerPixel == 4) {
					Uint32* pix = (Uint32*)line + lt + xCorr;
					Uint32* end = pix + (rt - lt);
					for (; pix < end; pix++)
						*pix = ((*pix >> 1)&mask32) + alphacol32;
				} else {
					assert(false);
				}
				line += backBuf->pitch;
			}
		}
		SDL_UnlockSurface(backBuf);
	}

	short lastX = poly->points[0]. x, lastY = poly->points[0].y;
	unsigned int i;

	for (i = 1; i < poly->count; i++) {
		DrawLine( lastX, lastY, poly->points[i].x, poly->points[i].y, color, true );
		lastX = poly->points[i].x;
		lastY = poly->points[i].y;
	}
	DrawLine( lastX, lastY, poly->points[0].x, poly->points[0].y, color, true );

	return;
}

/** Send a Quit Signal to the Event Queue */
bool SDLVideoDriver::Quit()
{
	SDL_Event evtQuit = SDL_Event();

	evtQuit.type = SDL_QUIT;
	if (SDL_PushEvent( &evtQuit ) == -1) {
		return false;
	}
	return true;
}

Palette* SDLVideoDriver::GetPalette(void *vptr)
{
	SDL_Surface* s = ( SDL_Surface* ) vptr;
	if (s->format->BitsPerPixel != 8) {
		return NULL;
	}
	Palette* pal = new Palette();
	for (int i = 0; i < s->format->palette->ncolors; i++) {
		pal->col[i].r = s->format->palette->colors[i].r;
		pal->col[i].g = s->format->palette->colors[i].g;
		pal->col[i].b = s->format->palette->colors[i].b;
	}
	return pal;
}

// Flips given sprite vertically (up-down). If MirrorAnchor=true,
// flips its anchor (i.e. origin//base point) as well
// returns new sprite

Sprite2D *SDLVideoDriver::MirrorSpriteVertical(const Sprite2D* sprite, bool MirrorAnchor)
{
	if (!sprite || !sprite->vptr)
		return NULL;

	Sprite2D* dest = DuplicateSprite(sprite);

	if (!sprite->BAM) {
		for (int x = 0; x < dest->Width; x++) {
			unsigned char * dst = ( unsigned char * ) dest->pixels + x;
			unsigned char * src = dst + ( dest->Height - 1 ) * dest->Width;
			for (int y = 0; y < dest->Height / 2; y++) {
				unsigned char swp = *dst;
				*dst = *src;
				*src = swp;
				dst += dest->Width;
				src -= dest->Width;
			}
		}
	} else {
		Sprite2D_BAM_Internal* destdata = (Sprite2D_BAM_Internal*)dest->vptr;
		destdata->flip_ver = !destdata->flip_ver;
	}

	dest->XPos = sprite->XPos;
	if (MirrorAnchor)
		dest->YPos = sprite->Height - sprite->YPos;
	else
		dest->YPos = sprite->YPos;

	return dest;
}

// Flips given sprite horizontally (left-right). If MirrorAnchor=true,
//   flips its anchor (i.e. origin//base point) as well
Sprite2D *SDLVideoDriver::MirrorSpriteHorizontal(const Sprite2D* sprite, bool MirrorAnchor)
{
	if (!sprite || !sprite->vptr)
		return NULL;

	Sprite2D* dest = DuplicateSprite(sprite);

	if (!sprite->BAM) {
		for (int y = 0; y < dest->Height; y++) {
			unsigned char * dst = (unsigned char *) dest->pixels + ( y * dest->Width );
			unsigned char * src = dst + dest->Width - 1;
			for (int x = 0; x < dest->Width / 2; x++) {
				unsigned char swp=*dst;
				*dst++ = *src;
				*src-- = swp;
			}
		}
	} else {
		Sprite2D_BAM_Internal* destdata = (Sprite2D_BAM_Internal*)dest->vptr;
		destdata->flip_hor = !destdata->flip_hor;
	}

	if (MirrorAnchor)
		dest->XPos = sprite->Width - sprite->XPos;
	else
		dest->XPos = sprite->XPos;
	dest->YPos = sprite->YPos;

	return dest;
}

void SDLVideoDriver::SetFadeColor(int r, int g, int b)
{
	if (r>255) r=255;
	else if(r<0) r=0;
	fadeColor.r=r;
	if (g>255) g=255;
	else if(g<0) g=0;
	fadeColor.g=g;
	if (b>255) b=255;
	else if(b<0) b=0;
	fadeColor.b=b;
	long val = SDL_MapRGBA( extra->format, fadeColor.r, fadeColor.g, fadeColor.b, fadeColor.a );
	SDL_FillRect( extra, NULL, val );
}

void SDLVideoDriver::SetFadePercent(int percent)
{
	if (percent>100) percent = 100;
	else if (percent<0) percent = 0;
	fadeColor.a = (255 * percent ) / 100;
}

void SDLVideoDriver::SetClipRect(const Region* clip)
{
	if (clip) {
		SDL_Rect tmp;
		tmp.x = clip->x;
		tmp.y = clip->y;
		tmp.w = clip->w;
		tmp.h = clip->h;
		SDL_SetClipRect( backBuf, &tmp );
	} else {
		SDL_SetClipRect( backBuf, NULL );
	}
}

void SDLVideoDriver::GetClipRect(Region& clip)
{
	SDL_Rect tmp;
	SDL_GetClipRect( backBuf, &tmp );

	clip.x = tmp.x;
	clip.y = tmp.y;
	clip.w = tmp.w;
	clip.h = tmp.h;
}


void SDLVideoDriver::GetMousePos(int &x, int &y)
{
	x=CursorPos.x;
	y=CursorPos.y;
}

void SDLVideoDriver::MouseMovement(int x, int y)
{
	lastMouseMoveTime = GetTickCount();
	if (MouseFlags&MOUSE_DISABLED)
		return;
	CursorPos.x = x; // - mouseAdjustX[CursorIndex];
	CursorPos.y = y; // - mouseAdjustY[CursorIndex];
	if (EvntManager)
		EvntManager->MouseMove(x, y);
}

void SDLVideoDriver::ClickMouse(unsigned int button)
{
	MouseClickEvent(SDL_MOUSEBUTTONDOWN, (Uint8) button);
	MouseClickEvent(SDL_MOUSEBUTTONUP, (Uint8) button);
	if (button&GEM_MB_DOUBLECLICK) {
		MouseClickEvent(SDL_MOUSEBUTTONDOWN, (Uint8) button);
		MouseClickEvent(SDL_MOUSEBUTTONUP, (Uint8) button);
	}
}

void SDLVideoDriver::MouseClickEvent(SDL_EventType type, Uint8 button)
{
	SDL_Event evtClick = SDL_Event();

	evtClick.type = type;
	evtClick.button.type = type;
	evtClick.button.button = button;
	evtClick.button.state = (type==SDL_MOUSEBUTTONDOWN)?SDL_PRESSED:SDL_RELEASED;
	evtClick.button.x = CursorPos.x;
	evtClick.button.y = CursorPos.y;
	SDL_PushEvent(&evtClick);
}

<<<<<<< HEAD
=======
void SDLVideoDriver::InitMovieScreen(int &w, int &h, bool yuv)
{
	if (yuv) {
		if (overlay) {
			SDL_FreeYUVOverlay(overlay);
		}
		// BIKPlayer outputs PIX_FMT_YUV420P which is YV12
		overlay = SDL_CreateYUVOverlay(w, h, SDL_YV12_OVERLAY, disp);
	}
	if (SDL_LockSurface( disp ) == 0) {
		memset( disp->pixels, 0,
			disp->w * disp->h * disp->format->BytesPerPixel );
		SDL_UnlockSurface( disp );
		SDL_Flip( disp );
		w = disp->w;
		h = disp->h;
	} else {
		print("Couldn't lock surface: %s", SDL_GetError());
	}
	//setting the subtitle region to the bottom 1/4th of the screen
	subtitleregion.w = w;
	subtitleregion.h = h/4;
	subtitleregion.x = 0;
	subtitleregion.y = h-h/4;

	//same for SDL
	subtitleregion_sdl.w = w;
	subtitleregion_sdl.h = h/4;
	subtitleregion_sdl.x = 0;
	subtitleregion_sdl.y = h-h/4;
}

void SDLVideoDriver::showFrame(unsigned char* buf, unsigned int bufw,
	unsigned int bufh, unsigned int sx, unsigned int sy, unsigned int w,
	unsigned int h, unsigned int dstx, unsigned int dsty,
	int g_truecolor, unsigned char *pal, ieDword titleref)
{
	int i;
	SDL_Surface* sprite;
	SDL_Rect srcRect, destRect;

	assert( bufw == w && bufh == h );

	if (g_truecolor) {
		sprite = SDL_CreateRGBSurfaceFrom( buf, bufw, bufh, 16, 2 * bufw,
					0x7C00, 0x03E0, 0x001F, 0 );
	} else {
		sprite = SDL_CreateRGBSurfaceFrom( buf, bufw, bufh, 8, bufw, 0, 0, 0, 0 );

		for (i = 0; i < 256; i++) {
			sprite->format->palette->colors[i].r = ( *pal++ ) << 2;
			sprite->format->palette->colors[i].g = ( *pal++ ) << 2;
			sprite->format->palette->colors[i].b = ( *pal++ ) << 2;
			sprite->format->palette->colors[i].unused = 0;
		}
	}

	srcRect.x = sx;
	srcRect.y = sy;
	srcRect.w = w;
	srcRect.h = h;
	destRect.x = dstx;
	destRect.y = dsty;
	destRect.w = w;
	destRect.h = h;

	SDL_FillRect(disp, &subtitleregion_sdl, 0);
	SDL_BlitSurface( sprite, &srcRect, disp, &destRect );
	if (titleref>0)
		DrawMovieSubtitle( titleref );
	SDL_Flip( disp );
	SDL_FreeSurface( sprite );
}

void SDLVideoDriver::showYUVFrame(unsigned char** buf, unsigned int *strides,
	unsigned int /*bufw*/, unsigned int bufh,
	unsigned int w, unsigned int h,
	unsigned int dstx, unsigned int dsty,
	ieDword titleref) {
	SDL_Rect destRect;

	assert( /* bufw == w && */ bufh == h );

	SDL_LockYUVOverlay(overlay);
	for (unsigned int plane = 0; plane < 3; plane++) {
		unsigned char *data = buf[plane];
		unsigned int size = overlay->pitches[plane];
		if (strides[plane] < size) {
			size = strides[plane];
		}
		unsigned int srcoffset = 0, destoffset = 0;
		for (unsigned int i = 0; i < ((plane == 0) ? bufh : (bufh / 2)); i++) {
			memcpy(overlay->pixels[plane] + destoffset,
				data + srcoffset, size);
			srcoffset += strides[plane];
			destoffset += overlay->pitches[plane];
		}
	}
	SDL_UnlockYUVOverlay(overlay);
	destRect.x = dstx;
	destRect.y = dsty;
	destRect.w = w;
	destRect.h = h;
	SDL_FillRect(disp, &subtitleregion_sdl, 0);
	SDL_DisplayYUVOverlay(overlay, &destRect);
	if (titleref>0)
		DrawMovieSubtitle( titleref );
	//Maybe we don't need this?
	//SDL_Flip( disp );
}

>>>>>>> 045d8738
int SDLVideoDriver::PollMovieEvents()
{
	SDL_Event event;

	while (SDL_PollEvent( &event )) {
		switch (event.type) {
			case SDL_QUIT:
			case SDL_MOUSEBUTTONUP:
				return 1;
			case SDL_KEYDOWN:
				switch (event.key.keysym.sym) {
					case SDLK_ESCAPE:
					case SDLK_q:
						return 1;
					case SDLK_f:
						ToggleFullscreenMode();
						break;
					default:
						break;
				}
				break;
			default:
				break;
		}
	}

	return 0;
}

void SDLVideoDriver::DrawMovieSubtitle(ieDword strRef)
{
	if (strRef!=subtitlestrref) {
		core->FreeString(subtitletext);
		if (!strRef)
			return;
		subtitletext = core->GetString(strRef);
		subtitlestrref = strRef;
	}
	if (subtitlefont && subtitletext) {
		// FIXME: ugly hack!
		SDL_Surface* temp = backBuf;
		backBuf = disp;

		//FYI: that 0 is pitch black
		//SDL_FillRect(disp, &subtitleregion_sdl, 0);
		subtitlefont->Print(subtitleregion, (unsigned char *) subtitletext, subtitlepal, IE_FONT_ALIGN_LEFT|IE_FONT_ALIGN_BOTTOM, true);
		backBuf = temp;
	}
}<|MERGE_RESOLUTION|>--- conflicted
+++ resolved
@@ -78,68 +78,8 @@
 		//print("[ERROR]");
 		return GEM_ERROR;
 	}
-<<<<<<< HEAD
 	//print("[OK]\n");
-=======
-	//print("[OK]");
-	SDL_EnableUNICODE( 1 );
-	SDL_EnableKeyRepeat( 500, 50 );
->>>>>>> 045d8738
 	SDL_ShowCursor( SDL_DISABLE );
-	return GEM_OK;
-
-<<<<<<< HEAD
-=======
-int SDLVideoDriver::CreateDisplay(int w, int h, int b, bool fs)
-{
-	bpp=b;
-	fullscreen=fs;
-	Log(MESSAGE, "SDLVideo", "Creating display");
-	ieDword flags = SDL_SWSURFACE;
-#if TARGET_OS_IPHONE
-	// this allows the user to flip the device upsidedown if they wish and have the game rotate.
-	// it also for some unknown reason is required for retina displays
-	flags |= SDL_WINDOW_RESIZABLE;
-	// this hint is set in the wrapper for iPad at a higher priority. set it here for iPhone
-	SDL_SetHintWithPriority(SDL_HINT_ORIENTATIONS, "LandscapeLeft LandscapeRight", SDL_HINT_DEFAULT);
-#endif
-	if (fullscreen) {
-		flags |= SDL_FULLSCREEN;
-#if SDL_VERSION_ATLEAST(1,3,0)
-		//This is needed to remove the status bar on Android/iOS.
-		//since we are in fullscreen this has no effect outside Android/iOS
-		flags |= SDL_WINDOW_BORDERLESS;
-#endif
-	}
-	disp = SDL_SetVideoMode( w, h, bpp, flags );
-	if (disp == NULL) {
-		Log(ERROR, "SDLVideo", "Failed to set video mode: %s.", SDL_GetError());
-		return GEM_ERROR;
-	}
-	Log(MESSAGE, "SDLVideo", "Checking for HardWare Acceleration...");
-	const SDL_VideoInfo* vi = SDL_GetVideoInfo();
-	if (!vi) {
-		Log(WARNING, "SDLVideo", "Failed to get video info.");
-	}
-	Viewport.x = Viewport.y = 0;
-	width = disp->w;
-	height = disp->h;
-	Viewport.w = width;
-	Viewport.h = height;
-	Log(MESSAGE, "SDLVideo", "Creating Main Surface...");
-	SDL_Surface* tmp = SDL_CreateRGBSurface( SDL_SWSURFACE, width, height,
-						bpp, 0, 0, 0, 0 );
-	Log(MESSAGE, "SDLVideo", "Creating Back Buffer...");
-	backBuf = SDL_DisplayFormat( tmp );
-	Log(MESSAGE, "SDLVideo", "Creating Extra Buffer...");
-	extra = SDL_DisplayFormat( tmp );
-	SDL_LockSurface( extra );
-	long val = SDL_MapRGBA( extra->format, fadeColor.r, fadeColor.g, fadeColor.b, 0 );
-	SDL_FillRect( extra, NULL, val );
-	SDL_UnlockSurface( extra );
-	SDL_FreeSurface( tmp );
-	Log(MESSAGE, "SDLVideo", "CreateDisplay...");
->>>>>>> 045d8738
 	return GEM_OK;
 }
 
@@ -330,205 +270,9 @@
 				CursorIndex = VID_CUR_UP;
 			CursorPos.x = event.button.x;
 			CursorPos.y = event.button.y;
-<<<<<<< HEAD
 			if (!core->ConsolePopped)
 				EvntManager->MouseUp( event.button.x, event.button.y, 1 << ( event.button.button - 1 ), GetModState(SDL_GetModState()) );
 			break;
-=======
-			if (!ConsolePopped)
-				Evnt->MouseUp( event.button.x, event.button.y, 1 << ( event.button.button - 1 ), GetModState(SDL_GetModState()) );
-
-			break;
-		case SDL_ACTIVEEVENT:
-			if (ConsolePopped) {
-				break;
-			}
-
-			if (event.active.state == SDL_APPMOUSEFOCUS) {
-				if (Evnt && !event.active.gain)
-					Evnt->OnSpecialKeyPress( GEM_MOUSEOUT );
-			}
-			break;
-#if SDL_VERSION_ATLEAST(1,3,0)
-		case SDL_MOUSEWHEEL://SDL 1.3+
-			short scrollX;
-			scrollX= event.wheel.x * -1;
-			short scrollY;
-			scrollY= event.wheel.y * -1;
-			Evnt->MouseWheelScroll( scrollX, scrollY );
-			break;
-		case SDL_FINGERMOTION://SDL 1.3+
-		//For swipes. gestures needing pinch or rotate need to use SDL_MULTIGESTURE or SDL_DOLLARGESTURE
-			touchHold = false;
-			if (Evnt) {
-				if (numFingers == core->NumFingScroll || (numFingers != core->NumFingKboard && Evnt->GetMouseFocusedControlType() == IE_GUI_TEXTAREA)) {
-					//any # of fingers != NumFingKBoard will scroll a text area
-					if (Evnt->GetMouseFocusedControlType() != IE_GUI_TEXTAREA) {
-						// if focus is IE_GUI_TEXTAREA we need mouseup to clear scrollbar flags so this scrolling doesnt break after interactind with the slider
-						ignoreNextMouseUp = true;
-					}else {
-						// if we are scrolling a text area we dont want the keyboard in the way
-						HideSoftKeyboard();
-					}
-					//invert the coordinates such that dragging down scrolls up etc.
-					int scrollX = (event.tfinger.dx / xScaleFactor) * -1;
-					int scrollY = (event.tfinger.dy / yScaleFactor) * -1;
-
-					Evnt->MouseWheelScroll( scrollX, scrollY );
-				} else if (numFingers == core->NumFingKboard) {
-					if ((event.tfinger.dy / yScaleFactor) * -1 >= MIN_GESTURE_DELTA_PIXELS){
-						// if the keyboard is already up interpret this gesture as console pop
-						if(softKeyboardShowing && !ConsolePopped && !ignoreNextMouseUp) core->PopupConsole();
-						else ShowSoftKeyboard();
-					} else if((event.tfinger.dy / yScaleFactor) * -1 <= -MIN_GESTURE_DELTA_PIXELS){
-						HideSoftKeyboard();
-					}
-					ignoreNextMouseUp = true;
-				}
-			}
-			break;
-		case SDL_FINGERDOWN://SDL 1.3+
-			touchHold = false;
-			if (++numFingers == 1) {
-				rightMouseDownEvent.x = event.tfinger.x / xScaleFactor;
-				rightMouseDownEvent.y = event.tfinger.y / yScaleFactor;
-				rightMouseUpEvent.x = event.tfinger.x / xScaleFactor;
-				rightMouseUpEvent.y = event.tfinger.y / yScaleFactor;
-
-				touchHoldTime = SDL_GetTicks();
-				touchHold = true;
-			} else if (Evnt && numFingers == core->NumFingInfo) {
-				Evnt->OnSpecialKeyPress( GEM_TAB );
-				Evnt->OnSpecialKeyPress( GEM_ALT );
-			}
-
-			break;
-		case SDL_FINGERUP://SDL 1.3+
-			touchHold = false;//even if there are still fingers in contact
-			if (numFingers) numFingers--;
-			if (formationRotation) {
-				Evnt->MouseUp( event.tfinger.x, event.tfinger.y, GEM_MB_MENU, GetModState(SDL_GetModState()) );
-				formationRotation = false;
-				ignoreNextMouseUp = false;
-			}
-			if (Evnt && numFingers != core->NumFingInfo) {
-				Evnt->KeyRelease( GEM_ALT, 0 );
-			}
-			break;
-		//multitouch gestures
-		case SDL_MULTIGESTURE://SDL 1.3+
-		// use this for pinch or rotate gestures. see also SDL_DOLLARGESTURE
-			numFingers = event.mgesture.numFingers;
-			/*
-			// perhaps formation rotation should be implemented here as a rotate gesture.
-			if (Evnt->GetMouseFocusedControlType() == IE_GUI_GAMECONTROL && numFingers == 2) {
-			}
-			*/
-			break;
-		/* not user input events */
-		case SDL_WINDOWEVENT://SDL 1.2
-			switch (event.window.event) {
-				case SDL_WINDOWEVENT_MINIMIZED://SDL 1.3
-					// We pause the game and audio when the window is minimized.
-					// on iOS/Android this happens when leaving the application or when play is interrupted (ex phone call)
-					// if win/mac/linux has a problem with this behavior we can work something out.
-					core->GetAudioDrv()->Pause();//this is for ANDROID mostly
-					core->SetPause(PAUSE_ON);
-					break;
-				case SDL_WINDOWEVENT_RESTORED://SDL 1.3
-					/*
-						reset all static variables as if no events have happened yet
-						restoring from "minimized state" should be a clean slate.
-					*/
-					numFingers = 0;
-					touchHoldTime = 0;
-					touchHold = false;
-					lastevent = false;
-					ignoreNextMouseUp = false;
-#if TARGET_OS_IPHONE
-					// FIXME: this is essentially a hack.
-					// I believe there to be a bug in SDL 1.3 that is causeing the surface to be invalidated on a restore event for iOS
-					SDL_Window* window;
-					window = SDL_GetFocusWindow();
-					window->surface_valid = SDL_TRUE;//private attribute!!!
-
-					// FIXME:
-					// sleep for a short while to avoid some unknown Apple threading issue with OpenAL threads being suspended
-					// even using Apple examples of how to properly suspend an OpenAL context and resume on iOS are falling flat
-					// it could be this bug affects only the simulator.
-					sleep(1);
-#endif
-					core->GetAudioDrv()->Resume();//this is for ANDROID mostly
-					break;
-				case SDL_WINDOWEVENT_RESIZED://SDL 1.2
-				// this event exists in SDL 1.2, but this handler is only getting ompiled under 1.3+
-					Log(ERROR, "SDLVideo", "Window resized so your window surface is now invalid.");
-					break;
-			}
-			break;
-		default:
-			//this is to catch unhandled SDL 1.3 events for development
-			Log(ERROR, "SDLVideo", "Unrecognized SDL event type.");
-			print("event type:%x", event.type);
-#endif
-		}
-	}
-	int x, y;
-	if (Evnt && !(MouseFlags & (MOUSE_DISABLED | MOUSE_GRAYED))
-			&& lastevent && time>lastmousetime
-			&& SDL_GetMouseState(&x,&y)==SDL_BUTTON(SDL_BUTTON_LEFT)) {
-		lastmousetime=time+Evnt->GetRKDelay();
-		if (!ConsolePopped)
-			Evnt->MouseUp( x, y, 1 << ( 0 ), GetModState(SDL_GetModState()) );
-	}
-
-	return ret;
-}
-
-bool SDLVideoDriver::ToggleGrabInput()
-{
-	if (SDL_GRAB_OFF == SDL_WM_GrabInput( SDL_GRAB_QUERY )) {
-		SDL_WM_GrabInput( SDL_GRAB_ON );
-		return true;
-	}
-	else {
-		SDL_WM_GrabInput( SDL_GRAB_OFF );
-		MoveMouse(CursorPos.x, CursorPos.y);
-		return false;
-	}
-}
-
-/*
-This method is intended for devices with no physical keyboard or with an optional soft keyboard (iOS/Android)
-*/
-void SDLVideoDriver::HideSoftKeyboard()
-{
-	if(core->UseSoftKeyboard){
-#if TARGET_OS_IPHONE
-		SDL_iPhoneKeyboardHide(SDL_GetFocusWindow());
-#endif
-#ifdef ANDROID
-		SDL_ANDROID_SetScreenKeyboardShown(0);
-#endif
-		softKeyboardShowing = false;
-		if(core->ConsolePopped) core->PopupConsole();
-	}
-}
-
-/*
-This method is intended for devices with no physical keyboard or with an optional soft keyboard (iOS/Android)
-*/
-void SDLVideoDriver::ShowSoftKeyboard()
-{
-	if(core->UseSoftKeyboard){
-#if TARGET_OS_IPHONE
-		SDL_iPhoneKeyboardShow(SDL_GetFocusWindow());
-#endif
-#ifdef ANDROID
-		SDL_ANDROID_SetScreenKeyboardShown(1);
-#endif
-		softKeyboardShowing = true;
->>>>>>> 045d8738
 	}
 	return GEM_OK;
 }
@@ -2462,120 +2206,6 @@
 	SDL_PushEvent(&evtClick);
 }
 
-<<<<<<< HEAD
-=======
-void SDLVideoDriver::InitMovieScreen(int &w, int &h, bool yuv)
-{
-	if (yuv) {
-		if (overlay) {
-			SDL_FreeYUVOverlay(overlay);
-		}
-		// BIKPlayer outputs PIX_FMT_YUV420P which is YV12
-		overlay = SDL_CreateYUVOverlay(w, h, SDL_YV12_OVERLAY, disp);
-	}
-	if (SDL_LockSurface( disp ) == 0) {
-		memset( disp->pixels, 0,
-			disp->w * disp->h * disp->format->BytesPerPixel );
-		SDL_UnlockSurface( disp );
-		SDL_Flip( disp );
-		w = disp->w;
-		h = disp->h;
-	} else {
-		print("Couldn't lock surface: %s", SDL_GetError());
-	}
-	//setting the subtitle region to the bottom 1/4th of the screen
-	subtitleregion.w = w;
-	subtitleregion.h = h/4;
-	subtitleregion.x = 0;
-	subtitleregion.y = h-h/4;
-
-	//same for SDL
-	subtitleregion_sdl.w = w;
-	subtitleregion_sdl.h = h/4;
-	subtitleregion_sdl.x = 0;
-	subtitleregion_sdl.y = h-h/4;
-}
-
-void SDLVideoDriver::showFrame(unsigned char* buf, unsigned int bufw,
-	unsigned int bufh, unsigned int sx, unsigned int sy, unsigned int w,
-	unsigned int h, unsigned int dstx, unsigned int dsty,
-	int g_truecolor, unsigned char *pal, ieDword titleref)
-{
-	int i;
-	SDL_Surface* sprite;
-	SDL_Rect srcRect, destRect;
-
-	assert( bufw == w && bufh == h );
-
-	if (g_truecolor) {
-		sprite = SDL_CreateRGBSurfaceFrom( buf, bufw, bufh, 16, 2 * bufw,
-					0x7C00, 0x03E0, 0x001F, 0 );
-	} else {
-		sprite = SDL_CreateRGBSurfaceFrom( buf, bufw, bufh, 8, bufw, 0, 0, 0, 0 );
-
-		for (i = 0; i < 256; i++) {
-			sprite->format->palette->colors[i].r = ( *pal++ ) << 2;
-			sprite->format->palette->colors[i].g = ( *pal++ ) << 2;
-			sprite->format->palette->colors[i].b = ( *pal++ ) << 2;
-			sprite->format->palette->colors[i].unused = 0;
-		}
-	}
-
-	srcRect.x = sx;
-	srcRect.y = sy;
-	srcRect.w = w;
-	srcRect.h = h;
-	destRect.x = dstx;
-	destRect.y = dsty;
-	destRect.w = w;
-	destRect.h = h;
-
-	SDL_FillRect(disp, &subtitleregion_sdl, 0);
-	SDL_BlitSurface( sprite, &srcRect, disp, &destRect );
-	if (titleref>0)
-		DrawMovieSubtitle( titleref );
-	SDL_Flip( disp );
-	SDL_FreeSurface( sprite );
-}
-
-void SDLVideoDriver::showYUVFrame(unsigned char** buf, unsigned int *strides,
-	unsigned int /*bufw*/, unsigned int bufh,
-	unsigned int w, unsigned int h,
-	unsigned int dstx, unsigned int dsty,
-	ieDword titleref) {
-	SDL_Rect destRect;
-
-	assert( /* bufw == w && */ bufh == h );
-
-	SDL_LockYUVOverlay(overlay);
-	for (unsigned int plane = 0; plane < 3; plane++) {
-		unsigned char *data = buf[plane];
-		unsigned int size = overlay->pitches[plane];
-		if (strides[plane] < size) {
-			size = strides[plane];
-		}
-		unsigned int srcoffset = 0, destoffset = 0;
-		for (unsigned int i = 0; i < ((plane == 0) ? bufh : (bufh / 2)); i++) {
-			memcpy(overlay->pixels[plane] + destoffset,
-				data + srcoffset, size);
-			srcoffset += strides[plane];
-			destoffset += overlay->pitches[plane];
-		}
-	}
-	SDL_UnlockYUVOverlay(overlay);
-	destRect.x = dstx;
-	destRect.y = dsty;
-	destRect.w = w;
-	destRect.h = h;
-	SDL_FillRect(disp, &subtitleregion_sdl, 0);
-	SDL_DisplayYUVOverlay(overlay, &destRect);
-	if (titleref>0)
-		DrawMovieSubtitle( titleref );
-	//Maybe we don't need this?
-	//SDL_Flip( disp );
-}
-
->>>>>>> 045d8738
 int SDLVideoDriver::PollMovieEvents()
 {
 	SDL_Event event;
