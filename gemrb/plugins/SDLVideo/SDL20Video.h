/* GemRB - Infinity Engine Emulator
 * Copyright (C) 2012 The GemRB Project
 *
 * This program is free software; you can redistribute it and/or
 * modify it under the terms of the GNU General Public License
 * as published by the Free Software Foundation; either version 2
 * of the License, or (at your option) any later version.
 *
 * This program is distributed in the hope that it will be useful,
 * but WITHOUT ANY WARRANTY; without even the implied warranty of
 * MERCHANTABILITY or FITNESS FOR A PARTICULAR PURPOSE. See the
 * GNU General Public License for more details.
 *
 * You should have received a copy of the GNU General Public License
 * along with this program; if not, write to the Free Software
 * Foundation, Inc., 51 Franklin Street, Fifth Floor, Boston, MA 02110-1301, USA.
 *
 *
 */

#ifndef SDL20VideoDRIVER_H
#define SDL20VideoDRIVER_H

#include "SDLVideo.h"
#include "SDLSurfaceSprite2D.h"

namespace GemRB {

Uint32 SDLPixelFormatFromBufferFormat(Video::BufferFormat, SDL_Renderer*);
Uint32 SDLPixelFormatFromBufferFormat(Video::BufferFormat fmt, SDL_Renderer* renderer = NULL) {
	switch (fmt) {
		case Video::RGB555:
			return SDL_PIXELFORMAT_RGB555;
		case Video::RGBA8888:
			return SDL_PIXELFORMAT_RGBA8888;
		case Video::YV12:
			return SDL_PIXELFORMAT_YV12;
		case Video::RGBPAL8:
			if (renderer == NULL) {
				return SDL_PIXELFORMAT_INDEX8;
			}
			// the renderer will throw an error for such a format
			// fall-through
		case Video::DISPLAY:
			if (renderer) {
				// I looked at the SDL source code to determine that the format at index 0 is the default
				SDL_RendererInfo info;
				SDL_GetRendererInfo(renderer, &info);
				return info.texture_formats[0];
			}
			// no "display" to query
			// fall-through
		default:
			return SDL_PIXELFORMAT_UNKNOWN;
	}
}

class SDL20VideoDriver : public SDLVideoDriver {
private:
	SDL_Window* window;
	SDL_Renderer* renderer;

	SDL_BlendMode maskBlender;

public:
	SDL20VideoDriver(void);
	~SDL20VideoDriver(void);

	int CreateDisplay(int w, int h, int b, bool fs, const char* title);
<<<<<<< HEAD
	int CreateDriverDisplay(const Size& s, int bpp, const char* title);
	void SwapBuffers(VideoBuffers& buffers);
=======
	void SetWindowTitle(const char *title) { SDL_SetWindowTitle(window, title); };
	int SwapBuffers(void);
	int PollEvents();

	bool TouchInputEnabled() const;
	void InitMovieScreen(int &w, int &h, bool yuv);
	virtual void DestroyMovieScreen();

	void showFrame(unsigned char* buf, unsigned int bufw,
									unsigned int bufh, unsigned int sx, unsigned int sy, unsigned int w,
									unsigned int h, unsigned int dstx, unsigned int dsty,
									int g_truecolor, unsigned char *pal, ieDword titleref);
	void showYUVFrame(unsigned char** buf, unsigned int *strides,
					  unsigned int bufw, unsigned int bufh,
					  unsigned int w, unsigned int h,
					  unsigned int dstx, unsigned int dsty,
					  ieDword titleref);
>>>>>>> 118f816a

	Sprite2D* GetScreenshot( Region r );
	bool SetFullscreenMode(bool set);
	void SetGamma(int brightness, int contrast);
	bool ToggleGrabInput();

	void StartTextInput();
	void StopTextInput();
	bool InTextInput();
	
	bool TouchInputEnabled();

	void DrawLine(const Point& p1, const Point& p2, const Color& color, bool needsMask = false);
	void DrawLines(const std::vector<Point>& points, const Color& color, bool needsMask = false);

	void DrawRect(const Region& rgn, const Color& color, bool fill = true, bool needsMask = false);
	
	void DrawPoint(const Point& p, const Color& color, bool needsMask = false);
	void DrawPoints(const std::vector<Point>& points, const Color& color, bool needsMask = false);

	void Flush();

private:
	VideoBuffer* NewVideoBuffer(const Region&, BufferFormat);

	int ProcessEvent(const SDL_Event & event);

	SDLVideoDriver::vid_buf_t* CurrentRenderBuffer();
	int UpdateRenderTarget(const Color* color = NULL);
	int SetRendererForMask(const SDL_Color& mask);

	void DrawPoints(const std::vector<SDL_Point>& points, const SDL_Color& color, bool needsMask = false);
	void DrawLines(const std::vector<SDL_Point>& points, const SDL_Color& color, bool needsMask = false);

	void BlitSpriteBAMClipped(const Sprite2D* /*spr*/, const Sprite2D* /*mask*/, const Region& /*src*/, const Region& /*dst*/,
					   unsigned int /*flags*/ = 0, const Color* /*tint*/ = NULL) { assert(false); } // SDL2 does not support this
	void BlitSpriteNativeClipped(const Sprite2D* spr, const Sprite2D* mask, const SDL_Rect& src, const SDL_Rect& dst, unsigned int flags = 0, const SDL_Color* tint = NULL);

	int GetTouchFingers(TouchEvent::Finger(&fingers)[FINGER_MAX], SDL_TouchID device) const;
};

class SDLTextureVideoBuffer : public VideoBuffer {
	SDL_Texture* texture;
	SDL_Texture* maskLayer;
	SDL_Renderer* renderer;

	 // the format of the pixel data the client thinks we use, we may have to convert in CopyPixels()
	Uint32 inputFormat; // the SDL pixel format equivalent of the requested Video::BufferFormat
	Uint32 nativeFormat; // the SDL pixel format of the texture

	// if the inputFormat is different than the actual texture format we will allocate a buffer to handle conversion
	// this has significant memory overhead, but is much faster than dynamic allocation every frame
	void* conversionBuffer;

private:
	static Region TextureRegion(SDL_Texture* tex, const Point& p) {
		int w, h;
		SDL_QueryTexture(tex, NULL, NULL, &w, &h);
		return Region(p, ::GemRB::Size(w, h));
	}

public:
	SDLTextureVideoBuffer(const Point& p, SDL_Texture* texture, Video::BufferFormat fmt, SDL_Renderer* renderer)
	: VideoBuffer(TextureRegion(texture, p)), texture(texture), renderer(renderer), inputFormat(SDLPixelFormatFromBufferFormat(fmt, NULL))
	{
		assert(texture);
		assert(renderer);
		maskLayer = NULL;

		SDL_QueryTexture(texture, &nativeFormat, NULL, NULL, NULL);

		if (inputFormat != nativeFormat) {
			conversionBuffer = operator new(SDL_BYTESPERPIXEL(nativeFormat) * rect.w * rect.h);
		} else {
			conversionBuffer = NULL;
		}

		Clear();
	}

	~SDLTextureVideoBuffer() {
		SDL_DestroyTexture(texture);
		if (maskLayer) {
			SDL_DestroyTexture(maskLayer);
		}
		operator delete(conversionBuffer);
	}

	void Clear() {
		SDL_SetRenderTarget(renderer, texture);
		SDL_SetRenderDrawColor(renderer, 0, 0, 0, SDL_ALPHA_TRANSPARENT);
		SDL_RenderClear(renderer);

		ClearMaskLayer();
	}

	void ClearMaskLayer() {
		if (maskLayer) {
			SDL_SetRenderTarget(renderer, maskLayer);
			SDL_SetRenderDrawColor(renderer, 0, 0, 0, SDL_ALPHA_TRANSPARENT);
			SDL_RenderClear(renderer);
		}
	}

	bool RenderOnDisplay(void* display) const {
		SDL_Renderer* renderer = static_cast<SDL_Renderer*>(display);
		SDL_Rect dst = RectFromRegion(rect);
		SDL_SetTextureBlendMode(texture, SDL_BLENDMODE_BLEND);
		int ret = SDL_RenderCopy(renderer, texture, NULL, &dst);

		if (maskLayer && ret == 0) {
			SDL_SetTextureBlendMode(maskLayer, SDL_BLENDMODE_BLEND);
			ret = SDL_RenderCopy(renderer, maskLayer, NULL, &dst);
		}

		if (ret != 0) {
			Log(ERROR, "SDLVideo", "%s", SDL_GetError());
		}
		return true;
	}

	void CopyPixels(const Region& bufDest, const void* pixelBuf, const int* pitch = NULL, ...) {
		int sdlpitch = bufDest.w * SDL_BYTESPERPIXEL(nativeFormat);
		SDL_Rect dest = RectFromRegion(bufDest);

		if (nativeFormat == SDL_PIXELFORMAT_YV12) {
			va_list args;
			va_start(args, pitch);

			enum Planes {Y, U, V};
			const ieByte* planes[3];
			unsigned int strides[3];

			planes[Y] = static_cast<const ieByte*>(pixelBuf);
			strides[Y] = *pitch;
			planes[U] = va_arg(args, ieByte*);
			strides[U] = *va_arg(args, int*);
			planes[V] = va_arg(args, ieByte*);
			strides[V] = *va_arg(args, int*);
			va_end(args);

			SDL_UpdateYUVTexture(texture, &dest, planes[Y], strides[Y], planes[V], strides[V], planes[U], strides[U]);
		} else if (nativeFormat == inputFormat) {
			SDL_UpdateTexture(texture, &dest, pixelBuf, (pitch) ? *pitch : sdlpitch);
		} else if (inputFormat == SDL_PIXELFORMAT_INDEX8) {
			// SDL_ConvertPixels doesn't support palettes... must do it ourselves
			va_list args;
			va_start(args, pitch);
			Palette* pal = va_arg(args, Palette*);
			va_end(args);

			Uint32* dst = static_cast<Uint32*>(conversionBuffer);
			SDL_PixelFormat* pxfmt = SDL_AllocFormat(nativeFormat);
			bool hasalpha = SDL_ISPIXELFORMAT_ALPHA(nativeFormat);

			const Uint8* src = static_cast<const Uint8*>(pixelBuf);
			for (int xy = 0; xy < bufDest.w * bufDest.h; ++xy) {
				const Color& c = pal->col[*src++];
				*dst++ = (c.r << pxfmt->Rshift) | (c.g << pxfmt->Gshift) | (c.b << pxfmt->Bshift) | (c.a << pxfmt->Ashift);
				if (hasalpha == false) {
					dst = (Uint32*)((Uint8*)dst - 1);
				}
			}

			SDL_FreeFormat(pxfmt);

			int ret = SDL_UpdateTexture(texture, &dest, conversionBuffer, sdlpitch);
			if (ret != 0) {
				Log(ERROR, "SDL20Video", "%s", SDL_GetError());
			}
		} else {
			int ret = SDL_ConvertPixels(bufDest.w, bufDest.h, inputFormat, pixelBuf, (pitch) ? *pitch : sdlpitch, nativeFormat, conversionBuffer, sdlpitch);
			if (ret == 0) {
				ret = SDL_UpdateTexture(texture, &dest, conversionBuffer, sdlpitch);
			}

			if (ret != 0) {
				Log(ERROR, "SDL20Video", "%s", SDL_GetError());
			}
		}
	}

	SDL_Texture* GetMaskLayer() {
		if (maskLayer == NULL)
			maskLayer = SDL_CreateTexture(renderer, SDL_PIXELFORMAT_RGBA8888, SDL_TEXTUREACCESS_TARGET, rect.w, rect.h);
		return maskLayer;
	}

	SDL_Texture* GetTexture() const
	{
		return texture;
	}
};

}

#endif<|MERGE_RESOLUTION|>--- conflicted
+++ resolved
@@ -67,28 +67,11 @@
 	~SDL20VideoDriver(void);
 
 	int CreateDisplay(int w, int h, int b, bool fs, const char* title);
-<<<<<<< HEAD
+
 	int CreateDriverDisplay(const Size& s, int bpp, const char* title);
+	void SetWindowTitle(const char *title) { SDL_SetWindowTitle(window, title); };
+
 	void SwapBuffers(VideoBuffers& buffers);
-=======
-	void SetWindowTitle(const char *title) { SDL_SetWindowTitle(window, title); };
-	int SwapBuffers(void);
-	int PollEvents();
-
-	bool TouchInputEnabled() const;
-	void InitMovieScreen(int &w, int &h, bool yuv);
-	virtual void DestroyMovieScreen();
-
-	void showFrame(unsigned char* buf, unsigned int bufw,
-									unsigned int bufh, unsigned int sx, unsigned int sy, unsigned int w,
-									unsigned int h, unsigned int dstx, unsigned int dsty,
-									int g_truecolor, unsigned char *pal, ieDword titleref);
-	void showYUVFrame(unsigned char** buf, unsigned int *strides,
-					  unsigned int bufw, unsigned int bufh,
-					  unsigned int w, unsigned int h,
-					  unsigned int dstx, unsigned int dsty,
-					  ieDword titleref);
->>>>>>> 118f816a
 
 	Sprite2D* GetScreenshot( Region r );
 	bool SetFullscreenMode(bool set);
