--- conflicted
+++ resolved
@@ -4029,14 +4029,9 @@
 				}
 			}
 		}
-<<<<<<< HEAD
 
 		video->BlitGameSpriteWithPalette(frame, palette, Pos.x - viewport.x, Pos.y - viewport.y,
 										 flags, tint, covers?covers[ac]:0);
-=======
-		video->BlitGameSprite( frame, Pos.x + screen.x, Pos.y + screen.y,
-			flags, tint, covers?covers[ac]:0, palette, &screen );
->>>>>>> 7cb9568c
 	}
 }
 
