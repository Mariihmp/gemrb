/* GemRB - Infinity Engine Emulator
 * Copyright (C) 2003 The GemRB Project
 *
 * This program is free software; you can redistribute it and/or
 * modify it under the terms of the GNU General Public License
 * as published by the Free Software Foundation; either version 2
 * of the License, or (at your option) any later version.

 * This program is distributed in the hope that it will be useful,
 * but WITHOUT ANY WARRANTY; without even the implied warranty of
 * MERCHANTABILITY or FITNESS FOR A PARTICULAR PURPOSE. See the
 * GNU General Public License for more details.

 * You should have received a copy of the GNU General Public License
 * along with this program; if not, write to the Free Software
 * Foundation, Inc., 51 Franklin Street, Fifth Floor, Boston, MA 02110-1301, USA.
 *
 *
 */

#ifndef SCRIPTABLE_H
#define SCRIPTABLE_H

#include "exports.h"

#include "Variables.h"

#include <list>
#include <map>

namespace GemRB {

class Action;
class Actor;
class Container;
class Door;
class GameScript;
class Gem_Polygon;
class Highlightable;
class InfoPoint;
class Map;
class Movable;
struct PathNode;
class Scriptable;
class Selectable;
class Spell;
class Sprite2D;
class SpriteCover;

#define MAX_GROUND_ICON_DRAWN   3

/** The distance between PC's who are about to enter a new area */
#define MAX_TRAVELING_DISTANCE      400

// script levels / slots (scrlev.ids)
#define SCR_OVERRIDE  0
#define SCR_AREA      1 // iwd2: special 1
#define SCR_SPECIFICS 2 // iwd2: team
#define SCR_RESERVED  3 // iwd2: pc-customizable scripts were saved here
#define SCR_CLASS     4 // iwd2: special 2
#define SCR_RACE      5 // iwd2: combat
#define SCR_GENERAL   6 // iwd2: special 3
#define SCR_DEFAULT   7 // iwd2: movement
#define MAX_SCRIPTS   8

//pst trap flags (portal)
#define PORTAL_CURSOR 1
#define PORTAL_TRAVEL 2

//trigger flags
#define TRAP_INVISIBLE  1
#define TRAP_RESET      2
#define TRAVEL_PARTY    4
#define TRAP_DETECTABLE 8
//#define TRAP_ENEMY	 16 // "trap set off by enemy" in NI, unused
#define TRAP_TUTORIAL	 32 //active only when in tutorial mode
#define TRAP_NPC	64 // "trap set off by NPC"
//#define TRAP_SILENT	128 // "trigger silent", unused
#define TRAP_DEACTIVATED  256
#define _TRAVEL_NONPC      512
#define _TRAP_USEPOINT       1024 //override usage point of travel regions (used for sound in PST traps)
#define INFO_DOOR	 2048 //info trigger blocked by door

//internal actor flags
#define IF_GIVEXP     1     //give xp for this death
#define IF_JUSTDIED   2     //Died() will return true
#define IF_FROMGAME   4     //this is an NPC or PC
#define IF_REALLYDIED 8     //real death happened, actor will be set to dead
#define IF_NORETICLE  16    //draw reticle (target mark)
#define IF_NOINT      32    //cannot interrupt the actions of this actor (save is not possible!)
#define IF_CLEANUP    64    //actor died chunky death, or other total destruction
#define IF_RUNNING    128   //actor is running
//these bits could be set by a WalkTo
#define IF_RUNFLAGS   (IF_RUNNING|IF_NORETICLE|IF_NOINT)
//#define IF_BECAMEVISIBLE 0x100//actor just became visible (trigger event)
#define IF_INITIALIZED   0x200
#define IF_USEDSAVE      0x400  //actor needed saving throws
#define IF_GOTAREA    0x800     //actor already moved to an area
#define IF_USEEXIT       0x1000 //
#define IF_INTRAP        0x2000 //actor is currently in a trap (intrap trigger event)
//#define IF_WASINDIALOG   0x4000 //actor just left dialog

//scriptable flags
#define IF_ACTIVE        0x10000
#define IF_VISIBLE       0x40000
//#define IF_ONCREATION    0x80000
#define IF_IDLE          0x100000
//#define IF_PARTYRESTED   0x200000 //party rested trigger event
#define IF_FORCEUPDATE   0x400000
#define IF_TRIGGER_AP    0x800000

//the actor should stop attacking
#define IF_STOPATTACK (IF_JUSTDIED|IF_REALLYDIED|IF_CLEANUP|IF_IDLE)

//CheckTravel return value
#define CT_CANTMOVE       0 //inactive
#define CT_ACTIVE         1 //actor can move
#define CT_GO_CLOSER      2 //entire team would move, but not close enough
#define CT_WHOLE          3 //team can move
#define CT_SELECTED       4 //not all selected actors are there
#define CT_MOVE_SELECTED  5 //all selected can move

//xp bonus types (for xpbonus.2da)
#define XP_LOCKPICK   0
#define XP_DISARM     1
#define XP_LEARNSPELL 2

typedef enum ScriptableType { ST_ACTOR = 0, ST_PROXIMITY = 1, ST_TRIGGER = 2,
ST_TRAVEL = 3, ST_DOOR = 4, ST_CONTAINER = 5, ST_AREA = 6, ST_GLOBAL = 7 } ScriptableType;

enum {
	trigger_acquired = 0x1,
	trigger_attackedby = 0x2,
	trigger_help = 0x3,
	trigger_joins = 0x4,
	trigger_leaves = 0x5,
	trigger_receivedorder = 0x6,
	trigger_said = 0x7,
	trigger_turnedby = 0x8,
	trigger_unusable = 0x9,
	trigger_hitby = 0x20,
	trigger_hotkey = 0x21,
	trigger_timerexpired = 0x22,
	trigger_trigger = 0x24,
	trigger_die = 0x25,
	trigger_targetunreachable = 0x26,
	trigger_heard = 0x2f,
	trigger_becamevisible = 0x33,
	trigger_oncreation = 0x36,
	trigger_died = 0x4a,
	trigger_killed = 0x4b,
	trigger_entered = 0x4c,
	trigger_opened = 0x52,
	trigger_closed = 0x53,
	trigger_detected = 0x54,
	trigger_reset = 0x55,
	trigger_disarmed = 0x56,
	trigger_unlocked = 0x57,
	trigger_breakingpoint = 0x5c,
	trigger_pickpocketfailed = 0x5d,
	trigger_stealfailed = 0x5e,
	trigger_disarmfailed  = 0x5f,
	trigger_picklockfailed = 0x60,
	trigger_clicked = 0x70,
	trigger_triggerclick = 0x79, // pst
	trigger_traptriggered = 0x87, // bg2
	trigger_partymemberdied = 0x88, // bg2
	trigger_spellcast = 0x91, // bg2
	trigger_partyrested = 0x93, // bg2
	trigger_vacant = 0x94, // pst
	trigger_summoned = 0x97, // bg2
	trigger_harmlessopened = 0x9d, // pst
	trigger_harmlessclosed = 0x9e, // pst
	trigger_harmlessentered = 0x9f, // pst
	trigger_spellcastonme = 0xa1, // bg2
	trigger_nulldialog = 0xa4, // pst
	trigger_wasindialog = 0xa5, // pst
	trigger_spellcastpriest = 0xa6, // bg2
	trigger_spellcastinnate = 0xa7, // bg2
	trigger_namelessbitthedust = 0xab, // pst
	trigger_failedtoopen = 0xaf, // pst
	trigger_tookdamage = 0xcc, // bg2
	trigger_walkedtotrigger = 0xd6 // bg2
};

// flags for TriggerEntry
enum {
	// has the effect queue (if any) been processed since this trigger
	// was added? (for fx_cast_spell_on_condition)
	TEF_PROCESSED_EFFECTS = 1
};

struct TriggerEntry {
	TriggerEntry(unsigned short id) : triggerID(id), param1(0), param2(0), flags(0) { }
	TriggerEntry(unsigned short id, ieDword p1) : triggerID(id), param1(p1), param2(0), flags(0) { }
	TriggerEntry(unsigned short id, ieDword p1, ieDword p2) : triggerID(id), param1(p1), param2(p2), flags(0) { }

	unsigned short triggerID;
	ieDword param1;
	ieDword param2;
	unsigned int flags;
};

//typedef std::list<ieDword *> TriggerObjects;

//#define SEA_RESET		0x00000002
//#define SEA_PARTY_REQUIRED	0x00000004

class GEM_EXPORT Scriptable {
public:
	Scriptable(ScriptableType type);
	virtual ~Scriptable(void);
private:
	unsigned long WaitCounter;
	std::map<ieDword,ieDword> script_timers;
	ieDword globalID;
protected: //let Actor access this
	std::list<TriggerEntry> triggers;
	Map *area;
	ieVariable scriptName;
	ieDword InternalFlags; //for triggers
	ieResRef Dialog;
	std::list< Action*> actionQueue;
	Action* CurrentAction;

	// Variables for overhead text.
	Point overHeadTextPos;
	bool overheadTextDisplaying;
	unsigned long timeStartDisplaying;
	String OverheadText;
public:
	// State relating to the currently-running action.
	int CurrentActionState;
	ieDword CurrentActionTarget;
	bool CurrentActionInterruptable;
	ieDword CurrentActionTicks;

	// The number of times this was updated.
	ieDword Ticks;
	// The same, after adjustment for being slowed/hasted.
	ieDword AdjustedTicks;
	// The number of times UpdateActions() was run.
	ieDword ScriptTicks;
	// The number of times since UpdateActions() tried to do anything.
	ieDword IdleTicks;
	// The number of ticks since the last spellcast
	ieDword AuraTicks;
	// The countdown for forced activation by triggers.
	ieDword TriggerCountdown;

	Variables* locals;
	ScriptableType Type;
	Point Pos;

	ieStrRef DialogName;

	GameScript* Scripts[MAX_SCRIPTS];
	int scriptlevel;

	ieDword UnselectableTimer;

	// Stored objects.
	ieDword LastAttacker;
	ieDword LastCommander;
	ieDword LastProtector;
	ieDword LastProtectee;
	ieDword LastTargetedBy;
	ieDword LastHitter;
	ieDword LastHelp;
	ieDword LastTrigger;
	ieDword LastSeen;
	ieDword LastTalker;
	ieDword LastHeard;
	ieDword LastSummoner;
	ieDword LastFollowed; // gemrb extension (LeaderOf)
	ieDword LastMarked; // iwd2

	int LastMarkedSpell; // iwd2

	// this is used by GUIScript :(
	ieDword LastSpellOnMe;  //Last spell cast on this scriptable

	ieDword LastTarget, LastSpellTarget;
	ieDword LastTargetPersistent; // gemrb extension, persists across actions; remove if LastTarget ever gets the same persistence
	Point LastTargetPos;
	int SpellHeader;
	ieResRef SpellResRef;
	bool InterruptCasting;
public:
	/** Gets the Dialog ResRef */
	const char* GetDialog(void) const
	{
		return Dialog;
	}
	void SetDialog(const char *resref);
	void SetFloatingText(char*);
	void SetScript(const ieResRef aScript, int idx, bool ai=false);
	void SetSpellResRef(ieResRef resref);
	void SetWait(unsigned long time);
	unsigned long GetWait() const;
	void LeaveDialog();
	void Interrupt();
	void NoInterrupt();
	void Hide();
	void Unhide();
	void Activate();
	void Deactivate();
	void PartyRested();
	ieDword GetInternalFlag() const;
	void SetInternalFlag(unsigned int value, int mode);
	const char* GetScriptName() const;
	Map* GetCurrentArea() const;
	void SetMap(Map *map);
	void SetScript(int index, GameScript* script);
	void SetOverheadText(const String& text, bool display = true);
	const String& GetOverheadText() { return OverheadText; };
	bool DisplayOverheadText(bool);
	bool OverheadTextIsDisplaying() { return overheadTextDisplaying; }
	void FixHeadTextPos();
	void SetScriptName(const char* text);
	//call this to enable script running as soon as possible
	void ImmediateEvent();
	bool IsPC() const;
	virtual void Update();
	void TickScripting();
	virtual void ExecuteScript(int scriptCount);
	void AddAction(Action* aC);
	void AddActionInFront(Action* aC);
	Action* GetCurrentAction() const { return CurrentAction; }
	Action* GetNextAction() const;
	Action* PopNextAction();
	void ClearActions();
	virtual void Stop();
	virtual void ReleaseCurrentAction();
	bool InMove() const;
	void ProcessActions();
	//these functions handle clearing of triggers that resulted a
	//true condition (whole triggerblock returned true)
	void InitTriggers();
	void AddTrigger(TriggerEntry trigger);
	bool MatchTrigger(unsigned short id, ieDword param = 0);
	bool MatchTriggerWithObject(unsigned short id, class Object *obj, ieDword param = 0);
	const TriggerEntry *GetMatchingTrigger(unsigned short id, unsigned int notflags = 0);
	void SendTriggerToAll(TriggerEntry entry);
	/* re/draws overhead text on the map screen */
	void DrawOverheadText();
	/* check if casting is allowed at all */
	int CanCast(const ieResRef SpellRef, bool verbose = true);
	/* check for and trigger a wild surge */
	int CheckWildSurge();
	void SpellcraftCheck(const Actor *caster, const ieResRef SpellRef);
	/* internal spellcasting shortcuts */
	void DirectlyCastSpellPoint(const Point &target, ieResRef spellref, int level, int no_stance, bool deplete);
	void DirectlyCastSpell(Scriptable *target, ieResRef spellref, int level, int no_stance, bool deplete);
	/* actor/scriptable casts spell */
	int CastSpellPoint( const Point &Target, bool deplete, bool instant = false, bool nointerrupt = false );
	int CastSpell( Scriptable* Target, bool deplete, bool instant = false, bool nointerrupt = false );
	/* spellcasting finished */
	void CastSpellPointEnd(int level, int no_stance);
	void CastSpellEnd(int level, int no_stance);
	ieDword GetGlobalID() const { return globalID; }
	/** timer functions (numeric ID, not saved) */
	bool TimerActive(ieDword ID);
	bool TimerExpired(ieDword ID);
	void StartTimer(ieDword ID, ieDword expiration);
	virtual const char* GetName(int /*which*/) const { return NULL; }
	bool AuraPolluted();
private:
	/* used internally to handle start of spellcasting */
	int SpellCast(bool instant, Scriptable *target = NULL);
	/* also part of the spellcasting process, creating the projectile */
	void CreateProjectile(const ieResRef SpellResRef, ieDword tgt, int level, bool fake);
	/* do some magic for the wierd/awesome wild surges */
	bool HandleHardcodedSurge(ieResRef surgeSpellRef, Spell *spl, Actor *caster);
	void ResetCastingState(Actor* caster);
	void DisplaySpellCastMessage(ieDword tgt, Spell *spl);
};

class GEM_EXPORT Selectable : public Scriptable {
public:
	Selectable(ScriptableType type);
	virtual ~Selectable(void);
public:
	Region BBox;
	ieWord Selected; //could be 0x80 for unselectable
	bool Over;
	Color selectedColor;
	Color overColor;
	Sprite2D *circleBitmap[2];
	int size;
	float sizeFactor;
private:
	// current SpriteCover for wallgroups
	SpriteCover* cover;
public:
	void SetBBox(const Region &newBBox);
	void DrawCircle(const Region &vp);
	bool IsOver(const Point &Pos) const;
	void SetOver(bool over);
	bool IsSelected() const;
	void Select(int Value);
	void SetCircle(int size, float, const Color &color, Sprite2D* normal_circle, Sprite2D* selected_circle);

	/* store SpriteCover */
	void SetSpriteCover(SpriteCover* c);
	/* get stored SpriteCover */
	SpriteCover* GetSpriteCover() const { return cover; }
	/* want dithered SpriteCover */
	int WantDither() const;
};

class GEM_EXPORT Highlightable : public Scriptable {
public:
	Highlightable(ScriptableType type);
	virtual ~Highlightable(void);
	virtual int TrapResets() const = 0;
	virtual bool CanDetectTrap() const { return true; }
	virtual bool PossibleToSeeTrap() const;
public:
	Gem_Polygon* outline;
	Color outlineColor;
	ieDword Cursor;
	bool Highlight;
	Point TrapLaunch;
	ieWord TrapDetectionDiff;
	ieWord TrapRemovalDiff;
	ieWord Trapped;
	ieWord TrapDetected;
	ieResRef KeyResRef;
	//play this wav file when stepping on the trap (on PST)
	ieResRef EnterWav;
public:
<<<<<<< HEAD
	bool IsOver(const Point &Pos) const;
	void DrawOutline(const Point& origin) const;
=======
	bool IsOver(const Point &Place) const;
	void DrawOutline() const;
>>>>>>> 118f816a
	void SetCursor(unsigned char CursorIndex);
	const char* GetKey(void) const
	{
		if (KeyResRef[0]) return KeyResRef;
		return NULL;
	}
	void SetTrapDetected(int x);
	void TryDisarm(Actor *actor);
	//detect trap, set skill to 256 if you want sure fire
	void DetectTrap(int skill, ieDword actorID);
	//returns true if trap is visible, only_detected must be true
	//if you want to see discovered traps, false is for cheats
	bool VisibleTrap(int only_detected) const;
	//returns true if trap has been triggered, tumble skill???
	virtual bool TriggerTrap(int skill, ieDword ID);
	bool TryUnlock(Actor *actor, bool removekey);
};

class GEM_EXPORT Movable : public Selectable {
private: //these seem to be sensitive, so get protection
	unsigned char StanceID;
	unsigned char Orientation, NewOrientation;
	ieWord AttackMovements[3];

	PathNode* path; //whole path
	PathNode* step; //actual step
protected:
	ieDword timeStartStep;
public:
	Movable(ScriptableType type);
	virtual ~Movable(void);
	Point Destination;
	Sprite2D* lastFrame;
	ieResRef Area;
	Point HomeLocation;//spawnpoint, return here after rest
	ieWord maxWalkDistance;//maximum random walk distance from home
public:
	PathNode *GetNextStep(int x);
	PathNode *GetPath() { return path; };
	int GetPathLength();
//inliners to protect data consistency
	inline PathNode * GetStep() {
		if (!step) {
			DoStep((unsigned int) ~0);
		}
		return step;
	}

	unsigned char GetNextFace();

	inline unsigned char GetOrientation() const {
		return Orientation;
	}

	inline unsigned char GetStance() const {
		return StanceID;
	}

	void SetStance(unsigned int arg);
	void SetOrientation(int value, bool slow);
	void SetAttackMoveChances(ieWord *amc);
	virtual bool DoStep(unsigned int walk_speed, ieDword time = 0);
	void AddWayPoint(const Point &Des);
	void RunAwayFrom(const Point &Des, int PathLength, int flags);
	void RandomWalk(bool can_stop, bool run);
	void MoveLine(int steps, int Pass, ieDword Orient);
	void FixPosition();
	void WalkTo(const Point &Des, int MinDistance = 0);
	void MoveTo(const Point &Des);
	void Stop();
	void ClearPath();

	/* returns the most likely position of this actor */
	Point GetMostLikelyPosition();
	virtual bool BlocksSearchMap() const = 0;
};

//Tiled objects are not used (and maybe not even implemented correctly in IE)
//they seem to be most closer to a door and probably obsoleted by it
//are they scriptable?
class GEM_EXPORT TileObject {
public:
	TileObject(void);
	~TileObject(void);
	void SetOpenTiles(unsigned short *indices, int count);
	void SetClosedTiles(unsigned short *indices, int count);

public:
	ieVariable Name;
	ieResRef Tileset; //or wed door ID?
	ieDword Flags;
	unsigned short* opentiles;
	ieDword opencount;
	unsigned short* closedtiles;
	ieDword closedcount;
};

}

#endif<|MERGE_RESOLUTION|>--- conflicted
+++ resolved
@@ -430,13 +430,8 @@
 	//play this wav file when stepping on the trap (on PST)
 	ieResRef EnterWav;
 public:
-<<<<<<< HEAD
-	bool IsOver(const Point &Pos) const;
+	bool IsOver(const Point &Place) const;
 	void DrawOutline(const Point& origin) const;
-=======
-	bool IsOver(const Point &Place) const;
-	void DrawOutline() const;
->>>>>>> 118f816a
 	void SetCursor(unsigned char CursorIndex);
 	const char* GetKey(void) const
 	{
