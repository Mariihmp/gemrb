--- conflicted
+++ resolved
@@ -84,13 +84,7 @@
 	CreateGroundIconCover();
 	for (int i = 0;i<MAX_GROUND_ICON_DRAWN;i++) {
 		if (groundicons[i]) {
-			video->BlitGameSprite(groundicons[i],
-<<<<<<< HEAD
-				Pos.x - vp.x, Pos.y - vp.y,
-=======
-				screen.x + Pos.x, screen.y + Pos.y,
->>>>>>> 7cb9568c
-				flags, tint, groundiconcover);
+			video->BlitGameSprite(groundicons[i], Pos.x - vp.x, Pos.y - vp.y, flags, tint, groundiconcover);
 		}
 	}
 }
