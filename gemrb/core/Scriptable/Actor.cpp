--- conflicted
+++ resolved
@@ -3509,30 +3509,26 @@
 	ieDword subtitles = 0;
 	core->GetDictionary()->Lookup("Subtitles", subtitles);
 
+	if (!subtitles || count < 0) {
+		return;
+	}
+
 	//If we are main character (has SoundSet) we have to check a corresponding wav file exists
-	if (PCStats && PCStats->SoundSet[0]) {
+	if (subtitles && PCStats && PCStats->SoundSet[0]) {
 		ieResRef soundref;
 		do {
 			count--;
-<<<<<<< HEAD
-			ResolveStringConstant(soundref, start+count-1);
-		}
-		if (count > 0 && subtitles){
-			DisplayStringCore((Scriptable *const) this, start + RAND(0, count-1), DS_CONSOLE|DS_CONST|DS_SPEECH);
-		}
-=======
 			ResolveStringConstant(soundref, start+count);
 			if (gamedata->Exists(soundref, IE_WAV_CLASS_ID, true)) {
 				DisplayStringCore((Scriptable *const) this, start + RAND(0, count), DS_CONSOLE|DS_CONST|DS_SPEECH);
 				break;
 			}
 		} while (count > 0);
->>>>>>> c9eea2f2
 	} else { //If we are anyone else we have to check there is a corresponding strref
-		while(count > 0 && GetVerbalConstant(start+count-1) == (ieStrRef) -1 ) {
+		while (count > 0 && GetVerbalConstant(start+count-1) == (ieStrRef) -1 ) {
 			count--;
 		}
-		if(count > 0 && subtitles) {
+		if (count > 0) {
 			DisplayStringCore((Scriptable *const) this, GetVerbalConstant(start+RAND(0, count-1)), DS_CONSOLE|DS_SPEECH);
 		}
 	}
