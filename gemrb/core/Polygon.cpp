--- conflicted
+++ resolved
@@ -220,13 +220,8 @@
 		(left(c, d, a) != left(c, d, b))))
 		return false;
 
-<<<<<<< HEAD
-	long int A1 = area2(c, d, a);
-	long int A2 = area2(d, c, b);
-=======
 	int64_t A1 = area2(c, d, a);
 	int64_t A2 = area2(d, c, b);
->>>>>>> 9030ea49
 
 	s.x = (short) ((b.x*A1 + a.x*A2) / (A1 + A2));
 	s.y = (short) ((b.y*A1 + a.y*A2) / (A1 + A2));
