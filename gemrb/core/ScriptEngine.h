--- conflicted
+++ resolved
@@ -23,11 +23,9 @@
 
 #include "Plugin.h"
 
-<<<<<<< HEAD
+namespace GemRB {
+
 class Point;
-=======
-namespace GemRB {
->>>>>>> c2c37563
 
 class GEM_EXPORT ScriptEngine : public Plugin {
 public:
