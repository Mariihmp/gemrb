/* GemRB - Infinity Engine Emulator
 * Copyright (C) 2003 The GemRB Project
 *
 * This program is free software; you can redistribute it and/or
 * modify it under the terms of the GNU General Public License
 * as published by the Free Software Foundation; either version 2
 * of the License, or (at your option) any later version.
 *
 * This program is distributed in the hope that it will be useful,
 * but WITHOUT ANY WARRANTY; without even the implied warranty of
 * MERCHANTABILITY or FITNESS FOR A PARTICULAR PURPOSE.  See the
 * GNU General Public License for more details.
 *
 * You should have received a copy of the GNU General Public License
 * along with this program; if not, write to the Free Software
 * Foundation, Inc., 51 Franklin Street, Fifth Floor, Boston, MA 02110-1301, USA.
 */

/**
 * @file logging.h
 * Logging definitions.
 * @author The GemRB Project
 */


#ifndef LOGGING_H
#define LOGGING_H

#include "exports.h"
#include "win32def.h"

namespace GemRB {

#ifdef WIN32
# undef ERROR
#endif
// !!! Keep this synchronized with GUIDefines !!!
enum log_level {
	INTERNAL = -1, // special value that can only be used by the logger itself. these messages cannot be supressed
	FATAL = 0,
	ERROR = 1,
	WARNING = 2,
	MESSAGE = 3,
	COMBAT = 4,
	DEBUG = 5
};

class Logger;
class StringBuffer;

GEM_EXPORT void InitializeLogging();
GEM_EXPORT void AddLogger(Logger*);
GEM_EXPORT void RemoveLogger(Logger*);
GEM_EXPORT void ShutdownLogging();

#if defined(__GNUC__)
# define PRINTF_FORMAT(x, y) \
    __attribute__ ((format(printf, x, y)))
#else
# define PRINTF_FORMAT(x, y)
#endif

GEM_EXPORT void print(const char* message, ...)
	PRINTF_FORMAT(1, 2);

/// Log an error, and exit.
[[noreturn]]
GEM_EXPORT void error(const char* owner, const char* message, ...)
	PRINTF_FORMAT(2, 3);

GEM_EXPORT void Log(log_level, const char* owner, const char* message, ...)
	PRINTF_FORMAT(3, 4);

<<<<<<< HEAD
=======
GEM_EXPORT void LogVA(log_level level, const char* owner, const char* message, va_list args);

>>>>>>> 7ab9df9f
GEM_EXPORT void Log(log_level, const char* owner, StringBuffer const&);

#undef PRINTF_FORMAT

}

// poison printf
#if !defined(__MINGW32__) && defined(__GNUC__)
extern "C" int printf(const char* message, ...) __attribute__ ((deprecated("GemRB doesn't use printf; use Log instead.")));
#endif

#endif<|MERGE_RESOLUTION|>--- conflicted
+++ resolved
@@ -71,11 +71,8 @@
 GEM_EXPORT void Log(log_level, const char* owner, const char* message, ...)
 	PRINTF_FORMAT(3, 4);
 
-<<<<<<< HEAD
-=======
 GEM_EXPORT void LogVA(log_level level, const char* owner, const char* message, va_list args);
 
->>>>>>> 7ab9df9f
 GEM_EXPORT void Log(log_level, const char* owner, StringBuffer const&);
 
 #undef PRINTF_FORMAT
