/* GemRB - Infinity Engine Emulator
 * Copyright (C) 2011 The GemRB Project
 *
 * This program is free software; you can redistribute it and/or
 * modify it under the terms of the GNU General Public License
 * as published by the Free Software Foundation; either version 2
 * of the License, or (at your option) any later version.
 *
 * This program is distributed in the hope that it will be useful,
 * but WITHOUT ANY WARRANTY; without even the implied warranty of
 * MERCHANTABILITY or FITNESS FOR A PARTICULAR PURPOSE.  See the
 * GNU General Public License for more details.
 *
 * You should have received a copy of the GNU General Public License
 * along with this program; if not, write to the Free Software
 * Foundation, Inc., 51 Franklin Street, Fifth Floor, Boston, MA 02110-1301, USA.
 */

#include "System/Logging.h"
#include "System/FileStream.h"
#include "System/Logger/Stdio.h"
#include "System/StringBuffer.h"

#include "Interface.h"
#include "DisplayMessage.h"
#include "GUI/GameControl.h"

#if defined(__sgi)
#  include <stdarg.h>
#else
#  include <cstdarg>
#endif
#include <memory>
#include <vector>

#ifndef STATIC_LINK
# define STATIC_LINK
#endif
#include "plugindef.h"

namespace GemRB {

<<<<<<< HEAD
static std::vector<Logger*> theLogger;
static bool skipLogging = true;
=======
using LogMessage = Logger::LogMessage;

static std::atomic<log_level> MWLL;
>>>>>>> 2f26d6a2

std::deque<Logger::WriterPtr> writers;

std::unique_ptr<Logger> logger;

void ToggleLogging(bool enable)
{
	if (enable && logger == nullptr) {
		logger = std::unique_ptr<Logger>(new Logger(writers));
	} else if (!enable) {
		logger = nullptr;
	}
}

<<<<<<< HEAD
void InitializeLogging(InterfaceConfig* config)
{
	const char* loggingOpt = config->GetValueForKey("Logging");
	if (!loggingOpt || atoi(loggingOpt) > 0) {
		skipLogging = false;
		AddLogger(createDefaultLogger());
	}
=======
void SetupDefaultLogging()
{
	AddLogWriter(Logger::WriterPtr(createDefaultLogWriter()));
	ToggleLogging(true);
>>>>>>> 2f26d6a2
}

static void MessageWinLogMsg(const LogMessage& msg)
{
<<<<<<< HEAD
	// check if logging was disabled in settings first
	if (skipLogging) return;
=======
	if (msg.level > MWLL || msg.level < INTERNAL) return;
	
	const GameControl* gc = core->GetGameControl();
	if (displaymsg && gc && !(gc->GetDialogueFlags()&DF_IN_DIALOG)) {
		// FIXME: we check DF_IN_DIALOG here to avoid recurssion in the MessageWindowLogger, but what happens when an error happens during dialog?
		// I'm not super sure about how to avoid that. for now the logger will not log anything in dialog mode.
		static const char* colors[] = {
			"[color=FFFFFF]",	// DEFAULT
			"[color=000000]",	// BLACK
			"[color=FF0000]",	// RED
			"[color=00FF00]",	// GREEN
			"[color=603311]",	// BROWN
			"[color=0000FF]",	// BLUE
			"[color=8B008B]",	// MAGENTA
			"[color=00CDCD]",	// CYAN
			"[color=FFFFFF]",	// WHITE
			"[color=CD5555]",	// LIGHT_RED
			"[color=90EE90]",	// LIGHT_GREEN
			"[color=FFFF00]",	// YELLOW
			"[color=BFEFFF]",	// LIGHT_BLUE
			"[color=FF00FF]",	// LIGHT_MAGENTA
			"[color=B4CDCD]",	// LIGHT_CYAN
			"[color=CDCDCD]"	// LIGHT_WHITE
		};
		static constexpr log_color log_level_color[] = {
			RED,
			RED,
			YELLOW,
			LIGHT_WHITE,
			GREEN,
			BLUE
		};

		const wchar_t* fmt = L"%s%s: [/color]%s%s[/color]";
		size_t len = msg.message.length() + msg.owner.length() + wcslen(fmt) + 28; // 28 is for sizeof(colors[x]) * 2
		wchar_t* text = (wchar_t*)malloc(len * sizeof(wchar_t));
		swprintf(text, len, fmt, colors[msg.color], msg.owner.c_str(), colors[log_level_color[msg.level]], msg.message.c_str());
		displaymsg->DisplayMarkupString(text);
		free(text);
	}
}
>>>>>>> 2f26d6a2

void SetMessageWindowLogLevel(log_level level)
{
	if (level <= INTERNAL) {
		static const LogMessage offMsg(INTERNAL, "Logger", "MessageWindow logging disabled.", LIGHT_RED);
		MessageWinLogMsg(offMsg);
	} else if (level <= DEBUG) {
		static const LogMessage onMsg(INTERNAL, "Logger", "MessageWindow logging active.", LIGHT_GREEN);
		MessageWinLogMsg(onMsg);
	}
	MWLL = level;
}

static void LogMsg(LogMessage&& msg)
{
	MessageWinLogMsg(msg);
	if (logger) {
		logger->LogMsg(std::move(msg));
	}
}

void AddLogWriter(Logger::WriterPtr&& writer)
{
	writers.push_back(std::move(writer));
	if (logger) {
		return logger->AddLogWriter(writers.back());
	}
}

static void vLog(log_level level, const char* owner, const char* message, log_color color, va_list ap)
{
    va_list ap_copy;
    va_copy(ap_copy, ap);
    const size_t len = vsnprintf(NULL, 0, message, ap_copy);
    va_end(ap_copy);

	char *buf = new char[len+1];
	vsnprintf(buf, len + 1, message, ap);
	LogMsg(LogMessage(level, owner, buf, color));
	delete[] buf;
}

void print(const char *message, ...)
{
	va_list ap;
	va_start(ap, message);
	vLog(MESSAGE, "Unknown", message, WHITE, ap);
	va_end(ap);
}

void error(const char* owner, const char* message, ...)
{
	va_list ap;
	va_start(ap, message);
	vLog(FATAL, owner, message, LIGHT_RED, ap);
	va_end(ap);

	exit(1);
}

void Log(log_level level, const char* owner, const char* message, ...)
{
	va_list ap;
	va_start(ap, message);
	vLog(level, owner, message, WHITE, ap);
	va_end(ap);
}

void LogVA(log_level level, const char* owner, const char* message, va_list args)
{
	vLog(level, owner, message, WHITE, args);
}

void Log(log_level level, const char* owner, StringBuffer const& buffer)
{
	LogMsg(LogMessage(level, owner, buffer.get().c_str(), WHITE));
}

static void addGemRBLog()
{
	char log_path[_MAX_PATH];
	FileStream* log_file = new FileStream();
	PathJoin(log_path, core->GamePath, "GemRB.log", NULL);
	if (log_file->Create(log_path)) {
		AddLogWriter(createStreamLogWriter(log_file));
	} else {
		PathJoin(log_path, core->CachePath, "GemRB.log", NULL);
		if (log_file->Create(log_path)) {
			AddLogWriter(createStreamLogWriter(log_file));
		} else if (log_file->Create("/tmp/GemRB.log")) {
			AddLogWriter(createStreamLogWriter(log_file));
		} else {
			Log (WARNING, "Logger", "Could not create a log file, skipping!");
		}
	}
}

}

GEMRB_PLUGIN(unused, "tmp/file logger")
PLUGIN_INITIALIZER(addGemRBLog)
END_PLUGIN()<|MERGE_RESOLUTION|>--- conflicted
+++ resolved
@@ -40,14 +40,9 @@
 
 namespace GemRB {
 
-<<<<<<< HEAD
-static std::vector<Logger*> theLogger;
-static bool skipLogging = true;
-=======
 using LogMessage = Logger::LogMessage;
 
 static std::atomic<log_level> MWLL;
->>>>>>> 2f26d6a2
 
 std::deque<Logger::WriterPtr> writers;
 
@@ -62,28 +57,14 @@
 	}
 }
 
-<<<<<<< HEAD
-void InitializeLogging(InterfaceConfig* config)
-{
-	const char* loggingOpt = config->GetValueForKey("Logging");
-	if (!loggingOpt || atoi(loggingOpt) > 0) {
-		skipLogging = false;
-		AddLogger(createDefaultLogger());
-	}
-=======
 void SetupDefaultLogging()
 {
 	AddLogWriter(Logger::WriterPtr(createDefaultLogWriter()));
 	ToggleLogging(true);
->>>>>>> 2f26d6a2
 }
 
 static void MessageWinLogMsg(const LogMessage& msg)
 {
-<<<<<<< HEAD
-	// check if logging was disabled in settings first
-	if (skipLogging) return;
-=======
 	if (msg.level > MWLL || msg.level < INTERNAL) return;
 	
 	const GameControl* gc = core->GetGameControl();
@@ -125,7 +106,6 @@
 		free(text);
 	}
 }
->>>>>>> 2f26d6a2
 
 void SetMessageWindowLogLevel(log_level level)
 {
