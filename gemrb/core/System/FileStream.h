/* GemRB - Infinity Engine Emulator
 * Copyright (C) 2003 The GemRB Project
 *
 * This program is free software; you can redistribute it and/or
 * modify it under the terms of the GNU General Public License
 * as published by the Free Software Foundation; either version 2
 * of the License, or (at your option) any later version.

 * This program is distributed in the hope that it will be useful,
 * but WITHOUT ANY WARRANTY; without even the implied warranty of
 * MERCHANTABILITY or FITNESS FOR A PARTICULAR PURPOSE.  See the
 * GNU General Public License for more details.

 * You should have received a copy of the GNU General Public License
 * along with this program; if not, write to the Free Software
 * Foundation, Inc., 51 Franklin Street, Fifth Floor, Boston, MA 02110-1301, USA.
 *
 *
 */

/**
 * @file FileStream.h
 * Declares FileStream class, stream reading/writing data from/to a file in a filesystem.
 * @author The GemRB Project
 */


#ifndef FILESTREAM_H
#define FILESTREAM_H

#include "System/DataStream.h"

#include "exports.h"
#include "globals.h"

namespace GemRB {

/**
 * @class FileStream
 * Reads and writes data from/to files on a filesystem
 */

struct File {
private:
	FILE* file = nullptr;
public:
	File(FILE* f) : file(f) {}
	File() = default;
	File(const File&) = delete;
	File(File&& f) {
		file = f.file;
		f.file = nullptr;
	}
	~File() {
		if (file) fclose(file);
	}
	
	File& operator=(const File&) = delete;
	File& operator=(File&& f) {
		if (&f != this) {
			std::swap(file, f.file);
		}
		return *this;
	}

	size_t Length() {
		fseek(file, 0, SEEK_END);
		size_t size = ftell(file);
		fseek(file, 0, SEEK_SET);
		return size;
	}
	bool OpenRO(const char *name) {
		return (file = fopen(name, "rb"));
	}
	bool OpenRW(const char *name) {
		return (file = fopen(name, "r+b"));
	}
	bool OpenNew(const char *name) {
		return (file = fopen(name, "wb"));
	}
	size_t Read(void* ptr, size_t length) {
		return fread(ptr, 1, length, file);
	}
	size_t Write(const void* ptr, size_t length) {
		return fwrite(ptr, 1, length, file);
	}
	bool SeekStart(int offset)
	{
		return !fseek(file, offset, SEEK_SET);
	}
	bool SeekCurrent(int offset)
	{
		return !fseek(file, offset, SEEK_CUR);
	}
	bool SeekEnd(int offset)
	{
		return !fseek(file, offset, SEEK_END);
	}
};

class GEM_EXPORT FileStream : public DataStream {
private:
	File str;
	bool opened, created;
public:
	FileStream(File&&);
	FileStream(void);
<<<<<<< HEAD
	~FileStream(void) override;
	DataStream* Clone() override;
=======

	DataStream* Clone();
>>>>>>> 2f26d6a2

	bool Open(const char* filename);
	bool Modify(const char* filename);
	bool Create(const char* folder, const char* filename, SClass_ID ClassID);
	bool Create(const char* filename, SClass_ID ClassID);
	bool Create(const char* filename);
	int Read(void* dest, unsigned int length) override;
	int Write(const void* src, unsigned int length) override;
	int Seek(int pos, int startpos) override;

	void Close();
public:
	/** Opens the specifed file.
	 *
	 *  Returns NULL, if the file can't be opened.
	 */
	static FileStream* OpenFile(const char* filename);
private:
	void FindLength();
};

}

#endif  // ! FILESTREAM_H<|MERGE_RESOLUTION|>--- conflicted
+++ resolved
@@ -105,13 +105,8 @@
 public:
 	FileStream(File&&);
 	FileStream(void);
-<<<<<<< HEAD
-	~FileStream(void) override;
+
 	DataStream* Clone() override;
-=======
-
-	DataStream* Clone();
->>>>>>> 2f26d6a2
 
 	bool Open(const char* filename);
 	bool Modify(const char* filename);
