/* GemRB - Infinity Engine Emulator
 * Copyright (C) 2003 The GemRB Project
 *
 * This program is free software; you can redistribute it and/or
 * modify it under the terms of the GNU General Public License
 * as published by the Free Software Foundation; either version 2
 * of the License, or (at your option) any later version.
 *
 * This program is distributed in the hope that it will be useful,
 * but WITHOUT ANY WARRANTY; without even the implied warranty of
 * MERCHANTABILITY or FITNESS FOR A PARTICULAR PURPOSE.  See the
 * GNU General Public License for more details.
 *
 * You should have received a copy of the GNU General Public License
 * along with this program; if not, write to the Free Software
 * Foundation, Inc., 51 Franklin Street, Fifth Floor, Boston, MA 02110-1301, USA.
 */

#ifndef LOGGER_ANDROID_H
#define LOGGER_ANDROID_H

#include "System/Logger.h"

namespace GemRB {

class GEM_EXPORT AndroidLogger : public Logger::LogWriter {
public:
<<<<<<< HEAD
	AndroidLogger();
	~AndroidLogger() override;

protected:
	void LogInternal(log_level, const char*, const char*, log_color) override;
=======
	void WriteLogMessage(const Logger::LogMessage& msg) override;
>>>>>>> 2f26d6a2
};

Logger::LogWriter* createAndroidLogger();

}

#endif<|MERGE_RESOLUTION|>--- conflicted
+++ resolved
@@ -25,15 +25,7 @@
 
 class GEM_EXPORT AndroidLogger : public Logger::LogWriter {
 public:
-<<<<<<< HEAD
-	AndroidLogger();
-	~AndroidLogger() override;
-
-protected:
-	void LogInternal(log_level, const char*, const char*, log_color) override;
-=======
 	void WriteLogMessage(const Logger::LogMessage& msg) override;
->>>>>>> 2f26d6a2
 };
 
 Logger::LogWriter* createAndroidLogger();
