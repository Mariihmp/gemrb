--- conflicted
+++ resolved
@@ -49,14 +49,8 @@
 
 	UpdateAnimations(true);
 
-<<<<<<< HEAD
-	thisTime = GetTickCount();
+	thisTime = GetTicks();
 	if (UpdateViewport(thisTime) == false) {
-=======
-	thisTime = GetTicks();
-	advance = thisTime - startTime;
-	if ( advance < interval) {
->>>>>>> ce930606
 		return;
 	}
 
@@ -155,15 +149,10 @@
 	Map *map;
 	Game *game;
 	GameControl* gc;
-	unsigned long thisTime = GetTickCount();
+	unsigned long thisTime = GetTicks();
 
 	UpdateAnimations(false);
 
-<<<<<<< HEAD
-=======
-	thisTime = GetTicks();
-
->>>>>>> ce930606
 	if (!startTime) {
 		goto end;
 	}
