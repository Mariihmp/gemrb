/* GemRB - Infinity Engine Emulator
 * Copyright (C) 2003 The GemRB Project
 *
 * This program is free software; you can redistribute it and/or
 * modify it under the terms of the GNU General Public License
 * as published by the Free Software Foundation; either version 2
 * of the License, or (at your option) any later version.

 * This program is distributed in the hope that it will be useful,
 * but WITHOUT ANY WARRANTY; without even the implied warranty of
 * MERCHANTABILITY or FITNESS FOR A PARTICULAR PURPOSE. See the
 * GNU General Public License for more details.

 * You should have received a copy of the GNU General Public License
 * along with this program; if not, write to the Free Software
 * Foundation, Inc., 51 Franklin Street, Fifth Floor, Boston, MA 02110-1301, USA.
 *
 *
 */

#include "GUI/ScrollBar.h"

#include "win32def.h"

#include "Interface.h"
#include "Variables.h"
#include "GUI/EventMgr.h"
#include "GUI/Window.h"

namespace GemRB {

ScrollBar::ScrollBar(const Region& frame, Sprite2D* images[IE_SCROLLBAR_IMAGE_COUNT])
	: Control(frame)
{
	ControlType = IE_GUI_SCROLLBAR;
	Pos = 0;
	Value = 0;
	State = 0;
	SliderYPos = 0;
	ScrollDelta = 1;
	ResetEventHandler( ScrollBarOnChange );
	textarea = NULL;

	for(int i=0; i < IE_SCROLLBAR_IMAGE_COUNT; i++) {
		Frames[i] = images[i];
		assert(Frames[i]);
	}
	SliderRange = frame.h
		- GetFrameHeight(IE_GUI_SCROLLBAR_SLIDER)
		- GetFrameHeight(IE_GUI_SCROLLBAR_DOWN_UNPRESSED)
		- GetFrameHeight(IE_GUI_SCROLLBAR_UP_UNPRESSED);
	if (SliderRange <= 0) {
		// must have a positive value, or we wont be able to scroll anywhere but the top
		SliderRange = 1;
	}
}

ScrollBar::~ScrollBar(void)
{
	for(int i=0; i < IE_SCROLLBAR_IMAGE_COUNT; i++) {
		Sprite2D::FreeSprite(Frames[i]);
	}
}

int ScrollBar::GetFrameHeight(int frame) const
{
	return Frames[frame]->Height;
}

double ScrollBar::GetStep()
{
	double stepPx = 0.0;
	if (Value){
		stepPx = (double)SliderRange / (double)Value;
	}
	return stepPx;
}

/** Sets a new position, relays the change to an associated textarea and calls
	any existing GUI OnChange callback */
void ScrollBar::SetPos(ieDword NewPos)
{
	if (NewPos > Value) NewPos = Value;

	if (( State & SLIDER_GRAB ) == 0){
		// set the slider to the exact y for NewPos.
		// if the slider is grabbed dont set position! otherwise you will get a flicker as it bounces between exact positioning and arbitrary
		SliderYPos = (unsigned short) (NewPos * GetStep());
	}
	if (Pos && ( Pos == NewPos )) {
		return;
	}

	MarkDirty();
	Pos = (ieWord) NewPos;
<<<<<<< HEAD
	if (textarea) {
		textarea->SetRow( Pos );
=======
	if (ta) {
		MarkDirty(); // if the FIXME below is ever fixed move this up.
		((TextArea *)ta)->ScrollToY(Pos, this);
	} else {
		// FIXME: hack (I think), this is needed because scrolling the loot windows
		// will cause the bottom window to draw over the sidebar windows.
		// possibly some other windows cause problems too.
		core->RedrawAll();
>>>>>>> 88fecde2
	}
	if (VarName[0] != 0) {
		core->GetDictionary()->SetAt( VarName, Pos );
	}
	RunEventHandler( ScrollBarOnChange );
}

/** Sets the Pos for a given y pixel coordinate (control coordinates) */
void ScrollBar::SetPosForY(short y)
{
	double stepPx = GetStep();
	if (y && stepPx && Value > 0) {// if the value is 0 we are simultaneously at both the top and bottom so there is nothing to do
		// clamp the value
		y -= (Height - SliderRange) / 2;
		if (y < 0) y = 0;
		else if (y > SliderRange) y = SliderRange;

		unsigned short NewPos = (unsigned short)(y / stepPx);
		if (Pos != NewPos) {
			SetPos(NewPos);
		} else {
			MarkDirty();
		}
<<<<<<< HEAD

		if (textarea) {
			// we must "scale" the pixels the slider moves
			unsigned int taY = y * (textarea->GetRowHeight() / stepPx);
			textarea->ScrollToY(taY, this);
			SliderYPos = y;
		} else {
			// other controls don't support per-pixel scrolling
			SliderYPos = Pos * stepPx;
		}
=======
		SliderYPos = y;
>>>>>>> 88fecde2
	} else {
		// top is our default position
		SetPos(0);
		SliderYPos = 0;
	}
}

/** Refreshes the ScrollBar according to a guiscript variable */
void ScrollBar::UpdateState(const char* Variable, unsigned int Sum)
{
	if (strnicmp( VarName, Variable, MAX_VARIABLE_LENGTH )) {
		return;
	}
	SetPos( Sum );
}

/** SDL < 1.3 Mousewheel support */
void ScrollBar::ScrollUp()
{
	SetPos(Pos >= ScrollDelta ? Pos - ScrollDelta : 0);
}

/** SDL < 1.3 Mousewheel support */
void ScrollBar::ScrollDown()
{
	SetPos(Pos + ScrollDelta);
}

bool ScrollBar::IsOpaque() const
{
	/*
	 IWD2 scrollbars have a transparent trough and we dont have a good way to know about such things.
	 returning false for now.
	return (Frames[IE_GUI_SCROLLBAR_TROUGH]->Width >= Frames[IE_GUI_SCROLLBAR_SLIDER]->Width);
	 */
	return false;
}

/** Draws the ScrollBar control */
void ScrollBar::DrawSelf(Region drawFrame, const Region& /*clip*/)
{
	Video *video=core->GetVideoDriver();
	int upMy = GetFrameHeight(IE_GUI_SCROLLBAR_UP_UNPRESSED);
	int doMy = GetFrameHeight(IE_GUI_SCROLLBAR_DOWN_UNPRESSED);
	unsigned int domy = (frame.h - doMy);
	
	//draw the up button
	if (( State & UP_PRESS ) != 0) {
		video->BlitSprite( Frames[IE_GUI_SCROLLBAR_UP_PRESSED], drawFrame.x, drawFrame.y, true, &drawFrame );
	} else {
		video->BlitSprite( Frames[IE_GUI_SCROLLBAR_UP_UNPRESSED], drawFrame.x, drawFrame.y, true, &drawFrame );
	}
	int maxy = drawFrame.y + drawFrame.h - GetFrameHeight(IE_GUI_SCROLLBAR_DOWN_UNPRESSED);
	int stepy = GetFrameHeight(IE_GUI_SCROLLBAR_TROUGH);
	// some "scrollbars" are sized to just show the up and down buttons
	// we must skip the trough (and slider) in those cases
	if (maxy >= stepy) {
		// draw the trough
		if (stepy) {
			Region rgn( drawFrame.x, drawFrame.y + upMy, drawFrame.w, domy - upMy);
			for (int dy = drawFrame.y + upMy; dy < maxy; dy += stepy) {
				//TROUGH surely exists if it has a nonzero height
				video->BlitSprite( Frames[IE_GUI_SCROLLBAR_TROUGH],
					drawFrame.x + Frames[IE_GUI_SCROLLBAR_TROUGH]->XPos + ( ( frame.w - Frames[IE_GUI_SCROLLBAR_TROUGH]->Width - 1 ) / 2 ),
					dy + Frames[IE_GUI_SCROLLBAR_TROUGH]->YPos, true, &rgn );
			}
		}
		// draw the slider
		short slx = ((frame.w - Frames[IE_GUI_SCROLLBAR_SLIDER]->Width - 1) / 2 );
		video->BlitSprite( Frames[IE_GUI_SCROLLBAR_SLIDER],
						  drawFrame.x + slx + Frames[IE_GUI_SCROLLBAR_SLIDER]->XPos,
						  drawFrame.y + Frames[IE_GUI_SCROLLBAR_SLIDER]->YPos + upMy + SliderYPos,
						  true, &drawFrame );
	}
	//draw the down button
	if (( State & DOWN_PRESS ) != 0) {
		video->BlitSprite( Frames[IE_GUI_SCROLLBAR_DOWN_PRESSED], drawFrame.x, maxy, true, &drawFrame );
	} else {
		video->BlitSprite( Frames[IE_GUI_SCROLLBAR_DOWN_UNPRESSED], drawFrame.x, maxy, true, &drawFrame );
	}
}

/** Mouse Button Down */
void ScrollBar::OnMouseDown(const Point& p, unsigned short Button, unsigned short /*Mod*/)
{
	//removing the double click flag, use a more sophisticated method
	//if it is needed later
	Button&=GEM_MB_NORMAL;
	if (Button==GEM_MB_SCRLUP) {
		ScrollUp();
		return;
	}
	if (Button==GEM_MB_SCRLDOWN) {
		ScrollDown();
		return;
	}
	if (p.y <= GetFrameHeight(IE_GUI_SCROLLBAR_UP_UNPRESSED) ) {
		State |= UP_PRESS;
		ScrollUp();
		return;
	}
	if (p.y >= frame.h - GetFrameHeight(IE_GUI_SCROLLBAR_DOWN_UNPRESSED)) {
		State |= DOWN_PRESS;
		ScrollDown();
		return;
	}
	// if we made it this far we will jump the nib to y and "grab" it
	// this way we only need to click once to jump+scroll
	State |= SLIDER_GRAB;
	ieWord sliderPos = SliderYPos + GetFrameHeight(IE_GUI_SCROLLBAR_UP_UNPRESSED);
	if (p.y >= sliderPos && p.y <= sliderPos + GetFrameHeight(IE_GUI_SCROLLBAR_SLIDER)) {
		// FIXME: hack. we shouldnt mess with the sprite position should we?
		Frames[IE_GUI_SCROLLBAR_SLIDER]->YPos = p.y - sliderPos - GetFrameHeight(IE_GUI_SCROLLBAR_SLIDER)/2;
		return;
	}
<<<<<<< HEAD
	SetPosForY(p.y - (frame.h - SliderRange)/2);
=======
	SetPosForY(y);
>>>>>>> 88fecde2
}

/** Mouse Button Up */
void ScrollBar::OnMouseUp(const Point&, unsigned short /*Button*/, unsigned short /*Mod*/)
{
	MarkDirty();
	State = 0;
	Frames[IE_GUI_SCROLLBAR_SLIDER]->YPos = 0; //this is to clear any offset incurred by grabbing the slider
	// refresh the cursor/hover selection
	core->GetEventMgr()->FakeMouseMove();
}

/** Mousewheel scroll */
void ScrollBar::OnMouseWheelScroll(short /*x*/, short y)
{
	if ( State == 0 ){//dont allow mousewheel to do anything if the slider is being interacted with already.
		unsigned short fauxY = SliderYPos;
		if ((short)fauxY + y <= 0) fauxY = 0;
		else fauxY += y;
		SetPosForY(fauxY);
	}
}

/** Mouse Over Event */
void ScrollBar::OnMouseOver(const Point& p)
{
	if (State&SLIDER_GRAB) {
<<<<<<< HEAD
		SetPosForY(p.y - (frame.h - SliderRange)/2 - Frames[IE_GUI_SCROLLBAR_SLIDER]->YPos);
=======
		SetPosForY(y - Frames[IE_GUI_SCROLLBAR_SLIDER]->YPos);
>>>>>>> 88fecde2
	}
}

/** Sets the Maximum Value of the ScrollBar */
void ScrollBar::SetMax(unsigned short Max)
{
	Value = Max;
	if (Max == 0) {
		SetPos( 0 );
	} else if (Pos > Max){
		SetPos( Max );
	}
}

/** Sets the ScrollBarOnChange event (guiscript callback) */
bool ScrollBar::SetEvent(int eventType, ControlEventHandler handler)
{
	switch (eventType) {
	case IE_GUI_SCROLLBAR_ON_CHANGE:
		ScrollBarOnChange = handler;
		break;
	default:
		return false;
	}

	return true;
}

}<|MERGE_RESOLUTION|>--- conflicted
+++ resolved
@@ -93,19 +93,8 @@
 
 	MarkDirty();
 	Pos = (ieWord) NewPos;
-<<<<<<< HEAD
 	if (textarea) {
 		textarea->SetRow( Pos );
-=======
-	if (ta) {
-		MarkDirty(); // if the FIXME below is ever fixed move this up.
-		((TextArea *)ta)->ScrollToY(Pos, this);
-	} else {
-		// FIXME: hack (I think), this is needed because scrolling the loot windows
-		// will cause the bottom window to draw over the sidebar windows.
-		// possibly some other windows cause problems too.
-		core->RedrawAll();
->>>>>>> 88fecde2
 	}
 	if (VarName[0] != 0) {
 		core->GetDictionary()->SetAt( VarName, Pos );
@@ -119,7 +108,7 @@
 	double stepPx = GetStep();
 	if (y && stepPx && Value > 0) {// if the value is 0 we are simultaneously at both the top and bottom so there is nothing to do
 		// clamp the value
-		y -= (Height - SliderRange) / 2;
+		y -= (frame.h - SliderRange) / 2;
 		if (y < 0) y = 0;
 		else if (y > SliderRange) y = SliderRange;
 
@@ -129,20 +118,7 @@
 		} else {
 			MarkDirty();
 		}
-<<<<<<< HEAD
-
-		if (textarea) {
-			// we must "scale" the pixels the slider moves
-			unsigned int taY = y * (textarea->GetRowHeight() / stepPx);
-			textarea->ScrollToY(taY, this);
-			SliderYPos = y;
-		} else {
-			// other controls don't support per-pixel scrolling
-			SliderYPos = Pos * stepPx;
-		}
-=======
 		SliderYPos = y;
->>>>>>> 88fecde2
 	} else {
 		// top is our default position
 		SetPos(0);
@@ -258,11 +234,7 @@
 		Frames[IE_GUI_SCROLLBAR_SLIDER]->YPos = p.y - sliderPos - GetFrameHeight(IE_GUI_SCROLLBAR_SLIDER)/2;
 		return;
 	}
-<<<<<<< HEAD
-	SetPosForY(p.y - (frame.h - SliderRange)/2);
-=======
-	SetPosForY(y);
->>>>>>> 88fecde2
+	SetPosForY(p.y);
 }
 
 /** Mouse Button Up */
@@ -290,11 +262,7 @@
 void ScrollBar::OnMouseOver(const Point& p)
 {
 	if (State&SLIDER_GRAB) {
-<<<<<<< HEAD
-		SetPosForY(p.y - (frame.h - SliderRange)/2 - Frames[IE_GUI_SCROLLBAR_SLIDER]->YPos);
-=======
-		SetPosForY(y - Frames[IE_GUI_SCROLLBAR_SLIDER]->YPos);
->>>>>>> 88fecde2
+		SetPosForY(p.y - Frames[IE_GUI_SCROLLBAR_SLIDER]->YPos);
 	}
 }
 
