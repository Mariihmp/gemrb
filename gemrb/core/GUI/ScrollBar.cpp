--- conflicted
+++ resolved
@@ -236,24 +236,12 @@
 }
 
 /** Mouse Button Up */
-<<<<<<< HEAD
 void ScrollBar::OnMouseUp(const Point&, unsigned short /*Button*/, unsigned short /*Mod*/)
 {
 	MarkDirty();
 	State = 0;
 	Frames[IE_GUI_SCROLLBAR_SLIDER]->YPos = 0; //this is to clear any offset incurred by grabbing the slider
-=======
-void ScrollBar::OnMouseUp(unsigned short /*x*/, unsigned short /*y*/,
-			unsigned short Button, unsigned short /*Mod*/)
-{
-	if ((Button & GEM_MB_ONGOING_ACTION) == GEM_MB_ACTION) {
-		MarkDirty();
-		State = 0;
-		Frames[IE_GUI_SCROLLBAR_SLIDER]->YPos = 0; //this is to clear any offset incurred by grabbing the slider
-		// refresh the cursor/hover selection
-		core->GetEventMgr()->FakeMouseMove();
-	}
->>>>>>> be6c01d5
+
 }
 
 /** Mousewheel scroll */
