/* GemRB - Infinity Engine Emulator
 * Copyright (C) 2003 The GemRB Project
 *
 * This program is free software; you can redistribute it and/or
 * modify it under the terms of the GNU General Public License
 * as published by the Free Software Foundation; either version 2
 * of the License, or (at your option) any later version.

 * This program is distributed in the hope that it will be useful,
 * but WITHOUT ANY WARRANTY; without even the implied warranty of
 * MERCHANTABILITY or FITNESS FOR A PARTICULAR PURPOSE.  See the
 * GNU General Public License for more details.

 * You should have received a copy of the GNU General Public License
 * along with this program; if not, write to the Free Software
 * Foundation, Inc., 51 Franklin Street, Fifth Floor, Boston, MA 02110-1301, USA.
 *
 *
 */

#include "GUI/Console.h"

#include "win32def.h"

#include "GameData.h"
#include "Interface.h"
#include "Palette.h"
#include "ScriptEngine.h"
#include "Video.h"
#include "GUI/EventMgr.h"

namespace GemRB {

Console::Console(const Region& frame)
	: Control(frame)
{
	Cursor = NULL;
	Back = NULL;
	max = 128;
	Buffer = ( unsigned char * ) malloc( max );
	Buffer[0] = 0;
	for(size_t i=0;i<HISTORY_SIZE;i++) {
		History[i] = ( unsigned char * ) malloc( max );
		History[i][0] = 0;
	}
	CurPos = 0;
	HistPos = 0;
	HistMax = 0;
	palette = NULL;
	font = NULL;
}

Console::~Console(void)
{
	free( Buffer );
	for (size_t i=0;i<HISTORY_SIZE;i++) {
		free( History[i] );
	}
	Video *video = core->GetVideoDriver();

	gamedata->FreePalette( palette );
	video->FreeSprite( Cursor );
}

/** Draws the Console on the Output Display */
void Console::DrawInternal(Region& drawFrame)
{
	if (Back) {
		core->GetVideoDriver()->BlitSprite( Back, 0, drawFrame.y, true );
	}
<<<<<<< HEAD
	Color black = {
		0x00, 0x00, 0x00, 0xff
	};
	Region r( (short)x + XPos, (short)y + YPos, Width, Height );
	core->GetVideoDriver()->DrawRect( r, black );
	font->Print( r, Buffer, palette,
			IE_FONT_ALIGN_LEFT | IE_FONT_ALIGN_MIDDLE, true);
	// TODO: draw the cursor by printing everything before the cursor
	// then draw the cursor, then draw everything after the cursor
=======

	core->GetVideoDriver()->DrawRect( drawFrame, ColorBlack );
	font->Print( drawFrame, Buffer, palette,
			IE_FONT_ALIGN_LEFT | IE_FONT_ALIGN_MIDDLE, true, NULL,
			Cursor, CurPos, true );
>>>>>>> 790315cb
}
/** Set Font */
void Console::SetFont(Font* f)
{
	if (f != NULL) {
		font = f;
	}
}
/** Set Cursor */
void Console::SetCursor(Sprite2D* cur)
{
	if (cur != NULL) {
		Cursor = cur;
	}
}
/** Set BackGround */
void Console::SetBackGround(Sprite2D* back)
{
	//if 'back' is NULL then no BackGround will be drawn
	Back = back;
}
/** Sets the Text of the current control */
void Console::SetText(const char* string)
{
	strlcpy( ( char * ) Buffer, string, max );
}
/** Key Press Event */
bool Console::OnKeyPress(unsigned char Key, unsigned short /*Mod*/)
{
	if (Key >= 0x20) {
		size_t len = strlen( ( char* ) Buffer );
		if (len + 1 < max) {
			for (size_t i = len; i > CurPos; i--) {
				Buffer[i] = Buffer[i - 1];
			}
			Buffer[CurPos++] = Key;
			Buffer[len + 1] = 0;
		}
		return true;
	}
	return false;
}
/** Special Key Press */
bool Console::OnSpecialKeyPress(unsigned char Key)
{
	size_t len;

	switch (Key) {
		case GEM_BACKSP:
			if (CurPos != 0) {
				size_t len = strlen( ( const char * ) Buffer );
				for (size_t i = CurPos; i < len; i++) {
					Buffer[i - 1] = Buffer[i];
				}
				Buffer[len - 1] = 0;
				CurPos--;
			}
			break;
		case GEM_HOME:
			CurPos = 0;
			break;
		case GEM_END:
			CurPos = (unsigned short) strlen( (const char * ) Buffer);
			break;
		case GEM_UP:
			HistoryBack();
			break;
		case GEM_DOWN:
			HistoryForward();
			break;
		case GEM_LEFT:
			if (CurPos > 0)
				CurPos--;
			break;
		case GEM_RIGHT:
			len = strlen( ( const char * ) Buffer );
			if (CurPos < len) {
				CurPos++;
			}
			break;
		case GEM_DELETE:
			len = strlen( ( const char * ) Buffer );
			if (CurPos < len) {
				for (size_t i = CurPos; i < len; i++) {
					Buffer[i] = Buffer[i + 1];
				}
			}
			break;			
		case GEM_RETURN:
			core->GetGUIScriptEngine()->ExecString( ( char* ) Buffer );
			HistoryAdd(false);
			Buffer[0] = 0;
			CurPos = 0;
			HistPos = 0;
			break;
	}
	return true;
}

//ctrl-up
void Console::HistoryBack()
{
	HistoryAdd(false);
	if (HistPos < HistMax-1 && Buffer[0]) {
		HistPos++;
	}
	memcpy(Buffer, History[HistPos], max);
	CurPos = (unsigned short) strlen ((const char *) Buffer);
}

//ctrl-down
void Console::HistoryForward()
{
	HistoryAdd(false);
	if (HistPos == 0) {
		Buffer[0]=0;
		CurPos=0;
		return;
	}
	HistPos--;
	memcpy(Buffer, History[HistPos], max);
	CurPos = (unsigned short) strlen ((const char *) Buffer);
}

void Console::HistoryAdd(bool force)
{
	int i;

	if (!force && !Buffer[0])
		return;
	for (i=0;i<HistMax;i++) {
		if (!strnicmp((const char *) History[i],(const char *) Buffer,max) )
			return;
	}
	if (History[0][0]) {
		for (i=HISTORY_SIZE-1; i>0; i--) {
			memcpy(History[i], History[i-1], max);
		}
	}
	memcpy(History[0], Buffer, max);
	if (HistMax<HISTORY_SIZE) {
		HistMax++;
	}
}

void Console::SetFocus(bool focus)
{
	Control::SetFocus(focus);
	if (hasFocus) {
		core->GetVideoDriver()->ShowSoftKeyboard();
	}
}

bool Console::SetEvent(int /*eventType*/, EventHandler /*handler*/)
{
	return false;
}

}<|MERGE_RESOLUTION|>--- conflicted
+++ resolved
@@ -68,23 +68,12 @@
 	if (Back) {
 		core->GetVideoDriver()->BlitSprite( Back, 0, drawFrame.y, true );
 	}
-<<<<<<< HEAD
-	Color black = {
-		0x00, 0x00, 0x00, 0xff
-	};
-	Region r( (short)x + XPos, (short)y + YPos, Width, Height );
-	core->GetVideoDriver()->DrawRect( r, black );
-	font->Print( r, Buffer, palette,
+
+	core->GetVideoDriver()->DrawRect( drawFrame, ColorBlack );
+	font->Print( drawFrame, Buffer, palette,
 			IE_FONT_ALIGN_LEFT | IE_FONT_ALIGN_MIDDLE, true);
 	// TODO: draw the cursor by printing everything before the cursor
 	// then draw the cursor, then draw everything after the cursor
-=======
-
-	core->GetVideoDriver()->DrawRect( drawFrame, ColorBlack );
-	font->Print( drawFrame, Buffer, palette,
-			IE_FONT_ALIGN_LEFT | IE_FONT_ALIGN_MIDDLE, true, NULL,
-			Cursor, CurPos, true );
->>>>>>> 790315cb
 }
 /** Set Font */
 void Console::SetFont(Font* f)
