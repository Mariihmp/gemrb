--- conflicted
+++ resolved
@@ -45,24 +45,8 @@
  */
 
 class Console : public Control {
-<<<<<<< HEAD
-=======
-public:
-	Console(const Region& frame);
-	~Console(void);
-	/** Set Cursor */
-	void SetCursor(Sprite2D* cur);
-	/** Set BackGround */
-	void SetBackGround(Sprite2D* back);
 	/** Inserts text at the current cursor position */
 	void InsertText(const String&);
-	/** Sets the Text of the current control */
-	void SetText(const String& string);
-	/** Draws the Console on the Output Display */
-	void DrawInternal(Region& drawFrame);
-	// console always needs to redraw
-	bool NeedsDraw() const { return true; };
->>>>>>> 479c590b
 private:
 	/** History Buffer */
 	CircularBuffer<String> History;
