/* GemRB - Infinity Engine Emulator
 * Copyright (C) 2003 The GemRB Project
 *
 * This program is free software; you can redistribute it and/or
 * modify it under the terms of the GNU General Public License
 * as published by the Free Software Foundation; either version 2
 * of the License, or (at your option) any later version.

 * This program is distributed in the hope that it will be useful,
 * but WITHOUT ANY WARRANTY; without even the implied warranty of
 * MERCHANTABILITY or FITNESS FOR A PARTICULAR PURPOSE.  See the
 * GNU General Public License for more details.

 * You should have received a copy of the GNU General Public License
 * along with this program; if not, write to the Free Software
 * Foundation, Inc., 51 Franklin Street, Fifth Floor, Boston, MA 02110-1301, USA.
 *
 *
 */

#include "GUI/Button.h"

#include "GUI/GameControl.h"
#include "GUI/EventMgr.h"
#include "GUI/ScrollBar.h"
#include "GUI/Window.h"

#include "win32def.h"
#include "defsounds.h"
#include "ie_cursors.h"

#include "Game.h"
#include "GameData.h"
#include "Palette.h"

#define IS_PORTRAIT (Picture && ((flags&IE_GUI_BUTTON_PORTRAIT) == IE_GUI_BUTTON_PORTRAIT))

namespace GemRB {

Button::Button(Region& frame)
	: Control(frame),
	buttonImages()
{
	ControlType = IE_GUI_BUTTON;
	State = IE_GUI_BUTTON_UNPRESSED;
	HotKeyCallback = new MethodCallback<Button, const Event&, bool>(this, &Button::HandleHotKey);

	hasText = false;
	normal_palette = NULL;
<<<<<<< HEAD
	disabled_palette = font->GetPalette()->Copy();
	for (int i = 0; i < 256; i++) {
		disabled_palette->col[i].r = ( disabled_palette->col[i].r * 2 ) / 3;
		disabled_palette->col[i].g = ( disabled_palette->col[i].g * 2 ) / 3;
		disabled_palette->col[i].b = ( disabled_palette->col[i].b * 2 ) / 3;
	}
	SetFlags(IE_GUI_BUTTON_NORMAL, OP_OR);
=======
	disabled_palette = NULL;
	SetFont(core->GetButtonFont());
	Flags = IE_GUI_BUTTON_NORMAL;
>>>>>>> 9c46f792
	ToggleState = false;
	pulseBorder = false;
	Picture = NULL;
	Clipping = 1.0;

	memset( borders, 0, sizeof( borders ));
	PushOffset = Point(2, 2);
}

Button::~Button()
{
	SetImage(BUTTON_IMAGE_NONE, NULL);
	Sprite2D::FreeSprite( Picture );
	ClearPictureList();

	gamedata->FreePalette( normal_palette);
	gamedata->FreePalette( disabled_palette);

	if (hotKey.global) {
		UnregisterHotKey();
	}
}

void Button::UnregisterHotKey()
{
	if (hotKey) {
		if (hotKey.global) {
			EventMgr::UnRegisterHotKeyCallback(HotKeyCallback, hotKey.key, hotKey.mod);
		} else {
			window->UnRegisterHotKeyCallback(HotKeyCallback, hotKey.key);
		}
	}
}

/** Sets the 'type' Image of the Button to 'img'.
 see 'BUTTON_IMAGE_TYPE' */
void Button::SetImage(BUTTON_IMAGE_TYPE type, Sprite2D* img)
{
	if (type >= BUTTON_IMAGE_TYPE_COUNT) {
		Log(ERROR, "Button", "Trying to set a button image index out of range: %d", type);
		return;
	}

	if (type <= BUTTON_IMAGE_NONE) {
		for (int i=0; i < BUTTON_IMAGE_TYPE_COUNT; i++) {
			Sprite2D::FreeSprite(buttonImages[i]);
		}
		flags &= IE_GUI_BUTTON_NO_IMAGE;
	} else {
		Sprite2D::FreeSprite(buttonImages[type]);
		buttonImages[type] = img;
		// FIXME: why do we not acquire the image here?!
		/*
		 currently IE_GUI_BUTTON_NO_IMAGE cannot be infered from the presence or lack of images
		 leaving this here commented out in case it may be useful in the future.

		if (img) {
			Flags &= ~IE_GUI_BUTTON_NO_IMAGE;
		} else {
			// check if we should set IE_GUI_BUTTON_NO_IMAGE

			int i=0;
			for (; i < BUTTON_IMAGE_TYPE_COUNT; i++) {
				if (buttonImages[i] != NULL) {
					break;
				}
			}
			if (i == BUTTON_IMAGE_TYPE_COUNT) {
				// we made it to the end of the list without breaking so we have no images
				Flags &= IE_GUI_BUTTON_NO_IMAGE;
			}
		}*/
	}
	MarkDirty();
}

void Button::WillDraw()
{
	if (overlayAnim) {
		overlayAnim.Next(GetTickCount());
	}
}

/** Draws the Control on the Output Display */
void Button::DrawSelf(Region rgn, const Region& /*clip*/)
{
	Video * video = core->GetVideoDriver();

	// Button image
	if (!( flags & IE_GUI_BUTTON_NO_IMAGE )) {
		Sprite2D* Image = NULL;

		switch (State) {
			case IE_GUI_BUTTON_FAKEPRESSED:
			case IE_GUI_BUTTON_PRESSED:
				Image = buttonImages[BUTTON_IMAGE_PRESSED];
				break;
			case IE_GUI_BUTTON_SELECTED:
				Image = buttonImages[BUTTON_IMAGE_SELECTED];
				break;
			case IE_GUI_BUTTON_DISABLED:
			case IE_GUI_BUTTON_FAKEDISABLED:
				Image = buttonImages[BUTTON_IMAGE_DISABLED];
				break;
			default:
				Image = buttonImages[BUTTON_IMAGE_UNPRESSED];
				break;
		}
		if (Image) {
			// FIXME: maybe it's useless...
			int xOffs = ( frame.w / 2 ) - ( Image->Frame.w / 2 );
			int yOffs = ( frame.h / 2 ) - ( Image->Frame.h / 2 );

			video->BlitSprite( Image, rgn.x + xOffs, rgn.y + yOffs );
		}
	}

	if (State == IE_GUI_BUTTON_PRESSED) {
		//shift the writing/border a bit
		rgn.x += PushOffset.x;
		rgn.y += PushOffset.y;
	}

	// Button picture
	int picXPos = 0, picYPos = 0;
	if (Picture && (flags & IE_GUI_BUTTON_PICTURE) ) {
		// Picture is drawn centered
		picXPos = ( rgn.w / 2 ) - ( Picture->Frame.w / 2 ) + rgn.x;
		picYPos = ( rgn.h / 2 ) - ( Picture->Frame.h / 2 ) + rgn.y;
		if (flags & IE_GUI_BUTTON_HORIZONTAL) {
			picXPos += Picture->Frame.x;
			picYPos += Picture->Frame.y;

			// Clipping: 0 = overlay over full button, 1 = no overlay
			int overlayHeight = Picture->Frame.h * (1.0 - Clipping);
			if (overlayHeight < 0)
				overlayHeight = 0;
			if (overlayHeight >= Picture->Frame.h)
				overlayHeight = Picture->Frame.h;
			int buttonHeight = Picture->Frame.h - overlayHeight;

			if (overlayHeight) {
				// TODO: Add an option to add BLIT_GREY to the flags
				const Color& col = overlayAnim.Current();
				video->BlitGameSprite(Picture, picXPos, picYPos, BLIT_TINTED, col, NULL);
			}

			Region rb = Region(picXPos, picYPos, Picture->Frame.w, buttonHeight);
			video->BlitSprite( Picture, picXPos, picYPos, &rb );
		}
		else {
			Region r( picXPos, picYPos, (int)(Picture->Frame.w * Clipping), Picture->Frame.h );
			video->BlitSprite( Picture, picXPos + Picture->Frame.x, picYPos + Picture->Frame.y, &r );
		}
	}

	// Button animation
	if (AnimPicture) {
		int xOffs = ( frame.w / 2 ) - ( AnimPicture->Frame.w / 2 );
		int yOffs = ( frame.h / 2 ) - ( AnimPicture->Frame.h / 2 );
		Region r( rgn.x + xOffs, rgn.y + yOffs, int(AnimPicture->Frame.w * Clipping), AnimPicture->Frame.h );

		if (flags & IE_GUI_BUTTON_CENTER_PICTURES) {
			video->BlitSprite( AnimPicture.get(), rgn.x + xOffs + AnimPicture->Frame.x, rgn.y + yOffs + AnimPicture->Frame.y, &r );
		} else {
			video->BlitSprite( AnimPicture.get(), rgn.x + xOffs, rgn.y + yOffs, &r );
		}
	}

	// Composite pictures (paperdolls/description icons)
	if (!PictureList.empty() && (flags & IE_GUI_BUTTON_PICTURE) ) {
		std::vector<Sprite2D*>::iterator iter = PictureList.begin();
		int xOffs = 0, yOffs = 0;
		if (flags & IE_GUI_BUTTON_CENTER_PICTURES) {
			// Center the hotspots of all pictures
			xOffs = frame.w / 2;
			yOffs = frame.h / 2;
		} else if (flags & IE_GUI_BUTTON_BG1_PAPERDOLL) {
			// Display as-is
			xOffs = 0;
			yOffs = 0;
		} else {
			// Center the first picture, and align the rest to that
			xOffs = frame.w / 2 - (*iter)->Frame.w/2 + (*iter)->Frame.x;
			yOffs = frame.h / 2 - (*iter)->Frame.h/2 + (*iter)->Frame.y;
		}

		for (; iter != PictureList.end(); ++iter) {
			video->BlitSprite( *iter, rgn.x + xOffs, rgn.y + yOffs );
		}
	}

	// Button label
	if (hasText && ! ( flags & IE_GUI_BUTTON_NO_TEXT )) {
		Palette* ppoi = normal_palette;
		int align = 0;

		if (State == IE_GUI_BUTTON_DISABLED || IsDisabled())
			ppoi = disabled_palette;
		// FIXME: hopefully there's no button which sinks when selected
		//   AND has text label
		//else if (State == IE_GUI_BUTTON_PRESSED || State == IE_GUI_BUTTON_SELECTED) {

		if (flags & IE_GUI_BUTTON_ALIGN_LEFT)
			align |= IE_FONT_ALIGN_LEFT;
		else if (flags & IE_GUI_BUTTON_ALIGN_RIGHT)
			align |= IE_FONT_ALIGN_RIGHT;
		else
			align |= IE_FONT_ALIGN_CENTER;

		if (flags & IE_GUI_BUTTON_ALIGN_TOP)
			align |= IE_FONT_ALIGN_TOP;
		else if (flags & IE_GUI_BUTTON_ALIGN_BOTTOM)
			align |= IE_FONT_ALIGN_BOTTOM;
		else
			align |= IE_FONT_ALIGN_MIDDLE;

		if (! (flags & IE_GUI_BUTTON_MULTILINE)) {
			align |= IE_FONT_SINGLE_LINE;
		}

		Region r = rgn;
		if (IS_PORTRAIT) {
			// constrain the label (status icons) to the picture bounds
			// FIXME: we have to do +1 because the images are 1 px too small to fit 3 icons...
			r = Region(picXPos, picYPos, Picture->Frame.w + 1, Picture->Frame.h);
		} else if ((IE_GUI_BUTTON_ALIGN_LEFT | IE_GUI_BUTTON_ALIGN_RIGHT |
				   IE_GUI_BUTTON_ALIGN_TOP   | IE_GUI_BUTTON_ALIGN_BOTTOM |
					IE_GUI_BUTTON_MULTILINE) & flags) {
			// FIXME: I'm unsure when exactly this adjustment applies...
			r = Region( rgn.x + 5, rgn.y + 5, rgn.w - 10, rgn.h - 10);
		} else if (flags&IE_GUI_BUTTON_ANCHOR) {
			r.x += Anchor.x;
			r.y += Anchor.y;
			r.w -= Anchor.x;
			r.h -= Anchor.y;
		}

		font->Print( r, Text, ppoi, (ieByte) align );
	}

	if (! (flags&IE_GUI_BUTTON_NO_IMAGE)) {
		for (int i = 0; i < MAX_NUM_BORDERS; i++) {
			ButtonBorder *fr = &borders[i];
			if (! fr->enabled) continue;

			const Region& frRect = fr->rect;
			Region r = Region( rgn.Origin() + frRect.Origin(), frRect.Dimensions() );
			if (pulseBorder && !fr->filled) {
				Color mix = GlobalColorCycle.Blend(ColorWhite, fr->color);
				video->DrawRect( r, mix, fr->filled, BLIT_BLENDED );
			} else {
				video->DrawRect( r, fr->color, fr->filled, BLIT_BLENDED );
			}
		}
	}
}
/** Sets the Button State */
void Button::SetState(unsigned char state)
{
	if (state > IE_GUI_BUTTON_LOCKED_PRESSED) {// If wrong value inserted
		return;
	}

	// FIXME: we should properly consolidate IE_GUI_BUTTON_DISABLED with the view Disabled flag
	SetDisabled(state == IE_GUI_BUTTON_DISABLED);

	if (State == state) {
		return; // avoid redraw
	}

	if (State != state) {
		MarkDirty();
		State = state;
	}
}

bool Button::IsAnimated() const
{
	if (overlayAnim) {
		return true;
	}

	if (pulseBorder) {
		return true;
	}

	return Control::IsAnimated();
}

bool Button::IsOpaque() const
{
	return Picture != NULL
		&& !(flags&IE_GUI_BUTTON_NO_IMAGE)
		&& Picture->HasTransparency() == false;
}

void Button::SetBorder(int index, const Region& rgn, const Color &color, bool enabled, bool filled)
{
	if (index >= MAX_NUM_BORDERS)
		return;

	ButtonBorder fr = { rgn, color, filled, enabled };
	borders[index] = fr;

	MarkDirty();
}

void Button::EnableBorder(int index, bool enabled)
{
	if (index >= MAX_NUM_BORDERS)
		return;

	if (borders[index].enabled != enabled) {
		borders[index].enabled = enabled;
		MarkDirty();
	}
}

void Button::SetFont(Font* newfont)
{
	font = newfont;
	gamedata->FreePalette(disabled_palette);
	disabled_palette = font->GetPalette()->Copy();
	disabled_palette->Darken();
}

String Button::TooltipText() const
{
	if (IsDisabled()) {
		return L"";
	}

	ieDword showHotkeys = 0;
	core->GetDictionary()->Lookup("Hotkeys On Tooltips", showHotkeys);

	if (showHotkeys && hotKey) {
		String s;
		switch (hotKey.key) {
			// FIXME: these arent localized...
			case GEM_ESCAPE:
				s += L"Esc";
				break;
			case GEM_RETURN:
				s += L"Ret";
				break;
			case GEM_PGUP:
				s += L"PgUp";
				break;
			case GEM_PGDOWN:
				s += L"PgDn";
				break;
			default:
				// TODO: check if there are more possible keys
				if (hotKey.key >= GEM_FUNCTIONX(1) && hotKey.key <= GEM_FUNCTIONX(16)) {
					s.push_back(L'F');
					int offset = hotKey.key - GEM_FUNCTIONX(0);
					if (hotKey.key > GEM_FUNCTIONX(9)) {
						s.push_back(L'1');
						offset -= 10;
					}
					s.push_back(L'0' + offset);
				} else {
					s.push_back(toupper(hotKey.key));
				}
				break;
		}
		String tt = ((tooltip.length()) ? tooltip : QueryText());
		tt = (tt.length()) ? s + L": " + tt : s;
		return tt;
	}
	return Control::TooltipText();
}

Sprite2D* Button::Cursor() const
{
	if (IS_PORTRAIT) {
		GameControl* gc = core->GetGameControl();
		if (gc) {
			return gc->GetTargetActionCursor();
		}
	}
	return Control::Cursor();
}

Holder<Button::DragOp> Button::DragOperation()
{
	if (IS_PORTRAIT) {
		EnableBorder(1, true);
		return Holder<Button::DragOp>(new PortraitDragOp(this));
	}
	return View::DragOperation();
}

bool Button::AcceptsDragOperation(const DragOp& dop) const
{
	if (dop.dragView != this && IS_PORTRAIT) {
		return dynamic_cast<const PortraitDragOp*>(&dop);
	}
	return View::AcceptsDragOperation(dop);
}

void Button::CompleteDragOperation(const DragOp& dop)
{
	if (dop.dragView == this) {
		// this was the dragged view
		EnableBorder(1, false);
	} else {
		// this was the receiver
		const PortraitDragOp* pdop = static_cast<const PortraitDragOp*>(&dop);
		core->GetGame()->SwapPCs(pdop->PC, ControlID + 1);
	}
}

/** Mouse Button Down */
bool Button::OnMouseDown(const MouseEvent& me, unsigned short mod)
{
	ActionKey key(Action::DragDrop);
    if (core->GetDraggedItem() && !SupportsAction(key)) {
        return true;
    }
    
	if (me.button == GEM_MB_ACTION) {
		// We use absolute screen position here, so drag_start
		//   remains valid even after window/control is moved
		drag_start = me.Pos();

		if (State == IE_GUI_BUTTON_LOCKED) {
			SetState( IE_GUI_BUTTON_LOCKED_PRESSED );
			return true;
		}
		SetState( IE_GUI_BUTTON_PRESSED );
		if (flags & IE_GUI_BUTTON_SOUND) {
			core->PlaySound(DS_BUTTON_PRESSED, SFX_CHAN_GUI);
		}
	}
	return Control::OnMouseDown(me, mod);
}

/** Mouse Button Up */
bool Button::OnMouseUp(const MouseEvent& me, unsigned short mod)
{
	bool drag = core->GetDraggedItem () != NULL;

    if (drag && me.repeats == 1) {
        ActionKey key(Action::DragDrop);
        if (SupportsAction(key)) {
            return PerformAction(key);
        } else {
            //if something was dropped, but it isn't handled here: it didn't happen
            return false;
        }
    }

	switch (State) {
	case IE_GUI_BUTTON_PRESSED:
		if (ToggleState) {
			SetState( IE_GUI_BUTTON_SELECTED );
		} else {
			SetState( IE_GUI_BUTTON_UNPRESSED );
		}
		break;
	case IE_GUI_BUTTON_LOCKED_PRESSED:
		SetState( IE_GUI_BUTTON_LOCKED );
		break;
	}

	DoToggle();
    return Control::OnMouseUp(me, mod);
}

bool Button::OnMouseOver(const MouseEvent& me)
{
	if (State == IE_GUI_BUTTON_LOCKED) {
		return true;
	}

	return Control::OnMouseOver(me);
}

void Button::OnMouseEnter(const MouseEvent& me, const DragOp* dop)
{
	Control::OnMouseEnter(me, dop);

	if (IsFocused() && me.ButtonState(GEM_MB_ACTION)) {
		SetState( IE_GUI_BUTTON_PRESSED );
	}

	for (int i = 0; i < MAX_NUM_BORDERS; i++) {
		ButtonBorder *fr = &borders[i];
		if (fr->enabled) {
			pulseBorder = !fr->filled;
			MarkDirty();
			break;
		}
	}
}

void Button::OnMouseLeave(const MouseEvent& me, const DragOp* dop)
{
	Control::OnMouseLeave(me, dop);

	if (State == IE_GUI_BUTTON_PRESSED && dop == NULL) {
		SetState( IE_GUI_BUTTON_UNPRESSED );
	}

	if (pulseBorder) {
		pulseBorder = false;
		MarkDirty();
	}
}

/** Sets the Text of the current control */
void Button::SetText(const String& string)
{
	Text = string;
	if (string.length()) {
		if (flags&IE_GUI_BUTTON_LOWERCASE)
			StringToLower( Text );
		else if (flags&IE_GUI_BUTTON_CAPS)
			StringToUpper( Text );
		hasText = true;
	} else {
		hasText = false;
	}
	MarkDirty();
}

/** Refresh a button from a given radio button group */
void Button::UpdateState(unsigned int Sum)
{
	if (flags & IE_GUI_BUTTON_RADIOBUTTON) {
		//radio button, exact value
		ToggleState = ( Sum == GetValue() );
	} else if (flags & IE_GUI_BUTTON_CHECKBOX) {
		//checkbox, bitvalue
		ToggleState = !!( Sum & GetValue() );
	} else {
		//other buttons, nothing to redraw
		return;
	}

	if (ToggleState) {
		SetState(IE_GUI_BUTTON_SELECTED);
	} else {
		SetState(IE_GUI_BUTTON_UNPRESSED);
	}
}

void Button::DoToggle()
{
	if (flags & IE_GUI_BUTTON_CHECKBOX) {
		//checkbox
		ToggleState = !ToggleState;
		if (ToggleState)
			SetState( IE_GUI_BUTTON_SELECTED );
		else
			SetState( IE_GUI_BUTTON_UNPRESSED );
		if (VarName[0] != 0) {
			ieDword tmp = 0;
			core->GetDictionary()->Lookup( VarName, tmp );
			tmp ^= GetValue();
			core->GetDictionary()->SetAt( VarName, tmp );
			window->RedrawControls( VarName, tmp );
		}
	} else {
		if (flags & IE_GUI_BUTTON_RADIOBUTTON) {
			//radio button
			ToggleState = true;
			SetState( IE_GUI_BUTTON_SELECTED );
		}
		if (VarName[0] != 0) {
			ieDword val = GetValue();
			core->GetDictionary()->SetAt( VarName, val );
			window->RedrawControls( VarName, val );
		}
	}
}

/** Sets the Picture */
void Button::SetPicture(Sprite2D* newpic)
{
	Sprite2D::FreeSprite( Picture );
	ClearPictureList();
	Picture = newpic;
	if (Picture) {
		// try fitting to width if rescaling is possible, otherwise we automatically crop
		unsigned int ratio = Picture->Frame.w / frame.w;
		if (ratio > 1) {
			Sprite2D *img = core->GetVideoDriver()->SpriteScaleDown(Picture, ratio);
			Sprite2D::FreeSprite(Picture);
			Picture = img;
		}
		Picture->acquire();
		flags |= IE_GUI_BUTTON_PICTURE;
	} else {
		flags &= ~IE_GUI_BUTTON_PICTURE;
	}
	MarkDirty();
}

/** Clears the list of Pictures */
void Button::ClearPictureList()
{
	for (std::vector<Sprite2D*>::iterator iter = PictureList.begin();
		 iter != PictureList.end(); ++iter)
		Sprite2D::FreeSprite( *iter );
	PictureList.clear();
	MarkDirty();
}

/** Add picture to the end of the list of Pictures */
void Button::StackPicture(Sprite2D* Picture)
{
	PictureList.push_back(Picture);
	MarkDirty();
	flags |= IE_GUI_BUTTON_PICTURE;
}

bool Button::HitTest(const Point& p) const
{
	bool hit = Control::HitTest(p);
	if (hit) {
		// some buttons have hollow Image frame filled w/ Picture
		// some buttons in BG2 are text only (if BAM == 'GUICTRL')
		Sprite2D* Unpressed = buttonImages[BUTTON_IMAGE_UNPRESSED];
		if (Picture || PictureList.size() || !Unpressed) return true;

		Point off;
		off.x = ( frame.w / 2 ) - ( Unpressed->Frame.w / 2 );
		off.y = ( frame.h / 2 ) - ( Unpressed->Frame.h / 2 );
		hit = !Unpressed->IsPixelTransparent(p - off);
	}
	return hit;
}

// Set palette used for drawing button label in normal state
void Button::SetTextColor(const Color &fore, const Color &back)
{
	gamedata->FreePalette( normal_palette );
	gamedata->FreePalette(disabled_palette);

	normal_palette = new Palette( fore, back );
	disabled_palette = normal_palette->Copy();
	disabled_palette->Darken();
	MarkDirty();
}

void Button::SetHorizontalOverlay(double clip, const Color& src, const Color &dest)
{
	if ((Clipping>clip) || !(flags&IE_GUI_BUTTON_HORIZONTAL) ) {
		flags |= IE_GUI_BUTTON_HORIZONTAL;

		overlayAnim = ColorAnimation(src, dest, false);
	}
	Clipping = clip;
	MarkDirty();
}

void Button::SetAnchor(ieWord x, ieWord y)
{
	Anchor = Point(x,y);
}

void Button::SetPushOffset(ieWord x, ieWord y)
{
	PushOffset = Point(x,y);
}

bool Button::SetHotKey(KeyboardKey key, short mod, bool global)
{
	UnregisterHotKey();

	if (global) {
		if (EventMgr::RegisterHotKeyCallback(HotKeyCallback, key, mod)) {
			hotKey.key = key;
			hotKey.mod = mod;
			hotKey.global = true;
			return true;
		}
	} else if (window->RegisterHotKeyCallback(HotKeyCallback, key)) { // FIXME: this doesnt respect mod param
		hotKey.key = key;
		hotKey.mod = mod;
		return true;
	}
	return false;
}

bool Button::HandleHotKey(const Event& e)
{
	if (IsReceivingEvents() && e.type == Event::KeyDown) {
		// only run once on keypress (or should it be KeyRelease?)
		// we could support both; key down = left mouse down, key up = left mouse up
		DoToggle();
		return PerformAction();
	}
	return false;
}

}<|MERGE_RESOLUTION|>--- conflicted
+++ resolved
@@ -47,19 +47,9 @@
 
 	hasText = false;
 	normal_palette = NULL;
-<<<<<<< HEAD
-	disabled_palette = font->GetPalette()->Copy();
-	for (int i = 0; i < 256; i++) {
-		disabled_palette->col[i].r = ( disabled_palette->col[i].r * 2 ) / 3;
-		disabled_palette->col[i].g = ( disabled_palette->col[i].g * 2 ) / 3;
-		disabled_palette->col[i].b = ( disabled_palette->col[i].b * 2 ) / 3;
-	}
-	SetFlags(IE_GUI_BUTTON_NORMAL, OP_OR);
-=======
 	disabled_palette = NULL;
 	SetFont(core->GetButtonFont());
-	Flags = IE_GUI_BUTTON_NORMAL;
->>>>>>> 9c46f792
+	SetFlags(IE_GUI_BUTTON_NORMAL, OP_OR);
 	ToggleState = false;
 	pulseBorder = false;
 	Picture = NULL;
