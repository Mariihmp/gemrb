--- conflicted
+++ resolved
@@ -1369,16 +1369,7 @@
 	}
 }
 
-<<<<<<< HEAD
 Point GameControl::GameMousePos() const
-=======
-/** Global Mouse Move Event */
-#if TARGET_OS_IPHONE
-// iOS will never have a mouse.
-void GameControl::OnGlobalMouseMove(short /*x*/, short /*y*/) {}
-#else
-void GameControl::OnGlobalMouseMove(short x, short y)
->>>>>>> be6c01d5
 {
 	return vpOrigin + ConvertPointFromScreen(screenMousePos);
 }
