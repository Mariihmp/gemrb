--- conflicted
+++ resolved
@@ -157,20 +157,4 @@
 	MarkDirty();
 }
 
-<<<<<<< HEAD
-=======
-/** Sets the Scroll Bar Pointer. If 'ptr' is NULL no Scroll Bar will be linked
-	to this Control. */
-int Control::SetScrollBar(Control* ptr)
-{
-	if (ptr && (ptr->ControlType!=IE_GUI_SCROLLBAR)) {
-		Log(WARNING, "Control", "Attached control is not a ScrollBar!");
-		return -1;
-	}
-	sb = ptr;
-	Changed = true;
-	return (bool)sb;
-}
-
->>>>>>> 88fecde2
 }