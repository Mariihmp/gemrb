--- conflicted
+++ resolved
@@ -19,20 +19,10 @@
  */
 
 #include "GUI/EventMgr.h"
-<<<<<<< HEAD
-=======
-
-#include "GUI/GameControl.h"
-
-#include "ie_cursors.h"
-
-#include "Game.h"
->>>>>>> b3834d57
 #include "Interface.h"
 #include "Video.h"
 
 #include "globals.h"
-#include "win32def.h"
 
 namespace GemRB {
 
