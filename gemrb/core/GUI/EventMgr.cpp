--- conflicted
+++ resolved
@@ -147,7 +147,7 @@
 
 	Video* video = core->GetVideoDriver();
 
-	e.time = GetTickCount();
+	e.time = GetTicks();
 
 	if (e.type == Event::TextInput) {
 		if (e.text.text.length() == 0) {
@@ -166,7 +166,7 @@
 				repeatCount = 1;
 			}
 			repeatKey = e.keyboard.keycode;
-			lastKeyDown = GetTickCount();
+			lastKeyDown = GetTicks();
 		}
 
 		e.keyboard.repeats = repeatCount;
@@ -222,7 +222,7 @@
 				}
 				repeatPos = se.Pos();
 				repeatButton = btn;
-				lastMouseDown = GetTickCount();
+				lastMouseDown = GetTicks();
 			} else if (e.type == Event::MouseUp && e.mouse.buttonStates == 0) {
 				core->GetVideoDriver()->CaptureMouse(false);
 			}
@@ -301,7 +301,6 @@
 
 void EventMgr::UnRegisterHotKeyCallback(EventCallback cb, KeyboardKey key, short mod)
 {
-<<<<<<< HEAD
 	int flags = mod << 16;
 	flags |= key;
 
@@ -315,55 +314,6 @@
 			it->second.erase(cbit);
 			if (it->second.empty()) {
 				HotKeys.erase(it);
-=======
-	std::vector< int>::iterator t;
-	std::vector< Window*>::iterator m;
-	Control *ctrl;
-	unsigned long thisTime;
-
-	thisTime = GetTicks();
-	if (ClickMatch(x, y, thisTime)) {
-		Button |= GEM_MB_DOUBLECLICK;
-		dc_x = 0;
-		dc_y = 0;
-		dc_time = 0;
-	} else {
-		dc_x = x;
-		dc_y = y;
-		dc_time = thisTime+dc_delay;
-	}
-	MButtons |= Button;
-	for (t = topwin.begin(); t != topwin.end(); ++t) {
-		m = windows.begin();
-		m += ( *t );
-		if (( *m ) == NULL)
-			continue;
-		if (!( *m )->Visible)
-			continue;
-		if (( ( *m )->XPos <= x ) && ( ( *m )->YPos <= y )) {
-			//Maybe we are on the window, let's check
-			if (( ( *m )->XPos + ( *m )->Width >= x ) &&
-				( ( *m )->YPos + ( *m )->Height >= y )) {
-				//Yes, we are on the Window
-				//Let's check if we have a Control under the Mouse Pointer
-				ctrl = ( *m )->GetControl( x, y, true );
-				if (!ctrl) {
-					ctrl = ( *m )->GetControl( x, y, false);
-				}
-				last_win_mousefocused = *m;
-				if (ctrl != NULL) {
-					last_win_mousefocused->SetMouseFocused( ctrl );
-					ctrl->OnMouseDown( x - last_win_mousefocused->XPos - ctrl->XPos, y - last_win_mousefocused->YPos - ctrl->YPos,
-									  Button, Mod );
-					if (!ctrl->WantsDragOperation()) {
-						focusLock = ctrl;
-					}
-					if (last_win_mousefocused) {
-						RefreshCursor(last_win_mousefocused->Cursor);
-					}
-					return;
-				}
->>>>>>> ce930606
 			}
 		}
 	}
