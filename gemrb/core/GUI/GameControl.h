/* GemRB - Infinity Engine Emulator
 * Copyright (C) 2003 The GemRB Project
 *
 * This program is free software; you can redistribute it and/or
 * modify it under the terms of the GNU General Public License
 * as published by the Free Software Foundation; either version 2
 * of the License, or (at your option) any later version.

 * This program is distributed in the hope that it will be useful,
 * but WITHOUT ANY WARRANTY; without even the implied warranty of
 * MERCHANTABILITY or FITNESS FOR A PARTICULAR PURPOSE.  See the
 * GNU General Public License for more details.

 * You should have received a copy of the GNU General Public License
 * along with this program; if not, write to the Free Software
 * Foundation, Inc., 51 Franklin Street, Fifth Floor, Boston, MA 02110-1301, USA.
 *
 */

/**
 * @file GameControl.h
 * Declares GameControl widget which is responsible for displaying areas,
 * interacting with PCs, NPCs and the rest of the game world.
 * @author The GemRB Project
 */

#ifndef GAMECONTROL_H
#define GAMECONTROL_H

#include "GUI/Control.h"

#include "exports.h"

#include "Dialog.h"
#include "Map.h"

#include <set>

namespace GemRB {

class GameControl;
class Window;
class DialogHandler;

//dialog flags
#define DF_IN_DIALOG      1
#define DF_TALKCOUNT      2
#define DF_UNBREAKABLE    4
#define DF_FREEZE_SCRIPTS 8
#define DF_INTERACT       16
#define DF_IN_CONTAINER   32
#define DF_OPENCONTINUEWINDOW 64
#define DF_OPENENDWINDOW 128

//screen flags
// !!! Keep these synchronized with GUIDefines.py !!!
#define SF_DISABLEMOUSE  1  //no mouse cursor
#define SF_CENTERONACTOR 2  //
#define SF_ALWAYSCENTER  4
#define SF_GUIENABLED    8  //
#define SF_LOCKSCROLL    16 //don't scroll
#define SF_CUTSCENE      32 //don't push new actions onto the action queue

// target modes and types
// !!! Keep these synchronized with GUIDefines.py !!!
#define TARGET_MODE_NONE    0
#define TARGET_MODE_TALK    1
#define TARGET_MODE_ATTACK  2
#define TARGET_MODE_CAST    3
#define TARGET_MODE_DEFEND  4
#define TARGET_MODE_PICK    5

static const unsigned long tp_steps[8]={3,2,1,0,1,2,3,4};

/**
 * @class GameControl
 * Widget displaying areas, where most of the game 'happens'.
 * It allows for interacting with PCs, NPCs and the rest of the world.
 * It's also a very core part of GemRB, as some processes are driven from it.
 * It's always assigned Control index 0.
 */

class GEM_EXPORT GameControl : public Control {
private:
	ieDword lastActorID;
	ieDword trackerID;
	ieDword distance;  //tracking distance
	std::set<Actor*> highlighted;

	bool isSelectionRect;
	bool isFormationRotation;
	bool isDoubleClick;

	// mouse coordinates represented in game coordinates
	Point gameClickPoint;
	Point screenMousePos;
	Point vpOrigin;
	bool updateVPTimer;

	// currently selected targeting type, such as talk, attack, cast, ...
	// private to enforce proper cursor changes
	int target_mode;
	unsigned char lastCursor;
	short moveX, moveY;
	int numScrollCursor;
	int DebugFlags;
	Point pfs;
	PathNode* drawPath;
	unsigned long AIUpdateCounter;
	unsigned int ScreenFlags;
	unsigned int DialogueFlags;
	String* DisplayText;
	unsigned int DisplayTextTime;
	bool AlwaysRun;
	Actor *user; //the user of item or spell

public:
	Door* overDoor;
	Container* overContainer;
	InfoPoint* overInfoPoint;
	DialogHandler *dialoghandler;
	//the name of the spell to cast
	ieResRef spellName;
	//using spell or item
	int spellOrItem; // -1 = item, otherwise the spell type
	//the user of spell or item
	Actor *spellUser;
	int spellSlot, spellIndex; //or inventorySlot/itemHeader
	int spellCount; //multiple targeting
	// allow targeting allies, enemies and/or neutrals (bitmask)
	int target_types;

private:
	/** this function safely retrieves an Actor by ID */
	Actor *GetActorByGlobalID(ieDword ID);
	Region SelectionRect() const;
	void ReadFormations();
	/** Draws an arrow on the edge of the screen based on the point (points at offscreen actors) */
	void DrawArrowMarker(Point p, const Color& color);
	Point GameMousePos() const;

	//containers
	int GetCursorOverContainer(Container *overContainer) const;
	void HandleContainer(Container *container, Actor *actor);
	//doors
	int GetCursorOverDoor(Door *overDoor) const;
	void HandleDoor(Door *door, Actor *actor);
	//infopoints
	int GetCursorOverInfoPoint(InfoPoint *overInfoPoint) const;

protected:
	/** Draws the Control on the Output Display */
	void DrawSelf(Region drawFrame, const Region& clip);
	// GameControl always needs to redraw
	bool NeedsDraw() { return true; };

public:
	GameControl(const Region& frame);
	~GameControl(void);

	bool IsAnimated() const { return true; }
	/** Draws the target reticle for Actor movement. */
	void DrawTargetReticle(Point p, int size, bool animate, bool flash=false, bool actorSelected=false);
	/** Sets multiple quicksaves flag*/
	//static void MultipleQuickSaves(int arg);
	void SetTracker(Actor *actor, ieDword dist);

	//Events
	/** Key Press Event */
	bool OnKeyPress(unsigned char Key, unsigned short Mod);
	/** Key Release Event */
	bool OnKeyRelease(unsigned char Key, unsigned short Mod);
	/** Mouse Over Event */
<<<<<<< HEAD
	void OnMouseOver(const Point&);
	bool OnGlobalMouseMove(const Event&);
=======
	void OnMouseOver(unsigned short x, unsigned short y);
	/** Global Mouse Move Event */
	void OnGlobalMouseMove(short x, short y);
>>>>>>> be6c01d5
	/** Mouse Button Down */
	void OnMouseDown(const Point&, unsigned short Button, unsigned short Mod);
	/** Mouse Button Up */
	void OnMouseUp(const Point&, unsigned short Button, unsigned short Mod);
	void OnMouseWheelScroll(short x, short y);

	void DrawTooltip(const Point& p) const;
	String TooltipText() const;

	void UpdateScrolling();
	void SetTargetMode(int mode);
	int GetTargetMode() { return target_mode; }
	bool SetScreenFlags(unsigned int value, int mode);
	void SetDialogueFlags(unsigned int value, int mode);
	int GetScreenFlags() { return ScreenFlags; }
	int GetDialogueFlags() { return DialogueFlags; }
	void SetDisplayText(String* text, unsigned int time);
	void SetDisplayText(ieStrRef text, unsigned int time);
	void ClearMouseState();

	void MoveViewportTo(Point, bool center, int speed = 0);
	Region Viewport();

	/** Selects one or all PC */
	void SelectActor(int whom, int type = -1);
	void SetLastActor(Actor *actor, Actor *prevActor);
	void SetCutSceneMode(bool active);
	void TryToAttack(Actor *source, Actor *target);
	void TryToCast(Actor *source, const Point &p);
	void TryToCast(Actor *source, Actor *target);
	void TryToDefend(Actor *source, Actor *target);
	void TryToTalk(Actor *source, Actor *target);
	void TryToPick(Actor *source, Scriptable *tgt);
	void TryToDisarm(Actor *source, InfoPoint *tgt);
	void PerformActionOn(Actor *actor);
	void ResetTargetMode();
	void UpdateTargetMode();

	// returns the default cursor fitting the targeting mode 
	Sprite2D* GetTargetActionCursor() const;
	bool HandleActiveRegion(InfoPoint *trap, Actor *actor, Point &p);

	void MakeSelection(const Region&, bool extend = false);
	Point GetFormationOffset(ieDword formation, ieDword pos);
	Point GetFormationPoint(Map *map, unsigned int pos, const Point& src, Point p);
	/** calls MoveToPoint or RunToPoint */
	void CreateMovement(Actor *actor, const Point &p);
	/** checks if the actor should be running instead of walking */
	bool ShouldRun(Actor *actor) const;
	/** Displays a string over an object */
	void DisplayString(Scriptable* target);
	/** Displays a string on screen */
	void DisplayString(const Point &p, const char *Text);
	Actor *GetLastActor();
	/** changes map to the current PC */
	void ChangeMap(Actor *pc, bool forced);
	/** Sets up targeting with spells or items */
	void SetupItemUse(int slot, int header, Actor *actor, int targettype, int cnt);
	/** Page is the spell type + spell level info */
	void SetupCasting(ieResRef spellname, int type, int level, int slot, Actor *actor, int targettype, int cnt);
	bool SetEvent(int eventType, ControlEventHandler handler);
	void ToggleAlwaysRun();
};

}

#endif<|MERGE_RESOLUTION|>--- conflicted
+++ resolved
@@ -171,14 +171,8 @@
 	/** Key Release Event */
 	bool OnKeyRelease(unsigned char Key, unsigned short Mod);
 	/** Mouse Over Event */
-<<<<<<< HEAD
 	void OnMouseOver(const Point&);
 	bool OnGlobalMouseMove(const Event&);
-=======
-	void OnMouseOver(unsigned short x, unsigned short y);
-	/** Global Mouse Move Event */
-	void OnGlobalMouseMove(short x, short y);
->>>>>>> be6c01d5
 	/** Mouse Button Down */
 	void OnMouseDown(const Point&, unsigned short Button, unsigned short Mod);
 	/** Mouse Button Up */
@@ -217,7 +211,7 @@
 	void ResetTargetMode();
 	void UpdateTargetMode();
 
-	// returns the default cursor fitting the targeting mode 
+	// returns the default cursor fitting the targeting mode
 	Sprite2D* GetTargetActionCursor() const;
 	bool HandleActiveRegion(InfoPoint *trap, Actor *actor, Point &p);
 
