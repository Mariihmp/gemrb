/* GemRB - Infinity Engine Emulator
 * Copyright (C) 2003 The GemRB Project
 *
 * This program is free software; you can redistribute it and/or
 * modify it under the terms of the GNU General Public License
 * as published by the Free Software Foundation; either version 2
 * of the License, or (at your option) any later version.
 *
 * This program is distributed in the hope that it will be useful,
 * but WITHOUT ANY WARRANTY; without even the implied warranty of
 * MERCHANTABILITY or FITNESS FOR A PARTICULAR PURPOSE. See the
 * GNU General Public License for more details.
 *
 * You should have received a copy of the GNU General Public License
 * along with this program; if not, write to the Free Software
 * Foundation, Inc., 51 Franklin Street, Fifth Floor, Boston, MA 02110-1301, USA.
 *
 *
 */

#ifndef GAMESCRIPT_H
#define GAMESCRIPT_H

#include "exports.h"

#include "SymbolMgr.h"
#include "Variables.h"
#include "Scriptable/Actor.h"
#include "System/DataStream.h"

#include <cstdio>
#include <vector>

// absent from msvc6
#ifdef _MSC_VER
#ifndef __FUNCTION
#define __FUNCTION__ "no message"
#endif
#endif

namespace GemRB {

class Action;
class GameScript;

class StringBuffer;

//escapearea flags
#define EA_DESTROY 1        //destroy actor at the exit (otherwise move to new place)
#define EA_NOSEE   2        //no need to see the exit

//displaystring flags
#define DS_WAIT    1
#define DS_HEAD    2
#define DS_CONSOLE 4
#define DS_CONST   8
#define DS_NONAME  16
#define DS_SILENT  32
#define DS_SPEECH  64
#define DS_AREA    128

//verbal constant (bg2), we have a lookup table (vcremap) for other games
#define VB_INITIALMEET 0
#define VB_PANIC     1
#define VB_HAPPY     2
#define VB_UNHAPPY   3
#define VB_LEADER    6
#define VB_TIRED     7
#define VB_BORED     8
#define VB_ATTACK    9
#define VB_DAMAGE    18
#define VB_DIE       19
#define VB_SELECT    26
#define VB_COMMAND   32
#define VB_INSULT    44
#define VB_COMPLIMENT 47
#define VB_SPECIAL   50
#define VB_REACT     53
#define VB_REACT_S   54
#define VB_RESP_COMP 55
#define VB_RESP_INS  58
#define VB_HOSTILE   61
#define VB_DIALOG    62
#define VB_SELECT_RARE 63
#define VB_CRITHIT   65
#define VB_CRITMISS  66
#define VB_TIMMUNE   67
#define VB_INVENTORY 68
#define VB_PP_SUCC   69
#define VB_SPELL_DISRUPTED 71
#define VB_BIO       74

//diffmode (iwd2)
#define DM_EQUAL   1
#define DM_LESS    2
#define DM_GREATER 3

//markspellandobject (iwd2)
#define MSO_IGNORE_SEE     1
#define MSO_IGNORE_INVALID 2
#define MSO_RANDOM_SPELL   4
#define MSO_IGNORE_HAVE    8
#define MSO_IGNORE_RANGE   16
#define MSO_IGNORE_NULL    32

//delta (pst)
#define DM_LOWER   1
#define DM_RAISE   2
#define DM_SET     3

//attack core flags
#define AC_NO_SOUND   1
#define AC_RUNNING    2

//spelll core flags
#define SC_NO_DEAD      1
#define SC_RANGE_CHECK  2
#define SC_DEPLETE      4
#define SC_SETLEVEL     8
#define SC_INSTANT      16
#define SC_AURA_CHECK   32
#define SC_NOINTERRUPT  64

//trigger flags stored in triggers in .bcs files
#define TF_NEGATE  1   //negate trigger result
#define TF_APPLIED 2   //set in living when trigger applied
#define TF_ADDED   4   //set in scriptable when trigger added/applied

#define MAX_OBJECT_FIELDS	10
#define MAX_NESTING		5

typedef std::vector<ieDword> SrcVector;

struct targettype {
	Scriptable *actor; //hmm, could be door
	unsigned int distance;
};

typedef std::list<targettype> targetlist;

class GEM_EXPORT Targets {
public:
	Targets()
	{
	}

	~Targets()
	{
		Clear();
	}
private:
	targetlist objects;
public:
	int Count() const;
	void dump() const;
	targettype *RemoveTargetAt(targetlist::iterator &m);
	const targettype *GetNextTarget(targetlist::iterator &m, int Type);
	const targettype *GetLastTarget(int Type);
	const targettype *GetFirstTarget(targetlist::iterator &m, int Type);
	Scriptable *GetTarget(unsigned int index, int Type);
	void AddTarget(Scriptable* target, unsigned int distance, int flags);
	void Clear();
};

class Canary {
private:
	volatile unsigned long canary;
protected:
	Canary() // protected constructor
	{
		canary = (unsigned long) 0xdeadbeef;
	}
	~Canary() // protected destructor
	{
		AssertCanary("Destroying Canary");
		canary = 0xdddddddd;
	}
	void AssertCanary(const char* msg) const
	{
		if (!CheckCanary()) {
			error("Canary Died", "Canary([0x%08lX]) != 0xdeadbeef. Message: %s\n", canary, msg);
		}
	}
	bool CheckCanary() const
	{
		return (canary == (unsigned long) 0xdeadbeef);
	}
};

class GEM_EXPORT Object : protected Canary {
public:
	Object()
	{
		memset( objectName, 0, 65 );
		memset( objectFields, 0, MAX_OBJECT_FIELDS * sizeof( int ) );
		memset( objectFilters, 0, MAX_NESTING * sizeof( int ) );
		memset( objectRect, 0, 4 * sizeof( int ) );
	}
public:
	int objectFields[MAX_OBJECT_FIELDS];
	int objectFilters[MAX_NESTING];
	int objectRect[4];
	char objectName[65];

public:
	void dump() const;
	void dump(StringBuffer&) const;
	void Release()
	{
		delete this;
	}
	bool isNull();
};

class GEM_EXPORT Trigger : protected Canary {
public:
	Trigger()
	{
		triggerID = 0;
		flags = 0;
		objectParameter = NULL;
		memset(string0Parameter, 0, 65);
		memset(string1Parameter, 0, 65);
		int0Parameter = 0;
		int1Parameter = 0;
		int2Parameter = 0;
		pointParameter.null();
	}
	~Trigger()
	{
		if (objectParameter) {
			objectParameter->Release();
			objectParameter = NULL;
		}
	}
	int Evaluate(Scriptable* Sender);
public:
	unsigned short triggerID;
	int int0Parameter;
	int flags;
	int int1Parameter;
	int int2Parameter;
	Point pointParameter;
	char string0Parameter[65];
	char string1Parameter[65];
	Object* objectParameter;

public:
	void dump() const;
	void dump(StringBuffer&) const;

	void Release()
	{
		delete this;
	}
};

class GEM_EXPORT Condition : protected Canary {
public:
	~Condition()
	{
		for (size_t c = 0; c < triggers.size(); ++c) {
			if (triggers[c]) {
				triggers[c]->Release();
				triggers[c] = NULL;
			}
		}
	}
	void Release()
	{
		delete this;
	}
	bool Evaluate(Scriptable* Sender);
public:
	std::vector<Trigger*> triggers;
};

class GEM_EXPORT Action : protected Canary {
public:
	Action(bool autoFree)
	{
		actionID = 0;
		objects[0] = NULL;
		objects[1] = NULL;
		objects[2] = NULL;
		memset(string0Parameter, 0, 65);
		memset(string1Parameter, 0, 65);
		int0Parameter = 0;
		pointParameter.null();
		int1Parameter = 0;
		int2Parameter = 0;
		//changed now
		if (autoFree) {
			RefCount = 0; //refcount will be increased by each AddAction
		} else {
			RefCount = 1; //one reference hold by the script
		}
	}
	~Action()
	{
		for (int c = 0; c < 3; c++) {
			if (objects[c]) {
				objects[c]->Release();
				objects[c] = NULL;
			}
		}
	}
public:
	unsigned short actionID;
	Object* objects[3];
	int int0Parameter;
	Point pointParameter;
	int int1Parameter;
	int int2Parameter;
	char string0Parameter[65];
	char string1Parameter[65];
private:
	int RefCount;
public:
	int GetRef() {
		return RefCount;
	}

	void dump() const;
	void dump(StringBuffer&) const;

	void Release()
	{
		AssertCanary(__FUNCTION__);
		if (!RefCount) {
			error("GameScript", "WARNING!!! Double Freeing in %s: Line %d\n", __FILE__,
				__LINE__);
		}
		RefCount--;
		if (!RefCount) {
			delete this;
		}
	}
	void IncRef()
	{
		AssertCanary(__FUNCTION__);
		RefCount++;
		if (RefCount >= 65536) {
			error("GameScript", "Refcount increased to: %d in action %d\n", RefCount,
				actionID);
		}
	}
};

class GEM_EXPORT Response : protected Canary {
public:
	Response()
	{
		weight = 0;
	}
	~Response()
	{
		for (size_t c = 0; c < actions.size(); c++) {
			if (actions[c]) {
				if (actions[c]->GetRef()>2) {
					print("Residue action %d with refcount %d", actions[c]->actionID, actions[c]->GetRef());
				}
				actions[c]->Release();
				actions[c] = NULL;
			}
		}
	}
	void Release()
	{
		delete this;
	}
	int Execute(Scriptable* Sender);
public:
	unsigned char weight;
	std::vector<Action*> actions;
};

class GEM_EXPORT ResponseSet : protected Canary {
public:
	~ResponseSet()
	{
		for (size_t b = 0; b < responses.size(); b++) {
			responses[b]->Release();
			responses[b] = NULL;
		}
	}
	void Release()
	{
		delete this;
	}
	int Execute(Scriptable* Sender);
public:
	std::vector<Response*> responses;
};

class GEM_EXPORT ResponseBlock : protected Canary {
public:
	ResponseBlock()
	{
		condition = NULL;
		responseSet = NULL;
	}
	~ResponseBlock()
	{
		if (condition) {
			condition->Release();
			condition = NULL;
		}
		if (responseSet) {
			responseSet->Release();
			responseSet = NULL;
		}
	}
	void Release()
	{
		delete this;
	}
public:
	Condition* condition;
	ResponseSet* responseSet;
};

class GEM_EXPORT Script : protected Canary {
public:
	~Script()
	{
		for (unsigned int i = 0; i < responseBlocks.size(); i++) {
			if (responseBlocks[i]) {
				responseBlocks[i]->Release();
				responseBlocks[i] = NULL;
			}
		}
	}
public:
	std::vector<ResponseBlock*> responseBlocks;
public:
	void Release()
	{
		delete this;
	}
};

typedef int (* TriggerFunction)(Scriptable*, Trigger*);
typedef void (* ActionFunction)(Scriptable*, Action*);
typedef Targets* (* ObjectFunction)(Scriptable *, Targets*, int ga_flags);
typedef int (* IDSFunction)(Actor *, int parameter);

#define TF_NONE		0
#define TF_CONDITION    1 //this isn't a trigger, just a condition (0x4000)
#define TF_SAVED        2 //trigger is in svtriobj.ids
#define TF_MERGESTRINGS 8 //same value as actions' mergestring

struct TriggerLink {
	const char* Name;
	TriggerFunction Function;
	short Flags;
};

//createcreature flags
#define CC_OFFSET    1
#define CC_OBJECT    2
#define CC_OFFSCREEN 3
#define CC_MASK      3
#define CC_CHECK_IMPASSABLE  4  //adjust position (searchmap)
#define CC_PLAY_ANIM 8          //play animation
#define CC_STRING1   16         //resref is in second string
#define CC_CHECK_OVERLAP 32     //other actors
#define CC_COPY      64         //copy appearance
#define CC_SCRIPTNAME 128       //scriptname in 2nd string

//begindialog flags
#define BD_STRING0   0
#define BD_TARGET    1
#define BD_SOURCE    2
#define BD_RESERVED  3  //playerX resref
#define BD_INTERACT  4  //banter dialogs
#define BD_LOCMASK   7  //where is the dialog resref
#define BD_TALKCOUNT 8  //increases talkcount
#define BD_SETDIALOG 16 //also sets dialog (for string0)
#define BD_CHECKDIST 32 //checks distance, if needs, walks up
#define BD_OWN       64 //source == target, works for player only
#define BD_INTERRUPT 128 //interrupts action
#define BD_NUMERIC   256 //target is numeric
#define BD_ITEM      512 //talk to an item
#define BD_NOEMPTY   1024 //don't display '... has nothing to say to you'

#define AF_NONE         0
#define AF_IMMEDIATE    1
#define AF_CONTINUE     2
#define AF_MASK         3   //none, immediate or continue
#define AF_BLOCKING     4
#define AF_MERGESTRINGS 8
//we could use this flag to restrict player scripts from using dangerous
//opcodes, it would be a very useful and easy to implement feature!
#define AF_RESTRICTED   16
//#define AF_RESTRICTED_LEVEL2  32 //maybe we could use 2 bits for this???
#define AF_SCRIPTLEVEL  64  //this hack will transfer scriptlevel to int0parameter at runtime (changecurrentscript relies on it)
#define AF_INVALID      128
#define AF_DIRECT       256 //this hack will transfer target from gamecontrol to object1 at compile time
#define AF_ALIVE        512 //only alive actors can do this
#define AF_CHASE        1024 // ??? actions involving movement ???
#define AF_SLEEP        2048 //only awake actors can do this
#define AF_DLG_INSTANT  4096 //instant dialog actions
#define AF_SCR_INSTANT  8192 //instant script actions
#define AF_INSTANT      (AF_DLG_INSTANT|AF_SCR_INSTANT) //only iwd2 treats them separately; 12288

struct ActionLink {
	const char* Name;
	ActionFunction Function;
	short Flags;
};

struct ObjectLink {
	const char* Name;
	ObjectFunction Function;
};

struct IDSLink {
	const char* Name;
	IDSFunction Function;
};

#define MAX_TRIGGERS			300
#define MAX_ACTIONS			400
#define MAX_OBJECTS			256
#define AI_SCRIPT_LEVEL 4             //the script level of special ai scripts

extern void SetScriptDebugMode(int arg);
extern int RandomNumValue;

class GEM_EXPORT GameScript {
public:
	GameScript(const ieResRef ResRef, Scriptable* Myself,
		int ScriptLevel = 0, bool AIScript = false);
	~GameScript();
<<<<<<< HEAD
	const char *GetName() { return Name; }
	static void ExecuteString(Scriptable* Sender, char* String);
=======
	const char *GetName() { return this?Name:"NONE\0\0\0\0"; }
	static void ExecuteString(Scriptable* Sender, const char* String);
>>>>>>> bf4f0515
	static int EvaluateString(Scriptable* Sender, char* String);
	static void ExecuteAction(Scriptable* Sender, Action* aC);
public:
	bool Update(bool *continuing = NULL, bool *done = NULL);
	void EvaluateAllBlocks();
private: //Internal Functions
	Script* CacheScript(ieResRef ResRef, bool AIScript);
	ResponseBlock* ReadResponseBlock(DataStream* stream);
	ResponseSet* ReadResponseSet(DataStream* stream);
	Response* ReadResponse(DataStream* stream);
	Trigger* ReadTrigger(DataStream* stream);
	static int InParty(Scriptable* Sender, Trigger* parameters, bool allowdead);
private: //Internal variables
	Scriptable* const MySelf;
	ieResRef Name;
	Script* script;
	unsigned int lastAction;
	int scriptlevel;
public: //Script Functions
	static int ID_Alignment(Actor *actor, int parameter);
	static int ID_Allegiance(Actor *actor, int parameter);
	static int ID_AVClass(Actor *actor, int parameter);
	static int ID_Class(Actor *actor, int parameter);
	static int ID_ClassMask(Actor *actor, int parameter);
	static int ID_Faction(Actor *actor, int parameter);
	static int ID_Gender(Actor *actor, int parameter);
	static int ID_General(Actor *actor, int parameter);
	static int ID_Race(Actor *actor, int parameter);
	static int ID_Specific(Actor *actor, int parameter);
	static int ID_Subrace(Actor *actor, int parameter);
	static int ID_Team(Actor *actor, int parameter);

	//Triggers
	static int ActionListEmpty(Scriptable* Sender, Trigger* parameters);
	static int ActuallyInCombat(Scriptable* Sender, Trigger* parameters);
	static int Acquired(Scriptable* Sender, Trigger* parameters);
	static int Alignment(Scriptable* Sender, Trigger* parameters);
	static int Allegiance(Scriptable* Sender, Trigger* parameters);
	static int AnimationID(Scriptable* Sender, Trigger* parameters);
	static int AnimState(Scriptable* Sender, Trigger* parameters);
	static int AnyPCOnMap(Scriptable* Sender, Trigger* parameters);
	static int AnyPCSeesEnemy(Scriptable* Sender, Trigger* parameters);
	static int AreaCheck(Scriptable* Sender, Trigger* parameter);
	static int AreaCheckObject(Scriptable* Sender, Trigger* parameter);
	static int AreaFlag(Scriptable* Sender, Trigger* parameter);
	static int AreaRestDisabled(Scriptable* Sender, Trigger* parameter);
	static int AreaStartsWith(Scriptable* Sender, Trigger* parameter); //InWatchersKeep
	static int AreaType(Scriptable* Sender, Trigger* parameter);
	static int Assign(Scriptable* /*Sender*/, Trigger* /*parameters*/);
	static int AtLocation(Scriptable* Sender, Trigger* parameter);
	static int AttackedBy(Scriptable* Sender, Trigger* parameters);
	static int BecameVisible(Scriptable* Sender, Trigger* parameters);
	static int BeenInParty(Scriptable* Sender, Trigger* /*parameters*/);
	static int BitCheck(Scriptable* Sender, Trigger* parameters);
	static int BitCheckExact(Scriptable* Sender, Trigger* parameters);
	static int BitGlobal_Trigger(Scriptable* Sender, Trigger* parameters);
	static int BouncingSpellLevel(Scriptable* Sender, Trigger* parameters);
	static int BreakingPoint(Scriptable* Sender, Trigger* parameters);
	static int CalendarDay(Scriptable* Sender, Trigger* parameters);
	static int CalendarDayGT(Scriptable* Sender, Trigger* parameters);
	static int CalendarDayLT(Scriptable* Sender, Trigger* parameters);
	static int CalledByName(Scriptable* Sender, Trigger* parameters);
	static int ChargeCount(Scriptable* Sender, Trigger* parameters);
	static int CharName(Scriptable* Sender, Trigger* parameters);
	static int CheckDoorFlags(Scriptable* Sender, Trigger* parameters);
	static int CheckPartyAverageLevel(Scriptable* Sender, Trigger* parameters);
	static int CheckPartyLevel(Scriptable* Sender, Trigger* parameters);
	static int CheckSkill(Scriptable* Sender, Trigger* parameters);
	static int CheckSkillGT(Scriptable* Sender, Trigger* parameters);
	static int CheckSkillLT(Scriptable* Sender, Trigger* parameters);
	static int CheckSpellState(Scriptable* Sender, Trigger* parameters);
	static int CheckStat(Scriptable* Sender, Trigger* parameters);
	static int CheckStatGT(Scriptable* Sender, Trigger* parameters);
	static int CheckStatLT(Scriptable* Sender, Trigger* parameters);
	static int Class(Scriptable* Sender, Trigger* parameters);
	static int ClassEx(Scriptable* Sender, Trigger* parameters);
	static int ClassLevel(Scriptable* Sender, Trigger* parameters);
	static int ClassLevelGT(Scriptable* Sender, Trigger* parameters);
	static int ClassLevelLT(Scriptable* Sender, Trigger* parameters);
	static int Clicked(Scriptable* Sender, Trigger* parameters);
	static int Closed(Scriptable* Sender, Trigger* parameters);
	static int CombatCounter(Scriptable* Sender, Trigger* parameters);
	static int CombatCounterGT(Scriptable* Sender, Trigger* parameters);
	static int CombatCounterLT(Scriptable* Sender, Trigger* parameters);
	static int Contains(Scriptable* Sender, Trigger* parameters);
	static int CreatureHidden( Scriptable* Sender, Trigger* parameters);
	static int CurrentAreaIs(Scriptable* Sender, Trigger* parameters);
	static int DamageTaken(Scriptable* Sender, Trigger* parameters);
	static int DamageTakenGT(Scriptable* Sender, Trigger* parameters);
	static int DamageTakenLT(Scriptable* Sender, Trigger* parameters);
	static int Dead(Scriptable* Sender, Trigger* parameters);
	static int Delay(Scriptable* Sender, Trigger* parameters);
	static int Detect(Scriptable* Sender, Trigger* parameters);
	static int Detected(Scriptable* Sender, Trigger* parameters);
	static int Die(Scriptable* Sender, Trigger* parameters);
	static int Died(Scriptable* Sender, Trigger* parameters);
	static int Difficulty(Scriptable* Sender, Trigger* parameters);
	static int DifficultyGT(Scriptable* Sender, Trigger* parameters);
	static int DifficultyLT(Scriptable* Sender, Trigger* parameters);
	static int Disarmed(Scriptable* Sender, Trigger* parameters);
	static int DisarmFailed(Scriptable* Sender, Trigger* parameters);
	static int E(Scriptable* /*Sender*/, Trigger* parameters);
	static int Entered(Scriptable* Sender, Trigger* parameters);
	static int EntirePartyOnMap(Scriptable* Sender, Trigger* parameters);
	static int Exists(Scriptable* Sender, Trigger* parameters);
	static int ExtendedStateCheck(Scriptable* Sender, Trigger* parameters);
	static int ExtraProficiency(Scriptable* Sender, Trigger* parameters);
	static int ExtraProficiencyGT(Scriptable* Sender, Trigger* parameters);
	static int ExtraProficiencyLT(Scriptable* Sender, Trigger* parameters);
	static int Eval(Scriptable* /*Sender*/, Trigger* /*parameters*/);
	static int Faction(Scriptable* Sender, Trigger* parameters);
	static int FallenPaladin(Scriptable* Sender, Trigger* parameters);
	static int FallenRanger(Scriptable* Sender, Trigger* parameters);
	static int False(Scriptable* Sender, Trigger* parameters);
	static int ForceMarkedSpell_Trigger(Scriptable* Sender, Trigger* parameters);
	static int Frame(Scriptable* Sender, Trigger* parameters);
	static int Gender(Scriptable* Sender, Trigger* parameters);
	static int General(Scriptable* Sender, Trigger* parameters);
	static int G_Trigger(Scriptable* Sender, Trigger* parameters);
	static int Global(Scriptable* Sender, Trigger* parameters);
	static int GlobalAndGlobal_Trigger(Scriptable* Sender, Trigger* parameters);
	static int GlobalBAndGlobal_Trigger(Scriptable* Sender, Trigger* parameters);
	static int GlobalBAndGlobalExact(Scriptable* Sender, Trigger* parameters);
	static int GlobalBitGlobal_Trigger(Scriptable* Sender, Trigger* parameters);
	static int GlobalGT(Scriptable* Sender, Trigger* parameters);
	static int GlobalGTGlobal(Scriptable* Sender, Trigger* parameters);
	static int GlobalLT(Scriptable* Sender, Trigger* parameters);
	static int GlobalLTGlobal(Scriptable* Sender, Trigger* parameters);
	static int GlobalOrGlobal_Trigger(Scriptable* Sender, Trigger* parameters);
	static int GlobalsEqual(Scriptable* Sender, Trigger* parameters);
	static int GlobalsGT(Scriptable* Sender, Trigger* parameters);
	static int GlobalsLT(Scriptable* Sender, Trigger* parameters);
	static int GlobalTimerExact(Scriptable* Sender, Trigger* parameters);
	static int GlobalTimerExpired(Scriptable* Sender, Trigger* parameters);
	static int GlobalTimerNotExpired(Scriptable* Sender, Trigger* parameters);
	static int GlobalTimerStarted(Scriptable* Sender, Trigger* parameters);
	static int GGT_Trigger(Scriptable* Sender, Trigger* parameters);
	static int GLT_Trigger(Scriptable* Sender, Trigger* parameters);
	static int GT(Scriptable* /*Sender*/, Trigger* parameters);
	static int Happiness(Scriptable* Sender, Trigger* parameters);
	static int HappinessGT(Scriptable* Sender, Trigger* parameters);
	static int HappinessLT(Scriptable* Sender, Trigger* parameters);
	static int HarmlessClosed(Scriptable* Sender, Trigger* parameters);
	static int HarmlessEntered(Scriptable* Sender, Trigger* parameters);
	static int HarmlessOpened(Scriptable* Sender, Trigger* parameters);
	static int HasBounceEffects(Scriptable* Sender, Trigger* parameters);
	static int HasDLC(Scriptable* /*Sender*/, Trigger* /*parameters*/);
	static int HasImmunityEffects(Scriptable* Sender, Trigger* parameters);
	static int HasInnateAbility(Scriptable* Sender, Trigger* parameters);
	static int HasItem(Scriptable* Sender, Trigger* parameters);
	static int HasItemEquipped(Scriptable* Sender, Trigger* parameters);
	static int HasItemSlot(Scriptable* Sender, Trigger* parameters);
	static int HasItemTypeSlot(Scriptable* Sender, Trigger* parameters);
	static int HasWeaponEquipped(Scriptable* Sender, Trigger* parameters);
	static int HaveAnySpells(Scriptable* Sender, Trigger* parameters);
	static int HaveSpellParty(Scriptable* Sender, Trigger* parameters);
	static int HaveSpell(Scriptable* Sender, Trigger* parameters);
	static int HaveUsableWeaponEquipped(Scriptable* Sender, Trigger* parameters);
	static int Heard(Scriptable* Sender, Trigger* parameters);
	static int Help_Trigger(Scriptable* Sender, Trigger* parameters);
	static int HelpEX(Scriptable* Sender, Trigger* parameters);
	static int HitBy(Scriptable* Sender, Trigger* parameters);
	static int HotKey(Scriptable* Sender, Trigger* parameters);
	static int HP(Scriptable* Sender, Trigger* parameters);
	static int HPGT(Scriptable* Sender, Trigger* parameters);
	static int HPLost(Scriptable* Sender, Trigger* parameters);
	static int HPLostGT(Scriptable* Sender, Trigger* parameters);
	static int HPLostLT(Scriptable* Sender, Trigger* parameters);
	static int HPLT(Scriptable* Sender, Trigger* parameters);
	static int HPPercent(Scriptable* Sender, Trigger* parameters);
	static int HPPercentGT(Scriptable* Sender, Trigger* parameters);
	static int HPPercentLT(Scriptable* Sender, Trigger* parameters);
	static int ImmuneToSpellLevel(Scriptable* Sender, Trigger* parameters);
	static int InActiveArea(Scriptable* Sender, Trigger* parameter);
	static int InCutSceneMode(Scriptable *Sender, Trigger* parameter);
	static int InLine(Scriptable* Sender, Trigger* parameter);
	static int InMyArea(Scriptable* Sender, Trigger* parameter);
	static int InMyGroup(Scriptable* Sender, Trigger* parameter);
	static int InParty(Scriptable* Sender, Trigger* parameters);
	static int InPartyAllowDead(Scriptable* Sender, Trigger* parameters);
	static int InPartySlot(Scriptable* Sender, Trigger* parameters);
	static int InteractingWith(Scriptable* Sender, Trigger* parameters);
	static int Internal(Scriptable* Sender, Trigger* parameters);
	static int InternalGT(Scriptable* Sender, Trigger* parameters);
	static int InternalLT(Scriptable* Sender, Trigger* parameters);
	static int InTrap(Scriptable* Sender, Trigger* parameters);
	static int InventoryFull(Scriptable* Sender, Trigger* parameter);
	static int InWeaponRange(Scriptable* Sender, Trigger* parameter);
	static int IsAClown(Scriptable* Sender, Trigger* parameters);
	static int IsActive(Scriptable* Sender, Trigger* parameters);
	static int IsCreatureAreaFlag( Scriptable* Sender, Trigger* parameters);
	static int IsCreatureHiddenInShadows( Scriptable* Sender, Trigger* parameters);
	static int IsGabber(Scriptable* Sender, Trigger* parameters);
	static int IsExtendedNight(Scriptable* Sender, Trigger* parameters);
	static int IsFacingObject(Scriptable* Sender, Trigger* parameters);
	static int IsFacingSavedRotation(Scriptable* Sender, Trigger* parameters);
	static int IsInGuardianMantle(Scriptable* Sender, Trigger* parameters);
	static int IsLocked(Scriptable* Sender, Trigger* parameters);
	static int IsMarkedSpell(Scriptable* Sender, Trigger* parameters);
	static int IsOverMe(Scriptable* Sender, Trigger* parameters);
	static int IsPathCriticalObject( Scriptable* Sender, Trigger* parameters);
	static int IsPlayerNumber( Scriptable* Sender, Trigger* parameters);
	static int IsRotation(Scriptable* Sender, Trigger* parameters);
	static int IsSpellTargetValid( Scriptable* Sender, Trigger* parameters);
	static int IsTeamBitOn(Scriptable* Sender, Trigger* parameters);
	static int IsTouchGUI(Scriptable* /*Sender*/, Trigger* /*parameters*/);
	static int IsValidForPartyDialog(Scriptable* Sender, Trigger* parameters);
	static int IsWeaponRanged(Scriptable* Sender, Trigger* parameters);
	static int IsWeather(Scriptable* Sender, Trigger* parameters);
	static int ItemIsIdentified(Scriptable* Sender, Trigger* parameters);
	static int Joins(Scriptable* Sender, Trigger* parameters);
	static int Kit(Scriptable* Sender, Trigger* parameters);
	static int Killed(Scriptable* Sender, Trigger* parameters);
	static int KnowSpell(Scriptable* Sender, Trigger* parameters);
	static int LastMarkedObject_Trigger(Scriptable* Sender, Trigger* parameters);
	static int LastPersonTalkedTo(Scriptable* Sender, Trigger* parameters);
	static int Leaves(Scriptable* Sender, Trigger* parameters);
	static int Level(Scriptable* Sender, Trigger* parameters);
	static int LevelGT(Scriptable* Sender, Trigger* parameters);
	static int LevelLT(Scriptable* Sender, Trigger* parameters);
	static int LevelInClass(Scriptable* Sender, Trigger* parameters);
	static int LevelInClassGT(Scriptable* Sender, Trigger* parameters);
	static int LevelInClassLT(Scriptable* Sender, Trigger* parameters);
	static int LevelParty(Scriptable* Sender, Trigger* parameters);
	static int LevelPartyGT(Scriptable* Sender, Trigger* parameters);
	static int LevelPartyLT(Scriptable* Sender, Trigger* parameters);
	static int LocalsEqual(Scriptable* Sender, Trigger* parameters);
	static int LocalsGT(Scriptable* Sender, Trigger* parameters);
	static int LocalsLT(Scriptable* Sender, Trigger* parameters);
	static int LOS(Scriptable* Sender, Trigger* parameters);
	static int LT(Scriptable* /*Sender*/, Trigger* parameters);
	static int ModalState(Scriptable* Sender, Trigger* parameters);
	static int Morale(Scriptable* Sender, Trigger* parameters);
	static int MoraleGT(Scriptable* Sender, Trigger* parameters);
	static int MoraleLT(Scriptable* Sender, Trigger* parameters);
	static int MovementRate(Scriptable* Sender, Trigger* parameters);
	static int MovementRateGT(Scriptable* Sender, Trigger* parameters);
	static int MovementRateLT(Scriptable* Sender, Trigger* parameters);
	static int NamelessBitTheDust(Scriptable* Sender, Trigger* parameters);
	static int NearbyDialog(Scriptable* Sender, Trigger* parameters);
	static int NearLocation(Scriptable* Sender, Trigger* parameters);
	static int NearSavedLocation(Scriptable* Sender, Trigger* parameters);
	static int NextTriggerObject(Scriptable* /*Sender*/, Trigger* /*parameters*/);
	static int NightmareModeOn(Scriptable* Sender, Trigger* parameters);
	static int NotStateCheck(Scriptable* Sender, Trigger* parameters);
	static int NullDialog(Scriptable* Sender, Trigger* parameters);
	static int NumBouncingSpellLevel(Scriptable* Sender, Trigger* parameters);
	static int NumBouncingSpellLevelGT(Scriptable* Sender, Trigger* parameters);
	static int NumBouncingSpellLevelLT(Scriptable* Sender, Trigger* parameters);
	static int NumCreatures(Scriptable* Sender, Trigger* parameters);
	static int NumCreaturesAtMyLevel(Scriptable* Sender, Trigger* parameters);
	static int NumCreaturesGT(Scriptable* Sender, Trigger* parameters);
	static int NumCreaturesGTMyLevel(Scriptable* Sender, Trigger* parameters);
	static int NumCreaturesLT(Scriptable* Sender, Trigger* parameters);
	static int NumCreaturesLTMyLevel(Scriptable* Sender, Trigger* parameters);
	static int NumCreatureVsParty(Scriptable* Sender, Trigger* parameters);
	static int NumCreatureVsPartyGT(Scriptable* Sender, Trigger* parameters);
	static int NumCreatureVsPartyLT(Scriptable* Sender, Trigger* parameters);
	static int NumDead(Scriptable* Sender, Trigger* parameters);
	static int NumDeadGT(Scriptable* Sender, Trigger* parameters);
	static int NumDeadLT(Scriptable* Sender, Trigger* parameters);
	static int NumImmuneToSpellLevel(Scriptable* Sender, Trigger* parameters);
	static int NumImmuneToSpellLevelGT(Scriptable* Sender, Trigger* parameters);
	static int NumImmuneToSpellLevelLT(Scriptable* Sender, Trigger* parameters);
	static int NumItems(Scriptable* Sender, Trigger* parameters);
	static int NumItemsGT(Scriptable* Sender, Trigger* parameters);
	static int NumItemsLT(Scriptable* Sender, Trigger* parameters);
	static int NumItemsParty(Scriptable* Sender, Trigger* parameters);
	static int NumItemsPartyGT(Scriptable* Sender, Trigger* parameters);
	static int NumItemsPartyLT(Scriptable* Sender, Trigger* parameters);
	static int NumMirrorImages(Scriptable* Sender, Trigger* parameters);
	static int NumMirrorImagesGT(Scriptable* Sender, Trigger* parameters);
	static int NumMirrorImagesLT(Scriptable* Sender, Trigger* parameters);
	static int NumTimesInteracted(Scriptable* Sender, Trigger* parameters);
	static int NumTimesInteractedGT(Scriptable* Sender, Trigger* parameters);
	static int NumTimesInteractedLT(Scriptable* Sender, Trigger* parameters);
	static int NumTimesInteractedObject(Scriptable* Sender, Trigger* parameters);
	static int NumTimesInteractedObjectGT(Scriptable* Sender, Trigger* parameters);
	static int NumTimesInteractedObjectLT(Scriptable* Sender, Trigger* parameters);
	static int NumTimesTalkedTo(Scriptable* Sender, Trigger* parameters);
	static int NumTimesTalkedToGT(Scriptable* Sender, Trigger* parameters);
	static int NumTimesTalkedToLT(Scriptable* Sender, Trigger* parameters);
	static int NumTrappingSpellLevel(Scriptable* Sender, Trigger* parameters);
	static int NumTrappingSpellLevelGT(Scriptable* Sender, Trigger* parameters);
	static int NumTrappingSpellLevelLT(Scriptable* Sender, Trigger* parameters);
	static int ObjectActionListEmpty(Scriptable* Sender, Trigger* parameters);
	static int OnCreation(Scriptable* Sender, Trigger* parameters);
	static int OnIsland(Scriptable* Sender, Trigger* parameters);
	static int OnScreen(Scriptable* Sender, Trigger* parameters);
	static int Opened(Scriptable* Sender, Trigger* parameters);
	static int OpenFailed(Scriptable* Sender, Trigger* parameters);
	static int OpenState(Scriptable* Sender, Trigger* parameters);
	static int Or(Scriptable* Sender, Trigger* parameters);
	static int OriginalClass(Scriptable* Sender, Trigger* parameters);
	static int OutOfAmmo(Scriptable* Sender, Trigger* parameters);
	static int OwnsFloaterMessage(Scriptable* Sender, Trigger* parameters);
	static int PartyCountEQ(Scriptable* Sender, Trigger* parameters);
	static int PartyCountGT(Scriptable* Sender, Trigger* parameters);
	static int PartyCountLT(Scriptable* Sender, Trigger* parameters);
	static int PartyCountAliveEQ(Scriptable* Sender, Trigger* parameters);
	static int PartyCountAliveGT(Scriptable* Sender, Trigger* parameters);
	static int PartyCountAliveLT(Scriptable* Sender, Trigger* parameters);
	static int PartyGold(Scriptable* Sender, Trigger* parameters);
	static int PartyGoldGT(Scriptable* Sender, Trigger* parameters);
	static int PartyGoldLT(Scriptable* Sender, Trigger* parameters);
	static int PartyHasItem(Scriptable* Sender, Trigger* parameters);
	static int PartyHasItemIdentified(Scriptable* Sender, Trigger* parameters);
	static int PartyMemberDied(Scriptable* Sender, Trigger* parameters);
	static int PartyRested(Scriptable* Sender, Trigger* parameters);
	static int PCCanSeePoint(Scriptable* Sender, Trigger* parameters);
	static int PCInStore(Scriptable* Sender, Trigger* parameters);
	static int PersonalSpaceDistance(Scriptable* Sender, Trigger* parameters);
	static int PickLockFailed(Scriptable* Sender, Trigger* parameters);
	static int PickpocketFailed(Scriptable* Sender, Trigger* parameters);
	static int Proficiency(Scriptable* Sender, Trigger* parameters);
	static int ProficiencyGT(Scriptable* Sender, Trigger* parameters);
	static int ProficiencyLT(Scriptable* Sender, Trigger* parameters);
	static int Race(Scriptable* Sender, Trigger* parameters);
	static int RandomNum(Scriptable* Sender, Trigger* parameters);
	static int RandomNumGT(Scriptable* Sender, Trigger* parameters);
	static int RandomNumLT(Scriptable* Sender, Trigger* parameters);
	static int RandomStatCheck(Scriptable* Sender, Trigger* parameters);
	static int Range(Scriptable* Sender, Trigger* parameters);
	static int Reaction(Scriptable* Sender, Trigger* parameters);
	static int ReactionLT(Scriptable* Sender, Trigger* parameters);
	static int ReactionGT(Scriptable* Sender, Trigger* parameters);
	static int RealGlobalTimerExact(Scriptable* Sender, Trigger* parameters);
	static int RealGlobalTimerExpired(Scriptable* Sender, Trigger* parameters);
	static int RealGlobalTimerNotExpired(Scriptable* Sender, Trigger* parameters);
	static int ReceivedOrder(Scriptable* Sender, Trigger* parameters);
	static int Reputation(Scriptable* Sender, Trigger* parameters);
	static int ReputationGT(Scriptable* Sender, Trigger* parameters);
	static int ReputationLT(Scriptable* Sender, Trigger* parameters);
	static int School(Scriptable* Sender, Trigger* parameters);
	static int See(Scriptable* Sender, Trigger* parameters);
	static int Sequence(Scriptable* Sender, Trigger* parameters);
	static int SetLastMarkedObject(Scriptable* Sender, Trigger* parameters);
	static int SetMarkedSpell_Trigger(Scriptable* Sender, Trigger* parameters);
	static int SetSpellTarget(Scriptable* Sender, Trigger* parameters);
	static int Specifics(Scriptable* Sender, Trigger* parameters);
	static int SpellCast(Scriptable* Sender, Trigger* parameters);
	static int SpellCastInnate(Scriptable* Sender, Trigger* parameters);
	static int SpellCastOnMe(Scriptable* Sender, Trigger* parameters);
	static int SpellCastPriest(Scriptable* Sender, Trigger* parameters);
	static int StateCheck(Scriptable* Sender, Trigger* parameters);
	static int StealFailed(Scriptable* Sender, Trigger* parameters);
	static int StoreHasItem(Scriptable* Sender, Trigger* parameters);
	static int StuffGlobalRandom(Scriptable* Sender, Trigger* parameters);
	static int SubRace(Scriptable* Sender, Trigger* parameters);
	static int SummoningLimit(Scriptable* Sender, Trigger* parameters);
	static int SummoningLimitGT(Scriptable* Sender, Trigger* parameters);
	static int SummoningLimitLT(Scriptable* Sender, Trigger* parameters);
	static int SystemVariable_Trigger(Scriptable* Sender, Trigger* parameters);
	static int TargetUnreachable(Scriptable* Sender, Trigger* parameters);
	static int Team(Scriptable* Sender, Trigger* parameters);
	static int Time(Scriptable* Sender, Trigger* parameters);
	static int TimeGT(Scriptable* Sender, Trigger* parameters);
	static int TimeLT(Scriptable* Sender, Trigger* parameters);
	static int TimeOfDay(Scriptable* Sender, Trigger* parameters);
	static int TimerActive(Scriptable* Sender, Trigger* parameters);
	static int TimerExpired(Scriptable* Sender, Trigger* parameters);
	static int TimeStopCounter(Scriptable* /*Sender*/, Trigger* parameters);
	static int TimeStopCounterGT(Scriptable* /*Sender*/, Trigger* parameters);
	static int TimeStopCounterLT(Scriptable* /*Sender*/, Trigger* parameters);
	static int TimeStopObject(Scriptable* Sender, Trigger* parameters);
	static int TookDamage(Scriptable* Sender, Trigger* parameters);
	static int TotalItemCnt(Scriptable* Sender, Trigger* parameters);
	static int TotalItemCntExclude(Scriptable* Sender, Trigger* parameters);
	static int TotalItemCntExcludeGT(Scriptable* Sender, Trigger* parameters);
	static int TotalItemCntExcludeLT(Scriptable* Sender, Trigger* parameters);
	static int TotalItemCntGT(Scriptable* Sender, Trigger* parameters);
	static int TotalItemCntLT(Scriptable* Sender, Trigger* parameters);
	static int TrapTriggered(Scriptable* Sender, Trigger* parameters);
	static int TriggerTrigger(Scriptable* Sender, Trigger* parameters);
	static int TriggerSetGlobal(Scriptable* Sender, Trigger* parameters);
	static int True(Scriptable* Sender, Trigger* parameters);
	static int TurnedBy(Scriptable* Sender, Trigger* parameters);
	static int Unlocked(Scriptable* Sender, Trigger* parameters);
	static int UnselectableVariable(Scriptable* Sender, Trigger* parameters);
	static int UnselectableVariableGT(Scriptable* Sender, Trigger* parameters);
	static int UnselectableVariableLT(Scriptable* Sender, Trigger* parameters);
	static int Unusable(Scriptable* Sender, Trigger* parameters);
	static int UsedExit(Scriptable* Sender, Trigger* parameters);
	static int Vacant(Scriptable* Sender, Trigger* parameters);
	static int WalkedToTrigger(Scriptable* Sender, Trigger* parameters);
	static int WasInDialog(Scriptable* Sender, Trigger* parameters);
	static int Xor(Scriptable* Sender, Trigger* parameters);
	static int XP(Scriptable* Sender, Trigger* parameters);
	static int XPGT(Scriptable* Sender, Trigger* parameters);
	static int XPLT(Scriptable* Sender, Trigger* parameters);
public:
	//Actions
	static void Activate(Scriptable* Sender, Action* parameters);
	static void ActivatePortalCursor(Scriptable* Sender, Action* parameters);
	static void AddAreaFlag(Scriptable* Sender, Action* parameters);
	static void AddAreaType(Scriptable* Sender, Action* parameters);
	static void AddExperienceParty(Scriptable *Sender, Action* parameters);
	static void AddExperiencePartyCR(Scriptable *Sender, Action* parameters);
	static void AddExperiencePartyGlobal(Scriptable *Sender, Action* parameters);
	static void AddFeat(Scriptable *Sender, Action* parameters);
	static void AddGlobals(Scriptable* Sender, Action* parameters);
	static void AddHP(Scriptable* Sender, Action* parameters);
	static void AddJournalEntry(Scriptable* Sender, Action* parameters);
	static void AddKit(Scriptable* Sender, Action* parameters);
	static void AddMapnote(Scriptable* Sender, Action* parameters);
	static void AddSpecialAbility(Scriptable* Sender, Action* parameters);
	static void AddSuperKit(Scriptable* Sender, Action* parameters);
	static void AddWayPoint(Scriptable* Sender, Action* parameters);
	static void AddXP2DA(Scriptable *Sender, Action* parameters);
	static void AddXPObject(Scriptable *Sender, Action* parameters);
	static void AdvanceTime(Scriptable *Sender, Action* parameters);
	static void Ally(Scriptable* Sender, Action* parameters);
	static void AmbientActivate(Scriptable* Sender, Action* parameters);
	static void AnkhegEmerge(Scriptable* Sender, Action* parameters);
	static void AnkhegHide(Scriptable* Sender, Action* parameters);
	static void ApplyDamage(Scriptable* Sender, Action* parameters);
	static void ApplyDamagePercent(Scriptable* Sender, Action* parameters);
	static void ApplySpell(Scriptable* Sender, Action* parameters);
	static void ApplySpellPoint(Scriptable* Sender, Action* parameters);
	static void AttachTransitionToDoor(Scriptable* Sender, Action* parameters);
	static void Attack(Scriptable* Sender, Action* parameters);
	static void AttackNoSound(Scriptable* Sender, Action* parameters);
	static void AttackOneRound(Scriptable* Sender, Action* parameters);
	static void AttackReevaluate(Scriptable* Sender, Action* parameters);
	static void BanterBlockFlag(Scriptable* Sender, Action* parameters);
	static void BanterBlockTime(Scriptable* Sender, Action* parameters);
	static void BashDoor(Scriptable* Sender, Action* parameters);
	static void BattleSong(Scriptable* Sender, Action* parameters);
	static void Berserk(Scriptable* Sender, Action* parameters);
	static void BitClear(Scriptable* Sender, Action* parameters);
	static void BitGlobal(Scriptable* Sender, Action* parameters);
	static void BreakInstants(Scriptable* Sender, Action* parameters);
	static void Calm(Scriptable* Sender, Action* parameters);
	static void ChangeAIScript(Scriptable* Sender, Action* parameters);
	static void ChangeAIType(Scriptable* Sender, Action* parameters);
	static void ChangeAlignment(Scriptable* Sender, Action* parameters);
	static void ChangeAllegiance(Scriptable* Sender, Action* parameters);
	static void ChangeAnimation(Scriptable* Sender, Action* parameters);
	static void ChangeAnimationNoEffect(Scriptable* Sender, Action* parameters);
	static void ChangeClass(Scriptable* Sender, Action* parameters);
	static void ChangeColor(Scriptable* Sender, Action* parameters);
//	static void ChangeCurrentScript(Scriptable* Sender, Action* parameters);
	static void ChangeDestination(Scriptable* Sender, Action* parameters);
	static void ChangeDialogue(Scriptable* Sender, Action* parameters);
	static void ChangeGender(Scriptable* Sender, Action* parameters);
	static void ChangeGeneral(Scriptable* Sender, Action* parameters);
	static void ChangeRace(Scriptable* Sender, Action* parameters);
	static void ChangeSpecifics(Scriptable* Sender, Action* parameters);
	static void ChangeStat(Scriptable* Sender, Action* parameters);
	static void ChangeStatGlobal(Scriptable* Sender, Action* parameters);
	static void ChangeStoreMarkup(Scriptable* Sender, Action* parameters);
	static void ChangeTileState(Scriptable* Sender, Action* parameters);
	static void ChunkCreature(Scriptable *Sender, Action* parameters);
	static void ClearActions(Scriptable* Sender, Action* parameters);
	static void ClearAllActions(Scriptable* Sender, Action* parameters);
	static void ClearPartyEffects(Scriptable* Sender, Action* parameters);
	static void ClearSpriteEffects(Scriptable* Sender, Action* parameters);
	static void ClickLButtonObject(Scriptable* Sender, Action* parameters);
	static void ClickLButtonPoint(Scriptable* Sender, Action* parameters);
	static void ClickRButtonObject(Scriptable* Sender, Action* parameters);
	static void ClickRButtonPoint(Scriptable* Sender, Action* parameters);
	static void CloseDoor(Scriptable* Sender, Action* parameters);
	static void ContainerEnable(Scriptable* Sender, Action* parameters);
	static void Continue(Scriptable* Sender, Action* parameters);
	static void CopyGroundPilesTo(Scriptable* Sender, Action* parameters);
	static void CreateCreature(Scriptable* Sender, Action* parameters);
	static void CreateCreatureAtLocation(Scriptable* Sender, Action* parameters);
	static void CreateCreatureAtFeet(Scriptable* Sender, Action* parameters);
	static void CreateCreatureCopyPoint(Scriptable* Sender, Action* parameters);
	static void CreateCreatureDoor(Scriptable* Sender, Action* parameters);
	static void CreateCreatureImpassable(Scriptable* Sender, Action* parameters);
	static void CreateCreatureImpassableAllowOverlap(Scriptable* Sender,
		Action* parameters);
	static void CreateCreatureObject(Scriptable* Sender, Action* parameters);
	static void CreateCreatureObjectCopy(Scriptable* Sender, Action* parameters);
	static void CreateCreatureObjectDoor(Scriptable* Sender, Action* parameters);
	static void CreateCreatureObjectOffset(Scriptable* Sender, Action* parameters);
	static void CreateCreatureObjectOffScreen(Scriptable* Sender, Action* parameters);
	static void CreateCreatureOffScreen(Scriptable* Sender, Action* parameters);
	static void CreateItem(Scriptable* Sender, Action* parameters);
	static void CreateItemNumGlobal(Scriptable* Sender, Action* parameters);
	static void CreatePartyGold(Scriptable *Sender, Action *parameters);
	static void CreateVisualEffect(Scriptable* Sender, Action* parameters);
	static void CreateVisualEffectObject(Scriptable* Sender,
		Action* parameters);
	static void CreateVisualEffectObjectSticky(Scriptable* Sender,
		Action* parameters);
	static void CutSceneID(Scriptable* Sender, Action* parameters);
	static void Damage(Scriptable* Sender, Action* parameters);
	static void DayNight(Scriptable *Sender, Action* parameters);
	static void Deactivate(Scriptable* Sender, Action* parameters);
	static void Debug(Scriptable* Sender, Action* parameters);
	static void DemoEnd(Scriptable* Sender, Action* parameters);
	static void DestroyAllDestructableEquipment(Scriptable* Sender,
		Action* parameters);
	static void DestroyAllEquipment(Scriptable* Sender, Action* parameters);
	static void DestroyGold(Scriptable* Sender, Action* parameters);
	static void DestroyItem(Scriptable* Sender, Action* parameters);
	static void DestroyPartyGold(Scriptable* Sender, Action* parameters);
	static void DestroyPartyItem(Scriptable* Sender, Action* parameters);
	static void DestroyPartyItemNum(Scriptable* Sender, Action* parameters);
	static void DestroySelf(Scriptable* Sender, Action* parameters);
	static void DetectSecretDoor(Scriptable* Sender, Action* parameters);
	static void Dialogue(Scriptable* Sender, Action* parameters);
	static void DialogueForceInterrupt(Scriptable* Sender, Action* parameters);
	static void DialogueInterrupt(Scriptable* Sender, Action* parameters);
	static void DisableFogDither(Scriptable* Sender, Action* parameters);
	static void DisableSpriteDither(Scriptable* Sender, Action* parameters);
	static void DisplayMessage(Scriptable* Sender, Action* parameters);
	static void DisplayString(Scriptable* Sender, Action* parameters);
	static void DisplayStringHead(Scriptable* Sender, Action* parameters);
	static void DisplayStringHeadOwner(Scriptable* Sender, Action* parameters);
	static void DisplayStringNoName(Scriptable* Sender, Action* parameters);
	static void DisplayStringNoNameHead(Scriptable* Sender, Action* parameters);
	static void DisplayStringWait(Scriptable* Sender, Action* parameters);
	static void DoubleClickLButtonObject(Scriptable* Sender, Action* parameters);
	static void DoubleClickLButtonPoint(Scriptable* Sender, Action* parameters);
	static void DoubleClickRButtonObject(Scriptable* Sender, Action* parameters);
	static void DoubleClickRButtonPoint(Scriptable* Sender, Action* parameters);
	static void DropInventory(Scriptable* Sender, Action* parameters);
	static void DropInventoryEX(Scriptable* Sender, Action* parameters);
	static void DropItem(Scriptable* Sender, Action* parameters);
	static void EnableFogDither(Scriptable* Sender, Action* parameters);
	static void EnablePortalTravel(Scriptable* Sender, Action* parameters);
	static void EnableSpriteDither(Scriptable* Sender, Action* parameters);
	static void EndCredits(Scriptable* Sender, Action* parameters);
	static void EndCutSceneMode(Scriptable* Sender, Action* parameters);
	static void Enemy(Scriptable* Sender, Action* parameters);
	static void EscapeArea(Scriptable* Sender, Action* parameters);
	static void EscapeAreaDestroy(Scriptable* Sender, Action* parameters);
	static void EscapeAreaNoSee(Scriptable* Sender, Action* parameters);
	static void EscapeAreaObject(Scriptable* Sender, Action* parameters);
	static void EscapeAreaObjectNoSee(Scriptable* Sender, Action* parameters);
	static void EquipItem(Scriptable *Sender, Action *parameters);
	static void EquipMostDamagingMelee(Scriptable *Sender, Action *parameters);
	static void EquipRanged(Scriptable *Sender, Action *parameters);
	static void EquipWeapon(Scriptable *Sender, Action *parameters);
	static void ExitPocketPlane(Scriptable* Sender, Action* parameters);
	static void ExpansionEndCredits(Scriptable* Sender, Action* parameters);
	static void Explore(Scriptable *Sender, Action *parameters);
	static void ExploreMapChunk(Scriptable *Sender, Action *parameters);
	static void ExportParty(Scriptable *Sender, Action *parameters);
	static void Face(Scriptable* Sender, Action* parameters);
	static void FaceObject(Scriptable* Sender, Action* parameters);
	static void FaceSavedLocation(Scriptable* Sender, Action* parameters);
	static void FadeFromColor(Scriptable* Sender, Action* parameters);
	static void FadeToAndFromColor(Scriptable* Sender, Action* parameters);
	static void FadeToColor(Scriptable* Sender, Action* parameters);
	static void FakeEffectExpiryCheck(Scriptable* Sender, Action* parameters);
	static void FillSlot(Scriptable *Sender, Action* parameters);
	static void FindTraps(Scriptable* Sender, Action* parameters);
	static void FixEngineRoom(Scriptable *Sender, Action* parameters);
	static void FloatMessageFixed(Scriptable* Sender, Action* parameters);
	static void FloatMessageFixedRnd(Scriptable* Sender, Action* parameters);
	static void FloatMessageRnd(Scriptable* Sender, Action* parameters);
	static void FloatRebus(Scriptable* Sender, Action* parameters);
	static void Follow(Scriptable* Sender, Action* parameters);
	static void FollowCreature(Scriptable* Sender, Action* parameters);
	static void FollowObjectFormation(Scriptable* Sender, Action* parameters);
	static void ForceAIScript(Scriptable* Sender, Action* parameters);
	static void ForceAttack(Scriptable* Sender, Action* parameters);
	static void ForceFacing(Scriptable* Sender, Action* parameters);
	static void ForceHide(Scriptable* Sender, Action* parameters);
	static void ForceLeaveAreaLUA(Scriptable* Sender, Action* parameters);
	static void ForceMarkedSpell(Scriptable* Sender, Action* parameters);
	static void ForceSpell(Scriptable* Sender, Action* parameters);
	static void ForceSpellRange(Scriptable* Sender, Action* parameters);
	static void ForceSpellPoint(Scriptable* Sender, Action* parameters);
	static void ForceSpellPointRange(Scriptable* Sender, Action* parameters);
	static void ForceUseContainer(Scriptable* Sender, Action* parameters);
	static void Formation(Scriptable* Sender, Action* parameters);
	static void FullHeal(Scriptable* Sender, Action* parameters);
	static void GenerateMaze(Scriptable* Sender, Action* parameters);
	static void GeneratePartyMember(Scriptable* Sender, Action* parameters);
	static void GetItem(Scriptable* Sender, Action* parameters);
	static void GetStat(Scriptable* Sender, Action* parameters);
	static void GiveItem(Scriptable* Sender, Action* parameters);
	static void GiveOrder(Scriptable* Sender, Action* parameters);
	static void GivePartyAllEquipment(Scriptable* Sender, Action* parameters);
	static void GivePartyGold(Scriptable* Sender, Action* parameters);
	static void GivePartyGoldGlobal(Scriptable* Sender, Action* parameters);
	static void GlobalAddGlobal(Scriptable* Sender, Action* parameters);
	static void GlobalAndGlobal(Scriptable* Sender, Action* parameters);
	static void GlobalBAnd(Scriptable* Sender, Action* parameters);
	static void GlobalBAndGlobal(Scriptable* Sender, Action* parameters);
	static void GlobalBitGlobal(Scriptable* Sender, Action* parameters);
	static void GlobalBOr(Scriptable* Sender, Action* parameters);
	static void GlobalBOrGlobal(Scriptable* Sender, Action* parameters);
	static void GlobalMax(Scriptable* Sender, Action* parameters);
	static void GlobalMaxGlobal(Scriptable* Sender, Action* parameters);
	static void GlobalMin(Scriptable* Sender, Action* parameters);
	static void GlobalMinGlobal(Scriptable* Sender, Action* parameters);
	static void GlobalOrGlobal(Scriptable* Sender, Action* parameters);
	static void GlobalSetGlobal(Scriptable* Sender, Action* parameters);
	static void GlobalShL(Scriptable* Sender, Action* parameters);
	static void GlobalShLGlobal(Scriptable* Sender, Action* parameters);
	static void GlobalShout(Scriptable* Sender, Action* parameters);
	static void GlobalShR(Scriptable* Sender, Action* parameters);
	static void GlobalShRGlobal(Scriptable* Sender, Action* parameters);
	static void GlobalSubGlobal(Scriptable* Sender, Action* parameters);
	static void GlobalXor(Scriptable* Sender, Action* parameters);
	static void GlobalXorGlobal(Scriptable* Sender, Action* parameters);
	static void Help(Scriptable* Sender, Action* parameters);
	static void Hide(Scriptable* Sender, Action* parameters);
	static void HideAreaOnMap(Scriptable* Sender, Action* parameters);
	static void HideCreature(Scriptable* Sender, Action* parameters);
	static void HideGUI(Scriptable* Sender, Action* parameters);
	static void IncInternal(Scriptable* Sender, Action* parameters);
	static void IncMoraleAI(Scriptable* Sender, Action* parameters);
	static void IncrementChapter(Scriptable* Sender, Action* parameters);
	static void IncrementExtraProficiency(Scriptable* Sender, Action* parameters);
	static void IncrementGlobal(Scriptable* Sender, Action* parameters);
	static void IncrementGlobalOnce(Scriptable* Sender, Action* parameters);
	static void IncrementKillStat(Scriptable* Sender, Action* parameters);
	static void IncrementProficiency(Scriptable* Sender, Action* parameters);
	static void Interact(Scriptable* Sender, Action* parameters);
	static void JoinParty(Scriptable* Sender, Action* parameters);
	static void JumpToObject(Scriptable* Sender, Action* parameters);
	static void JumpToPoint(Scriptable* Sender, Action* parameters);
	static void JumpToPointInstant(Scriptable* Sender, Action* parameters);
	static void JumpToSavedLocation(Scriptable* Sender, Action* parameters);
	static void Kill(Scriptable* Sender, Action* parameters);
	static void KillFloatMessage(Scriptable* Sender, Action* parameters);
	static void Leader(Scriptable* Sender, Action* parameters);
	static void LeaveArea(Scriptable* Sender, Action* parameters);
	static void LeaveAreaLUA(Scriptable* Sender, Action* parameters);
	static void LeaveAreaLUAEntry(Scriptable* Sender, Action* parameters);
	static void LeaveAreaLUAPanic(Scriptable* Sender, Action* parameters);
	static void LeaveAreaLUAPanicEntry(Scriptable* Sender, Action* parameters);
	static void LeaveParty(Scriptable* Sender, Action* parameters);
	static void Lock(Scriptable* Sender, Action* parameters);
	static void LockScroll(Scriptable* Sender, Action* parameters);
	static void MakeGlobal(Scriptable* Sender, Action* parameters);
	static void MakeUnselectable(Scriptable* Sender, Action* parameters);
	static void MarkObject(Scriptable* Sender, Action* parameters);
	static void MarkSpellAndObject(Scriptable* Sender, Action* parameters);
	static void MatchHP(Scriptable* Sender, Action* parameters);
	static void MoraleDec(Scriptable* Sender, Action* parameters);
	static void MoraleInc(Scriptable* Sender, Action* parameters);
	static void MoraleSet(Scriptable* Sender, Action* parameters);
	static void MoveBetweenAreas(Scriptable* Sender, Action* parameters);
	static void MoveBetweenAreasEffect(Scriptable* Sender, Action* parameters);
	static void MoveCursorPoint(Scriptable* Sender, Action* parameters);
	static void MoveGlobal(Scriptable* Sender, Action* parameters);
	static void MoveGlobalObject(Scriptable* Sender, Action* parameters);
	static void MoveGlobalObjectOffScreen(Scriptable* Sender, Action* parameters);
	static void MoveGlobalsTo(Scriptable* Sender, Action* parameters);
	static void MoveInventory(Scriptable *Sender, Action* parameters);
	static void MoveToCenterOfScreen(Scriptable* Sender, Action* parameters);
	static void MoveToExpansion(Scriptable* Sender, Action* parameters);
	static void MoveToObject(Scriptable* Sender, Action* parameters);
	static void MoveToObjectFollow(Scriptable* Sender, Action* parameters);
	static void MoveToObjectNoInterrupt(Scriptable* Sender, Action* parameters);
	static void MoveToObjectUntilSee(Scriptable* Sender, Action* parameters);
	static void MoveToOffset(Scriptable* Sender, Action* parameters);
	static void MoveToPoint(Scriptable* Sender, Action* parameters);
	static void MoveToPointNoInterrupt(Scriptable* Sender, Action* parameters);
	static void MoveToPointNoRecticle(Scriptable* Sender, Action* parameters);
	static void MoveToSavedLocation(Scriptable* Sender, Action* parameters);
	static void MoveViewPoint(Scriptable* Sender, Action* parameters);
	static void MoveViewObject(Scriptable* Sender, Action* parameters);
	static void MultiPlayerSync(Scriptable* Sender, Action* parameters);
	static void NIDSpecial1(Scriptable* Sender, Action* parameters);
	static void NIDSpecial2(Scriptable* Sender, Action* parameters);
	static void NoAction(Scriptable* Sender, Action* parameters);
	static void NoActionAtAll(Scriptable* Sender, Action* parameters);
	static void OpenDoor(Scriptable* Sender, Action* parameters);
	static void Panic(Scriptable* Sender, Action* parameters);
	static void PauseGame(Scriptable *Sender, Action* parameters);
	static void PermanentStatChange(Scriptable* Sender, Action* parameters);
	static void PickLock(Scriptable* Sender, Action* parameters);
	static void PickPockets(Scriptable* Sender, Action* parameters);
	static void PickUpItem(Scriptable* Sender, Action* parameters);
	static void PlayBardSong(Scriptable* Sender, Action* parameters);
	static void PlayDead(Scriptable* Sender, Action* parameters);
	static void PlayDeadInterruptable(Scriptable* Sender, Action* parameters);
	static void PlayerDialogue(Scriptable* Sender, Action* parameters);
	static void PlaySequence(Scriptable* Sender, Action* parameters);
	static void PlaySequenceGlobal(Scriptable* Sender, Action* parameters);
	static void PlaySequenceTimed(Scriptable* Sender, Action* parameters);
	static void PlaySound(Scriptable* Sender, Action* parameters);
	static void PlaySoundNotRanged(Scriptable* Sender, Action* parameters);
	static void PlaySoundPoint(Scriptable* Sender, Action* parameters);
	static void Plunder(Scriptable* Sender, Action* parameters);
	static void Polymorph(Scriptable* Sender, Action* parameters);
	static void PolymorphCopy(Scriptable* Sender, Action* parameters);
	static void PolymorphCopyBase(Scriptable* Sender, Action* parameters);
	static void ProtectObject(Scriptable* Sender, Action* parameters);
	static void ProtectPoint(Scriptable* Sender, Action* parameters);
	static void QuitGame(Scriptable* Sender, Action* parameters);
	static void RandomFly(Scriptable* Sender, Action* parameters);
	static void RandomRun(Scriptable* Sender, Action* parameters);
	static void RandomTurn(Scriptable* Sender, Action* parameters);
	static void RandomWalk(Scriptable* Sender, Action* parameters);
	static void RandomWalkContinuous(Scriptable* Sender, Action* parameters);
	static void RealSetGlobalTimer(Scriptable* Sender, Action* parameters);
	static void ReallyForceSpell(Scriptable* Sender, Action* parameters);
	static void ReallyForceSpellDead(Scriptable* Sender, Action* parameters);
	static void ReallyForceSpellPoint(Scriptable* Sender, Action* parameters);
	static void Recoil(Scriptable* Sender, Action* parameters);
	static void RegainPaladinHood(Scriptable* Sender, Action* parameters);
	static void RegainRangerHood(Scriptable* Sender, Action* parameters);
	static void RemoveAreaFlag(Scriptable* Sender, Action* parameters);
	static void RemoveAreaType(Scriptable* Sender, Action* parameters);
	static void RemoveJournalEntry(Scriptable* Sender, Action* parameters);
	static void RemoveMapnote(Scriptable* Sender, Action* parameters);
	static void RemovePaladinHood(Scriptable* Sender, Action* parameters);
	static void RemoveRangerHood(Scriptable* Sender, Action* parameters);
	static void RemoveSpell(Scriptable* Sender, Action* parameters);
	static void RemoveTraps(Scriptable* Sender, Action* parameters);
	static void ReputationInc(Scriptable* Sender, Action* parameters);
	static void ReputationSet(Scriptable* Sender, Action* parameters);
	static void RestorePartyLocation(Scriptable *Sender, Action* parameters);
	static void Rest(Scriptable *Sender, Action* parameters);
	static void RestNoSpells(Scriptable *Sender, Action* parameters);
	static void RestParty(Scriptable *Sender, Action* parameters);
	static void RestUntilHealed(Scriptable *Sender, Action* parameters);
	static void ReturnToSavedLocation(Scriptable* Sender, Action* parameters);
	static void ReturnToSavedLocationDelete(Scriptable* Sender, Action* parameters);
	static void ReturnToStartLocation(Scriptable* Sender, Action* parameters);
	static void RevealAreaOnMap(Scriptable* Sender, Action* parameters);
	static void RunAwayFrom(Scriptable* Sender, Action* parameters);
	static void RunAwayFromNoInterrupt(Scriptable* Sender, Action* parameters);
	static void RunAwayFromNoLeaveArea(Scriptable* Sender, Action* parameters);
	static void RunFollow(Scriptable* Sender, Action* parameters);
	static void RunningAttack(Scriptable* Sender, Action* parameters);
	static void RunningAttackNoSound(Scriptable* Sender, Action* parameters);
	static void RunToObject(Scriptable* Sender, Action* parameters);
	static void RunToPoint(Scriptable* Sender, Action* parameters);
	static void RunToPointNoRecticle(Scriptable* Sender, Action* parameters);
	static void RunToSavedLocation(Scriptable* Sender, Action* parameters);
	static void SaveGame(Scriptable* Sender, Action* parameters);
	static void SaveLocation(Scriptable* Sender, Action* parameters);
	static void SaveObjectLocation(Scriptable* Sender, Action* parameters);
	static void ScreenShake(Scriptable* Sender, Action* parameters);
	static void SelectWeaponAbility(Scriptable* Sender, Action* parameters);
	static void SendTrigger(Scriptable* Sender, Action* parameters);
	static void SetAnimState(Scriptable* Sender, Action* parameters);
	static void SetApparentName(Scriptable* Sender, Action* parameters);
	static void SetAreaFlags(Scriptable* Sender, Action* parameters);
	static void SetAreaRestFlag(Scriptable* Sender, Action* parameters);
	static void SetArmourLevel(Scriptable* Sender, Action* parameters);
	static void SetBeenInPartyFlags(Scriptable* Sender, Action* parameters);
	static void SetBestWeapon(Scriptable *Sender, Action *parameters);
	static void SetCursorState(Scriptable* Sender, Action* parameters);
	static void SetCreatureAreaFlag(Scriptable* Sender, Action* parameters);
	static void SetCriticalPathObject(Scriptable* Sender, Action* parameters);
	static void SetDialogue(Scriptable* Sender, Action* parameters);
	static void SetDialogueRange(Scriptable* Sender, Action* parameters);
	static void SetDoorFlag(Scriptable* Sender, Action* parameters);
	static void SetDoorLocked(Scriptable* Sender, Action* parameters);
	static void SetEncounterProbability(Scriptable* Sender, Action* parameters);
	static void SetExtendedNight(Scriptable* Sender, Action* parameters);
	static void SetFaction(Scriptable* Sender, Action* parameters);
	static void SetGabber(Scriptable* Sender, Action* parameters);
	static void SetGlobal(Scriptable* Sender, Action* parameters);
	static void SetGlobalRandom(Scriptable* Sender, Action* parameters);
	static void SetGlobalTimer(Scriptable* Sender, Action* parameters);
	static void SetGlobalTimerOnce(Scriptable* Sender, Action* parameters);
	static void SetGlobalTimerRandom(Scriptable* Sender, Action* parameters);
	static void SetGlobalTint(Scriptable* Sender, Action* parameters);
	static void SetHomeLocation(Scriptable* Sender, Action* parameters);
	static void SetHP(Scriptable* Sender, Action* parameters);
	static void SetHPPercent(Scriptable* Sender, Action* parameters);
	static void SetInternal(Scriptable* Sender, Action* parameters);
	static void SetInterrupt(Scriptable* Sender, Action* parameters);
	static void SetLeavePartyDialogFile(Scriptable* Sender, Action* parameters);
	static void SetMarkedSpell(Scriptable* Sender, Action* parameters);
	static void SetMasterArea(Scriptable* Sender, Action* parameters);
	static void SetMazeEasier(Scriptable* Sender, Action* parameters);
	static void SetMazeHarder(Scriptable* Sender, Action* parameters);
	static void SetMoraleAI(Scriptable* Sender, Action* parameters);
	static void SetMusic(Scriptable* Sender, Action* parameters);
	static void SetMyTarget(Scriptable* Sender, Action* parameters);
	static void SetNamelessClass(Scriptable* Sender, Action* parameters);
	static void SetNamelessDeath(Scriptable* Sender, Action* parameters);
	static void SetNamelessDisguise(Scriptable* Sender, Action* parameters);
	static void SetNoOneOnTrigger(Scriptable* Sender, Action* parameters);
	static void SetNumTimesTalkedTo(Scriptable* Sender, Action* parameters);
	static void SetPlayerSound(Scriptable* Sender, Action* parameters);
	static void SetQuestDone(Scriptable* Sender, Action* parameters);
	static void SetRegularName(Scriptable* Sender, Action* parameters);
	static void SetRestEncounterChance(Scriptable* Sender, Action* parameters);
	static void SetRestEncounterProbabilityDay(Scriptable* Sender, Action* parameters);
	static void SetRestEncounterProbabilityNight(Scriptable* Sender, Action* parameters);
	static void SetSavedLocation(Scriptable* Sender, Action* parameters);
	static void SetSavedLocationPoint(Scriptable* Sender, Action* parameters);
	static void SetScriptName(Scriptable* Sender, Action* parameters);
	static void SetSelection(Scriptable* Sender, Action* parameters);
	static void SetStartPos(Scriptable* Sender, Action* parameters);
	static void SetTeam(Scriptable* Sender, Action* parameters);
	static void SetTeamBit(Scriptable* Sender, Action* parameters);
	static void SetTextColor(Scriptable* Sender, Action* parameters);
	static void SetToken(Scriptable* Sender, Action* parameters);
	static void SetToken2DA(Scriptable* Sender, Action* parameters);
	static void SetTokenGlobal(Scriptable* Sender, Action* parameters);
	static void SetTokenObject(Scriptable* Sender, Action* parameters);
	static void SetTrackString(Scriptable* Sender, Action* parameters);
	static void SetupWish(Scriptable* Sender, Action* parameters);
	static void SetupWishObject(Scriptable* Sender, Action* parameters);
	static void SetVisualRange(Scriptable* Sender, Action* parameters);
	static void SG(Scriptable* Sender, Action* parameters);
	static void Shout(Scriptable* Sender, Action* parameters);
	static void SmallWait(Scriptable* Sender, Action* parameters);
	static void SmallWaitRandom(Scriptable* Sender, Action* parameters);
	static void SoundActivate(Scriptable* Sender, Action* parameters);
	static void SpawnPtActivate(Scriptable* Sender, Action* parameters);
	static void SpawnPtDeactivate(Scriptable* Sender, Action* parameters);
	static void SpawnPtSpawn(Scriptable* Sender, Action* parameters);
	static void Spell(Scriptable* Sender, Action* parameters);
	static void SpellCastEffect(Scriptable* Sender, Action* parameters);
	static void SpellHitEffectPoint(Scriptable* Sender, Action* parameters);
	static void SpellHitEffectSprite(Scriptable* Sender, Action* parameters);
	static void SpellNoDec(Scriptable* Sender, Action* parameters);
	static void SpellPoint(Scriptable* Sender, Action* parameters);
	static void SpellPointNoDec(Scriptable* Sender, Action* parameters);
	static void StartCombatCounter(Scriptable* Sender, Action* parameters);
	static void StartCutScene(Scriptable* Sender, Action* parameters);
	static void StartCutSceneMode(Scriptable* Sender, Action* parameters);
	static void StartDialogue(Scriptable* Sender, Action* parameters);
	static void StartDialogueInterrupt(Scriptable* Sender, Action* parameters);
	static void StartDialogueNoSet(Scriptable* Sender, Action* parameters);
	static void StartDialogueNoSetInterrupt(Scriptable* Sender,
		Action* parameters);
	static void StartDialogueOverride(Scriptable* Sender, Action* parameters);
	static void StartDialogueOverrideInterrupt(Scriptable* Sender,
		Action* parameters);
	static void StartMovie(Scriptable* Sender, Action* parameters);
	static void StartMusic(Scriptable* Sender, Action* parameters);
	static void StartRainNow(Scriptable* Sender, Action* parameters);
	static void StartRandomTimer(Scriptable* Sender, Action* parameters);
	static void StartSong(Scriptable* Sender, Action* parameters);
	static void StartStore(Scriptable* Sender, Action* parameters);
	static void StartTimer(Scriptable* Sender, Action* parameters);
	static void StateOverrideFlag(Scriptable* Sender, Action* parameters);
	static void StateOverrideTime(Scriptable* Sender, Action* parameters);
	static void StaticPalette(Scriptable* Sender, Action* parameters);
	static void StaticStart(Scriptable* Sender, Action* parameters);
	static void StaticStop(Scriptable* Sender, Action* parameters);
	static void StopMoving(Scriptable* Sender, Action* parameters);
	static void StorePartyLocation(Scriptable *Sender, Action* parameters);
	static void Swing(Scriptable* Sender, Action* parameters);
	static void SwingOnce(Scriptable* Sender, Action* parameters);
	static void TakeItemList(Scriptable* Sender, Action* parameters);
	static void TakeItemListParty(Scriptable* Sender, Action* parameters);
	static void TakeItemListPartyNum(Scriptable* Sender, Action* parameters);
	static void TakeItemReplace(Scriptable* Sender, Action* parameters);
	static void TakePartyGold(Scriptable* Sender, Action* parameters);
	static void TakePartyItem(Scriptable* Sender, Action* parameters);
	static void TakePartyItemAll(Scriptable* Sender, Action* parameters);
	static void TakePartyItemNum(Scriptable* Sender, Action* parameters);
	static void TakePartyItemRange(Scriptable* Sender, Action* parameters);
	static void TeleportParty(Scriptable* Sender, Action* parameters);
	static void TextScreen(Scriptable* Sender, Action* parameters);
	static void ToggleDoor(Scriptable* Sender, Action* parameters);
	static void TimedMoveToPoint(Scriptable* Sender, Action* parameters);
	static void TransformItem(Scriptable* Sender, Action* parameters);
	static void TransformItemAll(Scriptable* Sender, Action* parameters);
	static void TransformPartyItem(Scriptable* Sender, Action* parameters);
	static void TransformPartyItemAll(Scriptable* Sender, Action* parameters);
	static void TriggerActivation(Scriptable* Sender, Action* parameters);
	static void TriggerWalkTo(Scriptable* Sender, Action* parameters);
	static void Turn(Scriptable* Sender, Action* parameters);
	static void TurnAMT(Scriptable* Sender, Action* parameters);
	static void UndoExplore(Scriptable *Sender, Action *parameters);
	static void Unhide(Scriptable* Sender, Action* parameters);
	static void UnhideGUI(Scriptable* Sender, Action* parameters);
	static void Unlock(Scriptable* Sender, Action* parameters);
	static void UnlockScroll(Scriptable* Sender, Action* parameters);
	static void UseContainer(Scriptable* Sender, Action* parameters);
	static void UseDoor(Scriptable* Sender, Action* parameters);
	static void UseItem(Scriptable* Sender, Action* parameters);
	static void UseItemPoint(Scriptable* Sender, Action* parameters);
	static void VerbalConstant(Scriptable* Sender, Action* parameters);
	static void VerbalConstantHead(Scriptable* Sender, Action* parameters);
	static void Wait(Scriptable* Sender, Action* parameters);
	static void WaitAnimation(Scriptable* Sender, Action* parameters);
	static void WaitRandom(Scriptable* Sender, Action* parameters);
	static void Weather(Scriptable* Sender, Action* parameters);
	static void XEquipItem(Scriptable *Sender, Action *parameters);
public:
	//Objects
	static Targets *BestAC(Scriptable *Sender, Targets *parameters, int ga_flags);
	static Targets *EighthNearest(Scriptable *Sender, Targets *parameter, int ga_flagss);
	static Targets *EighthNearestDoor(Scriptable *Sender, Targets *parameter, int ga_flagss);
	static Targets *EighthNearestEnemyOf(Scriptable *Sender, Targets *parameter, int ga_flagss);
	static Targets *EighthNearestEnemyOfType(Scriptable *Sender, Targets *parameter, int ga_flagss);
	static Targets *EighthNearestMyGroupOfType(Scriptable *Sender, Targets *parameters, int ga_flags);
	static Targets *Farthest(Scriptable *Sender, Targets *parameters, int ga_flags);
	static Targets *FarthestEnemyOf(Scriptable *Sender, Targets *parameters, int ga_flags);
	static Targets *FifthNearest(Scriptable *Sender, Targets *parameters, int ga_flags);
	static Targets *FifthNearestDoor(Scriptable *Sender, Targets *parameters, int ga_flags);
	static Targets *FifthNearestEnemyOf(Scriptable *Sender, Targets *parameters, int ga_flags);
	static Targets *FifthNearestEnemyOfType(Scriptable *Sender, Targets *parameters, int ga_flags);
	static Targets *FifthNearestMyGroupOfType(Scriptable *Sender, Targets *parameters, int ga_flags);
	static Targets *FourthNearest(Scriptable *Sender, Targets *parameters, int ga_flags);
	static Targets *FourthNearestDoor(Scriptable *Sender, Targets *parameters, int ga_flags);
	static Targets *FourthNearestEnemyOf(Scriptable *Sender, Targets *parameters, int ga_flags);
	static Targets *FourthNearestEnemyOfType(Scriptable *Sender, Targets *parameters, int ga_flags);
	static Targets *FourthNearestMyGroupOfType(Scriptable *Sender, Targets *parameters, int ga_flags);
	static Targets *Gabber(Scriptable *Sender, Targets *parameters, int ga_flags);
	static Targets *GroupOf(Scriptable *Sender, Targets *parameters, int ga_flags);
	static Targets *LastAttackerOf(Scriptable *Sender, Targets *parameters, int ga_flags);
	static Targets *LastCommandedBy(Scriptable *Sender, Targets *parameters, int ga_flags);
	static Targets *LastHeardBy(Scriptable *Sender, Targets *parameters, int ga_flags);
	static Targets *LastHelp(Scriptable *Sender, Targets *parameters, int ga_flags);
	static Targets *LastHitter(Scriptable *Sender, Targets *parameters, int ga_flags);
	static Targets *LastMarkedObject(Scriptable *Sender, Targets *parameters, int ga_flags);
	static Targets *LastSeenBy(Scriptable *Sender, Targets *parameters, int ga_flags);
	static Targets *LastSummonerOf(Scriptable *Sender, Targets *parameters, int ga_flags);
	static Targets *LastTalkedToBy(Scriptable *Sender, Targets *parameters, int ga_flags);
	static Targets *LastTargetedBy(Scriptable *Sender, Targets *parameters, int ga_flags);
	static Targets *LastTrigger(Scriptable *Sender, Targets *parameters, int ga_flags);
	static Targets *LeaderOf(Scriptable *Sender, Targets *parameters, int ga_flags);
	static Targets *LeastDamagedOf(Scriptable *Sender, Targets *parameters, int ga_flags);
	static Targets *MostDamagedOf(Scriptable *Sender, Targets *parameters, int ga_flags);
	static Targets *Myself(Scriptable *Sender, Targets *parameters, int ga_flags);
	static Targets *MyTarget(Scriptable *Sender, Targets *parameters, int ga_flags);
	static Targets *Nearest(Scriptable *Sender, Targets *parameters, int ga_flags);
	static Targets *NearestDoor(Scriptable *Sender, Targets *parameters, int ga_flags);
	static Targets *NearestEnemyOf(Scriptable *Sender, Targets *parameters, int ga_flags);
	static Targets *NearestEnemyOfType(Scriptable *Sender, Targets *parameters, int ga_flags);
	static Targets *NearestEnemySummoned(Scriptable *Sender, Targets *parameters, int ga_flags);
	static Targets *NearestMyGroupOfType(Scriptable *Sender, Targets *parameters, int ga_flags);
	static Targets *NearestPC(Scriptable *Sender, Targets *parameters, int ga_flags);
	static Targets *NinthNearest(Scriptable *Sender, Targets *parameters, int ga_flags);
	static Targets *NinthNearestDoor(Scriptable *Sender, Targets *parameters, int ga_flags);
	static Targets *NinthNearestEnemyOf(Scriptable *Sender, Targets *parameters, int ga_flags);
	static Targets *NinthNearestEnemyOfType(Scriptable *Sender, Targets *parameters, int ga_flags);
	static Targets *NinthNearestMyGroupOfType(Scriptable *Sender, Targets *parameters, int ga_flags);
	static Targets *Nothing(Scriptable *Sender, Targets *parameters, int ga_flags);
	static Targets *Player1(Scriptable *Sender, Targets *parameters, int ga_flags);
	static Targets *Player1Fill(Scriptable *Sender, Targets *parameters, int ga_flags);
	static Targets *Player2(Scriptable *Sender, Targets *parameters, int ga_flags);
	static Targets *Player2Fill(Scriptable *Sender, Targets *parameters, int ga_flags);
	static Targets *Player3(Scriptable *Sender, Targets *parameters, int ga_flags);
	static Targets *Player3Fill(Scriptable *Sender, Targets *parameters, int ga_flags);
	static Targets *Player4(Scriptable *Sender, Targets *parameters, int ga_flags);
	static Targets *Player4Fill(Scriptable *Sender, Targets *parameters, int ga_flags);
	static Targets *Player5(Scriptable *Sender, Targets *parameters, int ga_flags);
	static Targets *Player5Fill(Scriptable *Sender, Targets *parameters, int ga_flags);
	static Targets *Player6(Scriptable *Sender, Targets *parameters, int ga_flags);
	static Targets *Player6Fill(Scriptable *Sender, Targets *parameters, int ga_flags);
	static Targets *Protagonist(Scriptable *Sender, Targets *parameters, int ga_flags);
	static Targets *ProtectedBy(Scriptable *Sender, Targets *parameters, int ga_flags);
	static Targets *ProtectorOf(Scriptable *Sender, Targets *parameters, int ga_flags);
	static Targets *SecondNearest(Scriptable *Sender, Targets *parameters, int ga_flags);
	static Targets *SecondNearestDoor(Scriptable *Sender, Targets *parameters, int ga_flags);
	static Targets *SecondNearestEnemyOf(Scriptable *Sender, Targets *parameters, int ga_flags);
	static Targets *SecondNearestEnemyOfType(Scriptable *Sender, Targets *parameters, int ga_flags);
	static Targets *SecondNearestMyGroupOfType(Scriptable *Sender, Targets *parameters, int ga_flags);
	static Targets *SelectedCharacter(Scriptable *Sender, Targets *parameters, int ga_flags);
	static Targets *SeventhNearest(Scriptable *Sender, Targets *parameters, int ga_flags);
	static Targets *SeventhNearestDoor(Scriptable *Sender, Targets *parameters, int ga_flags);
	static Targets *SeventhNearestEnemyOf(Scriptable *Sender, Targets *parameters, int ga_flags);
	static Targets *SeventhNearestEnemyOfType(Scriptable *Sender, Targets *parameters, int ga_flags);
	static Targets *SeventhNearestMyGroupOfType(Scriptable *Sender, Targets *parameters, int ga_flags);
	static Targets *SixthNearest(Scriptable *Sender, Targets *parameters, int ga_flags);
	static Targets *SixthNearestDoor(Scriptable *Sender, Targets *parameters, int ga_flags);
	static Targets *SixthNearestEnemyOf(Scriptable *Sender, Targets *parameters, int ga_flags);
	static Targets *SixthNearestEnemyOfType(Scriptable *Sender, Targets *parameters, int ga_flags);
	static Targets *SixthNearestMyGroupOfType(Scriptable *Sender, Targets *parameters, int ga_flags);
	static Targets *SpellTarget(Scriptable *Sender, Targets *parameters, int ga_flags);
	static Targets *StrongestOf(Scriptable *Sender, Targets *parameters, int ga_flags);
	static Targets *StrongestOfMale(Scriptable *Sender, Targets *parameters, int ga_flags);
	static Targets *TenthNearest(Scriptable *Sender, Targets *parameters, int ga_flags);
	static Targets *TenthNearestDoor(Scriptable *Sender, Targets *parameters, int ga_flags);
	static Targets *TenthNearestEnemyOf(Scriptable *Sender, Targets *parameters, int ga_flags);
	static Targets *TenthNearestEnemyOfType(Scriptable *Sender, Targets *parameters, int ga_flags);
	static Targets *TenthNearestMyGroupOfType(Scriptable *Sender, Targets *parameters, int ga_flags);
	static Targets *ThirdNearest(Scriptable *Sender, Targets *parameters, int ga_flags);
	static Targets *ThirdNearestDoor(Scriptable *Sender, Targets *parameters, int ga_flags);
	static Targets *ThirdNearestEnemyOf(Scriptable *Sender, Targets *parameters, int ga_flags);
	static Targets *ThirdNearestEnemyOfType(Scriptable *Sender, Targets *parameters, int ga_flags);
	static Targets *ThirdNearestMyGroupOfType(Scriptable *Sender, Targets *parameters, int ga_flags);
	static Targets *WeakestOf(Scriptable *Sender, Targets *parameters, int ga_flags);
	static Targets *WorstAC(Scriptable *Sender, Targets *parameters, int ga_flags);

public:
	/*GemRB extensions/actions*/
	static void RunAwayFromPoint(Scriptable* Sender, Action* parameters);
	static void UnMakeGlobal(Scriptable* Sender, Action* parameters);
	static void UnloadArea(Scriptable* Sender, Action* parameters);

	/*GemRB extensions/objects*/
	static Targets *Player7(Scriptable *Sender, Targets *parameters, int ga_flags);
	static Targets *Player7Fill(Scriptable *Sender, Targets *parameters, int ga_flags);
	static Targets *Player8(Scriptable *Sender, Targets *parameters, int ga_flags);
	static Targets *Player8Fill(Scriptable *Sender, Targets *parameters, int ga_flags);
	static Targets *Player9(Scriptable *Sender, Targets *parameters, int ga_flags);
	static Targets *Player9Fill(Scriptable *Sender, Targets *parameters, int ga_flags);
	static Targets *Player10(Scriptable *Sender, Targets *parameters, int ga_flags);
	static Targets *Player10Fill(Scriptable *Sender, Targets *parameters, int ga_flags);
};

GEM_EXPORT Action* GenerateAction(const char* String);
Action* GenerateActionDirect(const char* String, Scriptable *object);
GEM_EXPORT Trigger* GenerateTrigger(char* String);

void InitializeIEScript();

}

#endif<|MERGE_RESOLUTION|>--- conflicted
+++ resolved
@@ -533,13 +533,9 @@
 	GameScript(const ieResRef ResRef, Scriptable* Myself,
 		int ScriptLevel = 0, bool AIScript = false);
 	~GameScript();
-<<<<<<< HEAD
+
 	const char *GetName() { return Name; }
-	static void ExecuteString(Scriptable* Sender, char* String);
-=======
-	const char *GetName() { return this?Name:"NONE\0\0\0\0"; }
 	static void ExecuteString(Scriptable* Sender, const char* String);
->>>>>>> bf4f0515
 	static int EvaluateString(Scriptable* Sender, char* String);
 	static void ExecuteAction(Scriptable* Sender, Action* aC);
 public:
