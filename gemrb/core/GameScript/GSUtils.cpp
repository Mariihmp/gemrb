--- conflicted
+++ resolved
@@ -920,12 +920,7 @@
 
 void BeginDialog(Scriptable* Sender, Action* parameters, int Flags)
 {
-<<<<<<< HEAD
 	Scriptable* tar = NULL, *scr = NULL;
-	int seeflag = GA_NO_DEAD;
-=======
-	Scriptable* tar, *scr;
->>>>>>> c9eea2f2
 
 	if (InDebug&ID_VARIABLES) {
 		Log(MESSAGE, "GSUtils", "BeginDialog core");
