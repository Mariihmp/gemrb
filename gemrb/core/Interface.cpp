--- conflicted
+++ resolved
@@ -1032,12 +1032,8 @@
 
 	Log(MESSAGE, "Core", "Loading Cursors...");
 	AnimationFactory* anim;
-<<<<<<< HEAD
-	anim = (AnimationFactory*) gamedata->GetFactoryResource("cursors", IE_BAM_CLASS_ID);
+	anim = (AnimationFactory*) gamedata->GetFactoryResource(MainCursorsImage, IE_BAM_CLASS_ID);
 	int CursorCount = 0;
-=======
-	anim = (AnimationFactory*) gamedata->GetFactoryResource(MainCursorsImage, IE_BAM_CLASS_ID);
->>>>>>> 6d2737e1
 	if (anim)
 	{
 		CursorCount = anim->GetCycleCount();
@@ -4308,11 +4304,7 @@
 //this is used only for the console
 Holder<Sprite2D> Interface::GetCursorSprite()
 {
-<<<<<<< HEAD
 	Holder<Sprite2D> spr = gamedata->GetBAMSprite(CursorBam, 0, 0);
-=======
-	Sprite2D *spr = gamedata->GetBAMSprite(TextCursorBam, 0, 0);
->>>>>>> 6d2737e1
 	if (spr)
 	{
 		if(HasFeature(GF_OVERRIDE_CURSORPOS))
