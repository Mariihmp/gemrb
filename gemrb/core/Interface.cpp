--- conflicted
+++ resolved
@@ -924,16 +924,10 @@
 	fpsRgn.y = 0;
 
 	unsigned long frame = 0, time, timebase;
-<<<<<<< HEAD
-	time = GetTickCount();
+	time = GetTicks();
 	timebase = time;
 	double frames = 0.0;
 
-=======
-	timebase = GetTicks();
-	double frames;
-	Palette* palette = new Palette( ColorWhite, ColorBlack );
->>>>>>> ce930606
 	do {
 		std::deque<Timer>::iterator it;
 		for (it = timers.begin(); it != timers.end();) {
@@ -960,13 +954,9 @@
 		// we can create a manager for them and everything can be updated at once
 		GlobalColorCycle.AdvanceTime(time);
 		winmgr->DrawWindows();
-		time = GetTickCount();
+		time = GetTicks();
 		if (DrawFPS) {
 			frame++;
-<<<<<<< HEAD
-=======
-			time = GetTicks();
->>>>>>> ce930606
 			if (time - timebase > 1000) {
 				frames = ( frame * 1000.0 / ( time - timebase ) );
 				timebase = time;
