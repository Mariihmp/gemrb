--- conflicted
+++ resolved
@@ -1210,10 +1210,6 @@
 	CONFIG_INT("NumFingKboard", NumFingKboard = );
 	CONFIG_INT("NumFingInfo", NumFingInfo = );
 	CONFIG_INT("GamepadPointerSpeed", GamepadPointerSpeed = );
-<<<<<<< HEAD
-=======
-	CONFIG_INT("VitaKeepAspectRatio", VitaKeepAspectRatio = );
->>>>>>> 2f26d6a2
 
 #undef CONFIG_INT
 
