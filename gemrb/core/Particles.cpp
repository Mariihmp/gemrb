--- conflicted
+++ resolved
@@ -195,15 +195,9 @@
 void Particles::Draw(const Region &vp)
 {
 	Video *video=core->GetVideoDriver();
-<<<<<<< HEAD
 	Game *game = core->GetGame();
-
 	Point p = vp.Origin();
-=======
-	Region region = video->GetViewport();
-	Game *game = core->GetGame();
-
->>>>>>> 7cb9568c
+
 	if (owner) {
 		p.x-=pos.x;
 		p.y-=pos.y;
@@ -254,15 +248,10 @@
 
 					ieDword flags = 0;
 					if (game) game->ApplyGlobalTint(clr, flags);
-<<<<<<< HEAD
 
 					video->BlitGameSpriteWithPalette(nextFrame, fragments->GetPartPalette(0),
 													 points[i].pos.x - p.x, points[i].pos.y - p.y,
 													 flags, clr, NULL);
-=======
-					video->BlitGameSprite( nextFrame, points[i].pos.x - region.x, points[i].pos.y - region.y,
-						flags, clr, NULL, fragments->GetPartPalette(0), &screen);
->>>>>>> 7cb9568c
 				}
 			}
 			break;
