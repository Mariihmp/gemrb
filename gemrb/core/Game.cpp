/* GemRB - Infinity Engine Emulator
 * Copyright (C) 2004 The GemRB Project
 *
 * This program is free software; you can redistribute it and/or
 * modify it under the terms of the GNU General Public License
 * as published by the Free Software Foundation; either version 2
 * of the License, or (at your option) any later version.

 * This program is distributed in the hope that it will be useful,
 * but WITHOUT ANY WARRANTY; without even the implied warranty of
 * MERCHANTABILITY or FITNESS FOR A PARTICULAR PURPOSE. See the
 * GNU General Public License for more details.

 * You should have received a copy of the GNU General Public License
 * along with this program; if not, write to the Free Software
 * Foundation, Inc., 51 Franklin Street, Fifth Floor, Boston, MA 02110-1301, USA.
 *
 *
 */

// This class represents the .gam (savegame) file in the engine

#include "Game.h"

#include "defsounds.h"
#include "strrefs.h"
#include "win32def.h"

#include "DisplayMessage.h"
#include "GameData.h"
#include "Interface.h"
#include "IniSpawn.h"
#include "MapMgr.h"
#include "MusicMgr.h"
#include "Particles.h"
#include "PluginMgr.h"
#include "ScriptEngine.h"
#include "TableMgr.h"
#include "GameScript/GameScript.h"
#include "GameScript/GSUtils.h"
#include "GUI/GameControl.h"
#include "System/DataStream.h"
#include "System/StringBuffer.h"
#include "Video.h"
#include "MapReverb.h"

#include <algorithm>
#include <iterator>
#include <vector>

namespace GemRB {

struct HealingResource {
	ieResRef resref;
	Actor *caster;
	ieWord amounthealed;
	ieWord amount;
	HealingResource(ieResRef ref, Actor *cha, ieWord ah, ieWord a)
		: caster(cha), amounthealed(ah), amount(a) {
		CopyResRef(resref, ref);
	}
	HealingResource() {
		CopyResRef(resref, "");
		amount = 0;
		amounthealed = 0;
		caster = NULL;
	}
	bool operator < (const HealingResource &str) const {
		return (amounthealed < str.amounthealed);
	}
};

struct Injured {
	int hpneeded;
	Actor *character;
	Injured(int hps, Actor *cha)
		: hpneeded(hps), character(cha) {
		// already done
	}
	bool operator < (const Injured &str) const {
		return (hpneeded < str.hpneeded);
	}
};

#define MAX_MAPS_LOADED 1

Game::Game(void) : Scriptable( ST_GLOBAL )
{
	protagonist = PM_YES; //set it to 2 for iwd/iwd2 and 0 for pst
	partysize = 6;
	Ticks = 0;
	GameTime = RealTime = 0;
	version = 0;
	Expansion = 0;
	LoadMos[0] = 0;
	TextScreen[0] = 0;
	SelectedSingle = 1; //the PC we are looking at (inventory, shop)
	PartyGold = 0;
	SetScript( core->GlobalScript, 0 );
	MapIndex = -1;
	Reputation = 0;
	ControlStatus = 0;
	CombatCounter = 0; //stored here until we know better
	StateOverrideTime = 0;
	StateOverrideFlag = 0;
	BanterBlockTime = 0;
	BanterBlockFlag = 0;
	WeatherBits = 0;
	crtable = NULL;
	kaputz = NULL;
	beasts = NULL;
	mazedata = NULL;
	timestop_owner = NULL;
	timestop_end = 0;
	event_timer = 0;
	event_handler = NULL;
	weather = new Particles(200);
	weather->SetRegion(0, 0, core->Width, core->Height);
	LastScriptUpdate = 0;
	WhichFormation = 0;
	NpcInParty = 0;
	CurrentLink = 0;
	PartyAttack = false;

	//loading master areas
	AutoTable table;
	if (table.load("mastarea")) {
		int i = table->GetRowCount();
		mastarea.reserve(i);
		while(i--) {
			char *tmp = (char *) malloc(9);
			strnuprcpy (tmp,table->QueryField(i,0),8);
			mastarea.push_back( tmp );
		}
	}

	//loading rest/daylight switching movies (only bg2 has them)
	memset(restmovies,'*',sizeof(restmovies));
	memset(daymovies,'*',sizeof(daymovies));
	memset(nightmovies,'*',sizeof(nightmovies));
	if (table.load("restmov")) {
		for(int i=0;i<8;i++) {
			strnuprcpy(restmovies[i],table->QueryField(i,0),8);
			strnuprcpy(daymovies[i],table->QueryField(i,1),8);
			strnuprcpy(nightmovies[i],table->QueryField(i,2),8);
		}
	}

	//loading npc starting levels
	ieResRef tn;
	if (Expansion == 5) { // tob is special
		CopyResRef(tn, "npclvl25");
	} else {
		CopyResRef(tn, "npclevel");
	}
	if (table.load(tn)) {
		int cols = table->GetColumnCount();
		int rows = table->GetRowCount();
		int i, j;
		npclevels.reserve(rows);
		for (i = 0; i < rows; i++) {
			npclevels.push_back (std::vector<char *>(cols+1));
			for(j = -1; j < cols; j++) {
				char *ref = new char[9];
				if (j == -1) {
					CopyResRef(ref, table->GetRowName(i));
					npclevels[i][j+1] = ref;
				} else {
					CopyResRef(ref, table->QueryField(i, j));
					npclevels[i][j+1] = ref;
				}
			}
		}
	}

	interval = 1000/AI_UPDATE_TIME;
	hasInfra = false;
	familiarBlock = false;
	//FIXME:i'm not sure in this...
	NoInterrupt();
	bntchnc = NULL;
	bntrows = -1;
}

Game::~Game(void)
{
	size_t i;

	delete weather;
	for (i = 0; i < Maps.size(); i++) {
		delete( Maps[i] );
	}
	for (i = 0; i < PCs.size(); i++) {
		delete ( PCs[i] );
	}
	for (i = 0; i < NPCs.size(); i++) {
		delete ( NPCs[i] );
	}
	for (i = 0; i < mastarea.size(); i++) {
		free ( mastarea[i] );
	}

	if (crtable) {
		delete[] crtable;
	}

	if (mazedata) {
		free (mazedata);
	}
	if (kaputz) {
		delete kaputz;
	}
	if (beasts) {
		free (beasts);
	}
	i=Journals.size();
	while(i--) {
		delete Journals[i];
	}

	i=savedpositions.size();
	while(i--) {
		free (savedpositions[i]);
	}

	i=planepositions.size();
	while(i--) {
		free (planepositions[i]);
	}

	i = npclevels.size();
	while (i--) {
		size_t j = npclevels[i].size();
		while(j--) {
			delete [] npclevels[i][j];
		}
	}
}

static bool IsAlive(Actor *pc)
{
	if (pc->GetStat(IE_STATE_ID)&STATE_DEAD) {
		return false;
	}
	return true;
}

void Game::ReversePCs()
{
	for (unsigned int slot=0; slot<PCs.size(); slot++) {
		PCs[slot]->InParty = PCs.size() - PCs[slot]->InParty + 1;
	}
	core->SetEventFlag(EF_PORTRAIT|EF_SELECTION);
}

int Game::FindPlayer(unsigned int partyID)
{
	for (unsigned int slot=0; slot<PCs.size(); slot++) {
		if (PCs[slot]->InParty==partyID) {
			return slot;
		}
	}
	return -1;
}

Actor* Game::FindPC(unsigned int partyID)
{
	for (unsigned int slot=0; slot<PCs.size(); slot++) {
		if (PCs[slot]->InParty==partyID) return PCs[slot];
	}
	return NULL;
}

Actor* Game::FindPC(const char *scriptingname)
{
	for (unsigned int slot=0; slot<PCs.size(); slot++) {
		if (strnicmp(PCs[slot]->GetScriptName(),scriptingname,32)==0 ) {
			return PCs[slot];
		}
	}
	return NULL;
}

Actor* Game::FindNPC(unsigned int partyID)
{
	for (unsigned int slot=0; slot<NPCs.size(); slot++) {
		if (NPCs[slot]->InParty==partyID) return NPCs[slot];
	}
	return NULL;
}

Actor* Game::FindNPC(const char *scriptingname)
{
	for (unsigned int slot=0; slot<NPCs.size(); slot++) {
		if (strnicmp(NPCs[slot]->GetScriptName(),scriptingname,32)==0 )
		{
			return NPCs[slot];
		}
	}
	return NULL;
}

Actor *Game::GetGlobalActorByGlobalID(ieDword globalID)
{
	unsigned int slot;

	for (slot=0; slot<PCs.size(); slot++) {
		if (PCs[slot]->GetGlobalID()==globalID ) {
			return PCs[slot];
		}
	}
	for (slot=0; slot<NPCs.size(); slot++) {
		if (NPCs[slot]->GetGlobalID()==globalID ) {
			return NPCs[slot];
		}
	}
	return NULL;
}

Actor* Game::GetPC(unsigned int slot, bool onlyalive)
{
	if (slot >= PCs.size()) {
		return NULL;
	}
	if (onlyalive) {
		unsigned int i=0;
		while(i<PCs.size() ) {
			Actor *ac = PCs[i++];

			if (IsAlive(ac) ) {
				if (!slot--) {
					return ac;
				}
			}
		}
		return NULL;
	}
	return PCs[slot];
}

int Game::InStore(Actor* pc) const
{
	for (unsigned int i = 0; i < NPCs.size(); i++) {
		if (NPCs[i] == pc) {
			return i;
		}
	}
	return -1;
}

int Game::InParty(Actor* pc) const
{
	for (unsigned int i = 0; i < PCs.size(); i++) {
		if (PCs[i] == pc) {
			return i;
		}
	}
	return -1;
}

int Game::DelPC(unsigned int slot, bool autoFree)
{
	if (slot >= PCs.size()) {
		return -1;
	}
	if (!PCs[slot]) {
		return -1;
	}
	SelectActor(PCs[slot], false, SELECT_NORMAL);
	if (autoFree) {
		delete( PCs[slot] );
	}
	std::vector< Actor*>::iterator m = PCs.begin() + slot;
	PCs.erase( m );
	return 0;
}

int Game::DelNPC(unsigned int slot, bool autoFree)
{
	if (slot >= NPCs.size()) {
		return -1;
	}
	if (!NPCs[slot]) {
		return -1;
	}
	if (autoFree) {
		delete( NPCs[slot] );
	}
	std::vector< Actor*>::iterator m = NPCs.begin() + slot;
	NPCs.erase( m );
	return 0;
}

//i'm sure this could be faster
void Game::ConsolidateParty()
{
	int max = (int) PCs.size();
	std::vector< Actor*>::const_iterator m;
	for (int i=1;i<=max;) {
		if (FindPlayer(i)==-1) {

			for ( m = PCs.begin(); m != PCs.end(); ++m) {
				if ( (*m)->InParty>i) {
					(*m)->InParty--;
				}
			}
		} else i++;
	}
	for ( m = PCs.begin(); m != PCs.end(); ++m) {
		(*m)->RefreshEffects(NULL);
		//TODO: how to set up bardsongs
		(*m)->SetModalSpell((*m)->ModalState, 0);
	}
}

int Game::LeaveParty (Actor* actor)
{
	core->SetEventFlag(EF_PORTRAIT);
	actor->CreateStats(); //create or update stats for leaving
	actor->SetBase(IE_EXPLORE, 0);

	SelectActor(actor, false, SELECT_NORMAL);
	int slot = InParty( actor );
	if (slot < 0) {
		return slot;
	}
	std::vector< Actor*>::iterator m = PCs.begin() + slot;
	PCs.erase( m );

	ieDword id = actor->GetGlobalID();
	for ( m = PCs.begin(); m != PCs.end(); ++m) {
		(*m)->PCStats->LastLeft = id;
		if ( (*m)->InParty>actor->InParty) {
			(*m)->InParty--;
		}
	}
	//removing from party, but actor remains in 'game'
	actor->SetPersistent(0);
	NPCs.push_back( actor );

	if (core->HasFeature( GF_HAS_DPLAYER )) {
		// we must reset various existing scripts
		actor->SetScript("", SCR_CLASS, false);
		actor->SetScript("", SCR_RACE, false);
		actor->SetScript("WTASIGHT", SCR_GENERAL, false);
		if (actor->GetBase(IE_MC_FLAGS) & MC_EXPORTABLE) {
			actor->SetDialog("MULTIJ");
		}
	}
	actor->SetBase( IE_EA, EA_NEUTRAL );
	return ( int ) NPCs.size() - 1;
}

//determines if startpos.2da has rotation rows (it cannot have tutorial line)
bool Game::DetermineStartPosType(const TableMgr *strta)
{
	if ((strta->GetRowCount()>=6) && !stricmp(strta->GetRowName(4),"START_ROT" ) )
	{
		return true;
	}
	return false;
}

#define PMODE_COUNT 3

void Game::InitActorPos(Actor *actor)
{
	//start.2da row labels
	const char *mode[PMODE_COUNT] = { "NORMAL", "TUTORIAL", "EXPANSION" };

	unsigned int ip = (unsigned int) (actor->InParty-1);
	AutoTable start("start");
	AutoTable strta("startpos");

	if (!start || !strta) {
		error("Game", "Game is missing character start data.\n");
	}
	// 0 - single player, 1 - tutorial, 2 - expansion
	ieDword playmode = 0;
	core->GetDictionary()->Lookup( "PlayMode", playmode );

	//Sometimes playmode is set to -1 (in pregenerate)
	//normally execution shouldn't ever come here, but it actually does
	//preventing problems by defaulting to the regular entry points
	if (playmode>PMODE_COUNT) {
		playmode = 0;
	}
	const char *xpos = start->QueryField(mode[playmode],"XPOS");
	const char *ypos = start->QueryField(mode[playmode],"YPOS");
	const char *area = start->QueryField(mode[playmode],"AREA");
	const char *rot = start->QueryField(mode[playmode],"ROT");

	actor->Pos.x = actor->Destination.x = (short) atoi( strta->QueryField( strta->GetRowIndex(xpos), ip ) );
	actor->Pos.y = actor->Destination.y = (short) atoi( strta->QueryField( strta->GetRowIndex(ypos), ip ) );
	actor->HomeLocation.x = actor->Pos.x;
	actor->HomeLocation.y = actor->Pos.y;
	actor->SetOrientation( atoi( strta->QueryField( strta->GetRowIndex(rot), ip) ), false );

	if (strta.load("startare")) {
		strnlwrcpy(actor->Area, strta->QueryField( strta->GetRowIndex(area), 0 ), 8 );
	} else {
		strnlwrcpy(actor->Area, CurrentArea, 8 );
	}
}

int Game::JoinParty(Actor* actor, int join)
{
	core->SetEventFlag(EF_PORTRAIT);
	actor->CreateStats(); //create stats if they didn't exist yet
	actor->InitButtons(actor->GetStat(IE_CLASS), false); //init actor's buttons
	actor->SetBase(IE_EXPLORE, 1);
	if (join&JP_INITPOS) {
		InitActorPos(actor);
	}
	int slot = InParty( actor );
	if (slot != -1) {
		return slot;
	}
	size_t size = PCs.size();
	//set the lastjoined trigger

	if (join&JP_JOIN) {
		//update kit abilities of actor
		actor->ApplyKit(false);
		//update the quickslots
		actor->ReinitQuickSlots();
		//set the joining date
		actor->PCStats->JoinDate = GameTime;
		//if the protagonist has the same portrait replace it
		Actor *prot = GetPC(0, false);
		if (prot && (!strcmp(actor->SmallPortrait, prot->SmallPortrait) || !strcmp(actor->LargePortrait, prot->LargePortrait))) {
			AutoTable ptab("portrait");
			if (ptab) {
				CopyResRef(actor->SmallPortrait, ptab->QueryField(actor->SmallPortrait, "REPLACEMENT"));
				CopyResRef(actor->LargePortrait, ptab->QueryField(actor->LargePortrait, "REPLACEMENT"));
			}
		}

		if (size) {
			ieDword id = actor->GetGlobalID();
			for (size_t i=0;i<size; i++) {
				Actor *a = GetPC(i, false);
				a->PCStats->LastJoined = id;
			}
		} else {
			Reputation = actor->GetStat(IE_REPUTATION);
		}
	}
	slot = InStore( actor );
	if (slot >= 0) {
		std::vector< Actor*>::iterator m = NPCs.begin() + slot;
		NPCs.erase( m );
	}

	PCs.push_back( actor );
	if (!actor->InParty) {
		actor->InParty = (ieByte) (size+1);
	}

	if (join&(JP_INITPOS|JP_SELECT)) {
		actor->Selected = 0; // don't confuse SelectActor!
		SelectActor(actor,true, SELECT_NORMAL);
	}

	return ( int ) size;
}

int Game::GetPartySize(bool onlyalive) const
{
	if (onlyalive) {
		int count = 0;
		for (unsigned int i = 0; i < PCs.size(); i++) {
			if (!IsAlive(PCs[i])) {
				continue;
			}
			count++;
		}
		return count;
	}
	return (int) PCs.size();
}

/* sends the hotkey trigger to all selected actors */
void Game::SetHotKey(unsigned long Key)
{
	std::vector< Actor*>::const_iterator m;

	for ( m = selected.begin(); m != selected.end(); ++m) {
		Actor *actor = *m;

		if (actor->IsSelected()) {
			actor->AddTrigger(TriggerEntry(trigger_hotkey, (ieDword) Key));
		}
	}
}

bool Game::SelectPCSingle(int index)
{
	Actor* actor = FindPC( index );
	if (!actor)
		return false;

	SelectedSingle = index;
	core->SetEventFlag(EF_SELECTION);

	return true;
}

int Game::GetSelectedPCSingle() const
{
	return SelectedSingle;
}

Actor* Game::GetSelectedPCSingle(bool onlyalive)
{
	Actor *pc = FindPC(SelectedSingle);
	if (!pc) return NULL;

	if (onlyalive && !IsAlive(pc)) {
		return NULL;
	}
	return pc;
}

/*
 * SelectActor() - handle (de)selecting actors.
 * If selection was changed, runs "SelectionChanged" handler
 *
 * actor - either specific actor, or NULL for all
 * select - whether actor(s) should be selected or deselected
 * flags:
 * SELECT_REPLACE - if true, deselect all other actors when selecting one
 * SELECT_QUIET   - do not run handler if selection was changed. Used for
 * nested calls to SelectActor()
 */

bool Game::SelectActor(Actor* actor, bool select, unsigned flags)
{
	std::vector< Actor*>::iterator m;

	// actor was not specified, which means all selectables should be (de)selected
	if (! actor) {
		for ( m = selected.begin(); m != selected.end(); ++m) {
			(*m)->Select( false );
			(*m)->SetOver( false );
		}
		selected.clear();

		if (select) {
			area->SelectActors();
/*
			for ( m = PCs.begin(); m != PCs.end(); ++m) {
				if (! *m) {
					continue;
				}
				SelectActor( *m, true, SELECT_QUIET );
			}
*/
		}

		if (! (flags & SELECT_QUIET)) {
			core->SetEventFlag(EF_SELECTION);
		}
		Infravision();
		return true;
	}

	// actor was specified, so we will work with him
	if (select) {
		if (! actor->ValidTarget( GA_SELECT | GA_NO_DEAD ))
			return false;

		// deselect all actors first when exclusive
		if (flags & SELECT_REPLACE) {
			if (selected.size() == 1 && actor->IsSelected()) {
				assert(selected[0] == actor);
				// already the only selected actor
				return true;
			}
			SelectActor( NULL, false, SELECT_QUIET );
		} else if (actor->IsSelected()) {
			// already selected
			return true;
		}

		actor->Select( true );
		assert(actor->IsSelected());
		selected.push_back( actor );

		if (!(flags&SELECT_QUIET)) {
			actor->PlaySelectionSound();
		}
	} else {
		if (!actor->IsSelected()) {
			// already not selected
			return true;

			/*for ( m = selected.begin(); m != selected.end(); ++m) {
				assert((*m) != actor);
			}
			return true;*/
		}
		for ( m = selected.begin(); m != selected.end(); ++m) {
			if ((*m) == actor) {
				selected.erase( m );
				break;
			}
		}
		actor->Select( false );
		assert(!actor->IsSelected());
	}

	if (! (flags & SELECT_QUIET)) {
		core->SetEventFlag(EF_SELECTION);
	}
	Infravision();
	return true;
}

// Gets sum of party level, if onlyalive is true, then counts only living PCs
// If you need average party level, divide this with GetPartySize
int Game::GetPartyLevel(bool onlyalive) const
{
	int amount = 0;

	for (unsigned int i = 0; i<PCs.size(); i++) {
			if (onlyalive) {
				if (PCs[i]->GetStat(IE_STATE_ID)&STATE_DEAD) {
					continue;
				}
			}
			amount += PCs[i]->GetXPLevel(0);
	}

	return amount;
}

// Returns map structure (ARE) if it is already loaded in memory
int Game::FindMap(const char *ResRef)
{
	int index = (int) Maps.size();
	while (index--) {
		Map *map=Maps[index];
		if (strnicmp(ResRef, map->GetScriptName(), 8) == 0) {
			return index;
		}
	}
	return -1;
}

Map* Game::GetMap(unsigned int index) const
{
	if (index >= Maps.size()) {
		return NULL;
	}
	return Maps[index];
}

Map *Game::GetMap(const char *areaname, bool change)
{
	int index = LoadMap(areaname, change);
	if (index >= 0) {
		if (change) {
			MapIndex = index;
			area = GetMap(index);
			memcpy (CurrentArea, areaname, 8);
			area->SetupAmbients();
			//change the tileset if needed
			area->ChangeMap(IsDay());
			ChangeSong(false, true);
			Infravision();

			//call area customization script for PST
			//moved here because the current area is set here
			ScriptEngine *sE = core->GetGUIScriptEngine();
			if (core->HasFeature(GF_AREA_OVERRIDE) && sE) {
				//area ResRef is accessible by GemRB.GetGameString (STR_AREANAME)
				sE->RunFunction("Maze", "CustomizeArea");
			}

			return area;
		}
		return GetMap(index);
	}
	return NULL;
}

bool Game::MasterArea(const char *area)
{
	unsigned int i=(int) mastarea.size();
	while(i--) {
		if (strnicmp(mastarea[i], area, 8) ) {
			return true;
		}
	}
	return false;
}

void Game::SetMasterArea(const char *area)
{
	if (MasterArea(area) ) return;
	char *tmp = (char *) malloc(9);
	strnlwrcpy (tmp,area,8);
	mastarea.push_back(tmp);
}

int Game::AddMap(Map* map)
{
	if (MasterArea(map->GetScriptName()) ) {
		Maps.insert(Maps.begin(), 1, map);
		MapIndex++;
		return 0;
	}
	unsigned int i = (unsigned int) Maps.size();
	Maps.push_back( map );
	return i;
}

int Game::DelMap(unsigned int index, int forced)
{
//this function should archive the area, and remove it only if the area
//contains no active actors (combat, partymembers, etc)
	if (index >= Maps.size()) {
		return -1;
	}
	Map *map = Maps[index];

	if (MapIndex==(int) index) { //can't remove current map in any case
		const char *name = map->GetScriptName();
		memcpy(AnotherArea, name, sizeof(AnotherArea) );
		return -1;
	}


	if (!map) { //this shouldn't happen, i guess
		Log(WARNING, "Game", "Erased NULL Map");
		Maps.erase( Maps.begin()+index);
		if (MapIndex>(int) index) {
			MapIndex--;
		}
		return 1;
	}

	if (forced || (Maps.size()>MAX_MAPS_LOADED) )
	{
		//keep at least one master
		const char *name = map->GetScriptName();
		if (MasterArea(name)) {
			if(!AnotherArea[0]) {
				memcpy(AnotherArea, name, sizeof(AnotherArea));
				if (!forced) {
					return -1;
				}
			}
		}
		//this check must be the last, because
		//after PurgeActors you cannot keep the
		//area in memory
		//Or the queues should be regenerated!
		if (!map->CanFree())
		{
			return 1;
		}
		//if there are still selected actors on the map (e.g. summons)
		//unselect them now before they get axed
		std::vector< Actor*>::iterator m;
		for (m = selected.begin(); m != selected.end();) {
			if (!(*m)->InParty && !stricmp(Maps[index]->GetScriptName(), (*m)->Area)) {
				m = selected.erase(m);
			} else {
				++m;
			}
		}

		//remove map from memory
		core->SwapoutArea(Maps[index]);
		delete( Maps[index] );
		Maps.erase( Maps.begin()+index);
		//current map will be decreased
		if (MapIndex>(int) index) {
			MapIndex--;
		}
		return 1;
	}
	//didn't remove the map
	return 0;
}

void Game::PlacePersistents(Map *newMap, const char *ResRef)
{
	unsigned int i, last;

	// count the number of replaced actors, so we don't need to recheck them
	// if their max level is still lower than ours, each check would also result in a substitution
	last = NPCs.size()-1;
	for (i = 0; i < NPCs.size(); i++) {
		if (stricmp( NPCs[i]->Area, ResRef ) == 0) {
			if (i <= last && CheckForReplacementActor(i)) {
				i--;
				last--;
				continue;
			}
			newMap->AddActor( NPCs[i], false );
			NPCs[i]->SetMap(newMap);
		}
	}
}

/* Loads an area */
int Game::LoadMap(const char* ResRef, bool loadscreen)
{
	unsigned int i, ret = -1;
	Map *newMap;
	PluginHolder<MapMgr> mM(IE_ARE_CLASS_ID);
	ScriptEngine *sE = core->GetGUIScriptEngine();

	int index = FindMap(ResRef);
	if (index>=0) {
		return index;
	}

	if (loadscreen && sE) {
		sE->RunFunction("LoadScreen", "StartLoadScreen");
		sE->RunFunction("LoadScreen", "SetLoadScreen");
	}
	DataStream* ds = gamedata->GetResource( ResRef, IE_ARE_CLASS_ID );
	if (!ds) {
		goto failedload;
	}
	if(!mM || !mM->Open(ds)) {
		goto failedload;
	}
	newMap = mM->GetMap(ResRef, IsDay());
	if (!newMap) {
		goto failedload;
	}

	ret = AddMap( newMap );
	//spawn creatures on a map already in the game
	//this feature exists in all blackisle games but not in bioware games
	if (core->HasFeature(GF_SPAWN_INI)) {
		newMap->LoadIniSpawn();
	}

	for (i = 0; i < PCs.size(); i++) {
		if (stricmp( PCs[i]->Area, ResRef ) == 0) {
			newMap->AddActor( PCs[i], false );
		}
	}

	PlacePersistents(newMap, ResRef);
	newMap->InitActors();

<<<<<<< HEAD
=======
	if (newMap->reverb) {
		core->GetAudioDrv()->UpdateMapAmbient(*newMap->reverb);
	}

	return ret;
>>>>>>> 7cb9568c
failedload:
	core->LoadProgress(100);
	return ret;
}

// check if the actor is in npclevel.2da and replace accordingly
bool Game::CheckForReplacementActor(int i)
{
	if (core->InCutSceneMode() || npclevels.empty()) {
		return false;
	}

	Actor* act = NPCs[i];
	ieDword level = GetPartyLevel(false) / GetPartySize(false);
	if (!(act->Modified[IE_MC_FLAGS]&MC_BEENINPARTY) && !(act->Modified[IE_STATE_ID]&STATE_DEAD) && act->GetXPLevel(false) < level) {
		ieResRef newcre = "****"; // default table value
		std::vector<std::vector<char *> >::iterator it;
		for (it = npclevels.begin(); it != npclevels.end(); it++) {
			if (!stricmp((*it)[0], act->GetScriptName()) && (level > 2)) {
				// the tables have entries only up to level 24
				ieDword safeLevel = npclevels[0].size();
				if (level < safeLevel) {
					safeLevel = level;
				}
				CopyResRef(newcre, (*it)[safeLevel-2]);
				break;
			}
		}

		if (stricmp(newcre, "****")) {
			int pos = gamedata->LoadCreature(newcre, 0, false, act->version);
			if (pos < 0) {
				error("Game::CheckForReplacementActor", "LoadCreature failed: pos is negative!\n");
			} else {
				Actor *newact = GetNPC(pos);
				if (!newact) {
					error("Game::CheckForReplacementActor", "GetNPC failed: cannot find act!\n");
				} else {
					newact->Pos = act->Pos; // the map is not loaded yet, so no SetPosition
					newact->TalkCount = act->TalkCount;
					newact->InteractCount = act->InteractCount;
					CopyResRef(newact->Area, act->Area);
					DelNPC(InStore(act), true);
					return true;
				}
			}
		}
	}
	return false;
}

int Game::AddNPC(Actor* npc)
{
	int slot = InStore( npc ); //already an npc
	if (slot != -1) {
		return slot;
	}
	slot = InParty( npc );
	if (slot != -1) {
		return -1;
	} //can't add as npc already in party
	npc->SetPersistent(0);
	NPCs.push_back( npc );

	return (int) NPCs.size() - 1;
}

Actor* Game::GetNPC(unsigned int Index)
{
	if (Index >= NPCs.size()) {
		return NULL;
	}
	return NPCs[Index];
}

void Game::SwapPCs(unsigned int pc1, unsigned int pc2)
{
	int idx1 = FindPlayer(pc1);
	int idx2 = FindPlayer(pc2);
	if (idx1 < 0 || idx2 < 0) {
		return;
	}

	int tmp = PCs[idx1]->InParty;
	PCs[idx1]->InParty = PCs[idx2]->InParty;
	PCs[idx2]->InParty = tmp;
	//signal a change of the portrait window
	core->SetEventFlag(EF_PORTRAIT | EF_SELECTION);

	if (idx1==0 || idx2==0) {
		//leader changed
		DisplayStringCore( FindPC(1), VB_LEADER, DS_CONST);
	}
}

void Game::DeleteJournalEntry(ieStrRef strref)
{
	size_t i=Journals.size();
	while(i--) {
		if ((Journals[i]->Text==strref) || (strref == ieStrRef(-1)) ) {
			delete Journals[i];
			Journals.erase(Journals.begin()+i);
		}
	}
}

void Game::DeleteJournalGroup(int Group)
{
	size_t i=Journals.size();
	while(i--) {
		if (Journals[i]->Group==(ieByte) Group) {
			delete Journals[i];
			Journals.erase(Journals.begin()+i);
		}
	}
}
/* returns true if it modified or added a journal entry */
bool Game::AddJournalEntry(ieStrRef strref, int Section, int Group)
{
	GAMJournalEntry *je = FindJournalEntry(strref);
	if (je) {
		//don't set this entry again in the same section
		if (je->Section==Section) {
			return false;
		}
		if ((Section == IE_GAM_QUEST_DONE) && Group) {
			//removing all of this group and adding a new entry
			DeleteJournalGroup(Group);
		} else {
			//modifying existing entry
			je->Section = (ieByte) Section;
			je->Group = (ieByte) Group;
			ieDword chapter = 0;
			if (!core->HasFeature(GF_NO_NEW_VARIABLES)) {
				locals->Lookup("CHAPTER", chapter);
			}
			je->Chapter = (ieByte) chapter;
			je->GameTime = GameTime;
			return true;
		}
	}
	je = new GAMJournalEntry;
	je->GameTime = GameTime;
	ieDword chapter = 0;
	if (!core->HasFeature(GF_NO_NEW_VARIABLES)) {
		locals->Lookup("CHAPTER", chapter);
	}
	je->Chapter = (ieByte) chapter;
	je->unknown09 = 0;
	je->Section = (ieByte) Section;
	je->Group = (ieByte) Group;
	je->Text = strref;

	Journals.push_back( je );
	return true;
}

void Game::AddJournalEntry(GAMJournalEntry* entry)
{
	Journals.push_back( entry );
}

unsigned int Game::GetJournalCount() const
{
	return (unsigned int) Journals.size();
}

GAMJournalEntry* Game::FindJournalEntry(ieStrRef strref)
{
	unsigned int Index = (unsigned int) Journals.size();
	while(Index--) {
		GAMJournalEntry *ret = Journals[Index];

		if (ret->Text==strref) {
			return ret;
		}
	}

	return NULL;
}

GAMJournalEntry* Game::GetJournalEntry(unsigned int Index)
{
	if (Index >= Journals.size()) {
		return NULL;
	}
	return Journals[Index];
}

unsigned int Game::GetSavedLocationCount() const
{
	return (unsigned int) savedpositions.size();
}

void Game::ClearSavedLocations()
{
	size_t i=savedpositions.size();
	while(i--) {
		delete savedpositions[i];
	}
	savedpositions.clear();
}

GAMLocationEntry* Game::GetSavedLocationEntry(unsigned int i)
{
	size_t current = savedpositions.size();
	if (i>=current) {
		if (i>PCs.size()) {
			return NULL;
		}
		savedpositions.resize(i+1);
		while(current<=i) {
			savedpositions[current++]=(GAMLocationEntry *) calloc(1, sizeof(GAMLocationEntry) );
		}
	}
	return savedpositions[i];
}

unsigned int Game::GetPlaneLocationCount() const
{
	return (unsigned int) planepositions.size();
}

void Game::ClearPlaneLocations()
{
	size_t i=planepositions.size();
	while(i--) {
		delete planepositions[i];
	}
	planepositions.clear();
}

GAMLocationEntry* Game::GetPlaneLocationEntry(unsigned int i)
{
	size_t current = planepositions.size();
	if (i>=current) {
		if (i>PCs.size()) {
			return NULL;
		}
		planepositions.resize(i+1);
		while(current<=i) {
			planepositions[current++]=(GAMLocationEntry *) calloc(1, sizeof(GAMLocationEntry) );
		}
	}
	return planepositions[i];
}

char *Game::GetFamiliar(unsigned int Index)
{
	return Familiars[Index];
}

//reading the challenge rating table for iwd2 (only when needed)
void Game::LoadCRTable()
{
	AutoTable table("moncrate");
	if (table.ok()) {
		int maxrow = table->GetRowCount()-1;
		crtable = new CRRow[MAX_LEVEL];
		for(int i=0;i<MAX_LEVEL;i++) {
			//row shouldn't be larger than maxrow
			int row = i<maxrow?i:maxrow;
			int maxcol = table->GetColumnCount(row)-1;
			for(int j=0;j<MAX_CRLEVEL;j++) {
				//col shouldn't be larger than maxcol
				int col = j<maxcol?j:maxcol;
				crtable[i][j]=atoi(table->QueryField(row,col) );
			}
		}
	}
}

// FIXME: figure out the real mechanism
int Game::GetXPFromCR(int cr)
{
	if (!crtable) LoadCRTable();
	if (!crtable) {
		Log(ERROR, "Game", "Cannot find moncrate.2da!");
		return 0;
	}

	int size = GetPartySize(true);
	if (!size) return 0; // everyone just died anyway
	// NOTE: this is an average of averages; if it turns out to be wrong,
	// compute the party average directly
	int level = GetPartyLevel(true) / size;
	if (cr >= MAX_CRLEVEL) {
		cr = MAX_CRLEVEL;
	} else if (cr-1 < 0) {
		cr = 1;
	}
	Log(MESSAGE, "Game", "Challenge Rating: %d, party level: %d", cr, level);
	// it also has a column for cr 0.25 and 0.5, so let's treat cr as a 1-based index
	// but testing shows something else affects it further, so we divide by 2 to match
	// the net is full of claims of halved values, so perhaps just a quick final rebalancing tweak
	return crtable[level-1][cr-1]/2;
}

void Game::ShareXP(int xp, int flags)
{
	int individual;

	if (flags&SX_CR) {
		xp = GetXPFromCR(xp);
	}

	if (flags&SX_DIVIDE) {
		int PartySize = GetPartySize(true); //party size, only alive
		if (PartySize<1) {
			return;
		}
		individual = xp / PartySize;
	} else {
		individual = xp;
	}

	if (!individual) {
		return;
	}

	if (xp>0) {
		displaymsg->DisplayConstantStringValue( STR_GOTXP, DMC_BG2XPGREEN, (ieDword) xp); //you have gained ... xp
	} else {
		displaymsg->DisplayConstantStringValue( STR_LOSTXP, DMC_BG2XPGREEN, (ieDword) -xp); //you have lost ... xp
	}
	for (unsigned int i=0; i<PCs.size(); i++) {
		if (PCs[i]->GetStat(IE_STATE_ID)&STATE_DEAD) {
			continue;
		}
		PCs[i]->AddExperience(individual, flags&SX_COMBAT);
	}
}

bool Game::EveryoneStopped() const
{
	for (unsigned int i=0; i<PCs.size(); i++) {
		if (PCs[i]->GetNextStep() ) return false;
	}
	return true;
}

//canmove=true: if some PC can't move (or hostile), then this returns false
bool Game::EveryoneNearPoint(Map *area, const Point &p, int flags) const
{
	for (unsigned int i=0; i<PCs.size(); i++) {
		if (flags&ENP_ONLYSELECT) {
			if(!PCs[i]->Selected) {
				continue;
			}
		}
		if (PCs[i]->GetStat(IE_STATE_ID)&STATE_DEAD) {
			continue;
		}
		if (flags&ENP_CANMOVE) {
			//someone is uncontrollable, can't move
			if (PCs[i]->GetStat(IE_EA)>EA_GOODCUTOFF) {
				return false;
			}

			if (PCs[i]->GetStat(IE_STATE_ID)&STATE_CANTMOVE) {
				return false;
			}
		}
		if (PCs[i]->GetCurrentArea()!=area) {
			return false;
		}
		if (Distance(p,PCs[i])>MAX_TRAVELING_DISTANCE) {
			Log(MESSAGE, "Game", "Actor %s is not near!", PCs[i]->LongName);
			return false;
		}
	}
	return true;
}

//called when someone died
void Game::PartyMemberDied(Actor *actor)
{
	//this could be null, in some extreme cases...
	Map *area = actor->GetCurrentArea();

	unsigned int size = PCs.size();
	Actor *react = NULL;
	for (unsigned int i = core->Roll(1, size, 0), n = 0; n < size; i++, n++) {
		Actor *pc = PCs[i%size];
		if (pc == actor) {
			continue;
		}
		if (pc->GetStat(IE_STATE_ID)&STATE_DEAD) {
			continue;
		}
		if (pc->GetStat(IE_MC_FLAGS) & MC_EXPORTABLE) {
			continue;
		}
		if (pc->GetCurrentArea()!=area) {
			continue;
		}
		if (pc->HasSpecialDeathReaction(actor->GetScriptName())) {
			react = pc;
			break;
		} else if (react == NULL) {
			react = pc;
		}
	}
	if (react != NULL) {
		react->ReactToDeath(actor->GetScriptName());
	}
}

void Game::IncrementChapter()
{
	//chapter first set to 0 (prologue)
	ieDword chapter = (ieDword) -1;
	locals->Lookup("CHAPTER",chapter);
	//increment chapter only if it exists
	locals->SetAt("CHAPTER", chapter+1, core->HasFeature(GF_NO_NEW_VARIABLES) );
	//clear statistics
	for (unsigned int i=0; i<PCs.size(); i++) {
		//all PCs must have this!
		PCs[i]->PCStats->IncrementChapter();
	}
}

void Game::SetReputation(ieDword r)
{
	if (r<10) r=10;
	else if (r>200) r=200;
	if (Reputation>r) {
		displaymsg->DisplayConstantStringValue(STR_LOSTREP, DMC_GOLD, (Reputation-r)/10);
	} else if (Reputation<r) {
		displaymsg->DisplayConstantStringValue(STR_GOTREP, DMC_GOLD, (r-Reputation)/10);
	}
	Reputation = r;
	for (unsigned int i=0; i<PCs.size(); i++) {
		PCs[i]->SetBase(IE_REPUTATION, Reputation);
	}
}

bool Game::SetControlStatus(unsigned int value, int mode)
{
	if (SetBits(ControlStatus, value, mode)) {
		core->SetEventFlag(EF_CONTROL);
		return true;
	}
	return false;
}

void Game::AddGold(ieDword add)
{
	ieDword old;

	if (!add) {
		return;
	}
	old = PartyGold;
	PartyGold += add;
	if (old<PartyGold) {
		displaymsg->DisplayConstantStringValue( STR_GOTGOLD, DMC_GOLD, PartyGold-old);
	} else {
		displaymsg->DisplayConstantStringValue( STR_LOSTGOLD, DMC_GOLD, old-PartyGold);
	}
}

EffectRef fx_set_regenerating_state_ref = { "State:Regenerating", -1 };

//later this could be more complicated
void Game::AdvanceTime(ieDword add, bool fatigue)
{
	ieDword h = GameTime/core->Time.hour_size;
	GameTime+=add;
	if (h!=GameTime/core->Time.hour_size) {
		//asking for a new weather when the hour changes
		WeatherBits&=~WB_HASWEATHER;
		//update clock display
		core->GetGUIScriptEngine()->RunFunction("GUICommonWindows", "UpdateClock");
	}

	// emulate speeding through effects than need more than just an expiry check (eg. regeneration)
	// but only if we skip for at least an hour
	if (add >= core->Time.hour_size) {
		for (unsigned int i=0; i<PCs.size(); i++) {
			Actor *pc = PCs[i];
			int conHealRate = pc->GetConHealAmount();;
			// 1. regeneration as an effect
			// No matter the mode, if it is persistent, the actor will get fully healed in an hour.
			// However the effect does its own timekeeping, so we can't easily check the duration,
			// so we treat all regeneration as permanent - the most common kind (eg. from rings)
			if (pc->fxqueue.HasEffect(fx_set_regenerating_state_ref)) {
				pc->Heal(0);
			} else if (conHealRate) {
				// 2. regeneration from high constitution / TNO
				// some of the speeds are very slow, so calculate the accurate amount
				pc->Heal(add / conHealRate);
			}
		}
	}

	Ticks+=add*interval;
	if (!fatigue) {
		// update everyone in party, so they think no time has passed
		// nobody else, including familiars, gets luck penalties from fatigue
		for (unsigned int i=0; i<PCs.size(); i++) {
			PCs[i]->IncreaseLastRested(add);
		}
	}

	//change the tileset if needed
	Map *map = GetCurrentArea();
	if (map && map->ChangeMap(IsDay())) {
		//play the daylight transition movie appropriate for the area
		//it is needed to play only when the area truly changed its tileset
		//this is signalled by ChangeMap
		int areatype = (area->AreaType&(AT_FOREST|AT_CITY|AT_DUNGEON))>>3;
		ieResRef *res;

		if (IsDay()) {
			res=&nightmovies[areatype];
		} else {
			res=&daymovies[areatype];
		}
		if (*res[0]!='*') {
			core->PlayMovie(*res);
		}
	}
}

//returns true if there are excess players in the team
bool Game::PartyOverflow() const
{
	GameControl *gc = core->GetGameControl();
	if (!gc) {
		return false;
	}
	//don't start this screen when the gui is busy
	if (gc->GetDialogueFlags() & (DF_IN_DIALOG|DF_IN_CONTAINER|DF_FREEZE_SCRIPTS) ) {
		return false;
	}
	if (!partysize) {
		return false;
	}
	return (PCs.size()>partysize);
}

bool Game::AnyPCInCombat() const
{
	if (!CombatCounter) {
		return false;
	}

	return true;
}

//returns true if the protagonist (or the whole party died)
bool Game::EveryoneDead() const
{
	//if there are no PCs, then we assume everyone dead
	if (!PCs.size() ) {
		return true;
	}
	if (protagonist==PM_NO) {
		Actor *nameless = PCs[0];
		if (nameless->GetStat(IE_STATE_ID)&STATE_NOSAVE) {
			if (area->INISpawn) {
				area->INISpawn->RespawnNameless();
			}
		}
		return false;
	}
	// if protagonist died
	if (protagonist==PM_YES) {
		if (PCs[0]->GetStat(IE_STATE_ID)&STATE_NOSAVE) {
			return true;
		}
		return false;
	}
	//protagonist == 2
	for (unsigned int i=0; i<PCs.size(); i++) {
		if (!(PCs[i]->GetStat(IE_STATE_ID)&STATE_NOSAVE) ) {
			return false;
		}
	}
	return true;
}

//runs all area scripts

void Game::UpdateScripts()
{
	Update();
	size_t idx;

	PartyAttack = false;

	for (idx=0;idx<Maps.size();idx++) {
		Maps[idx]->UpdateScripts();
	}

	if (PartyAttack) {
		//ChangeSong will set the battlesong only if CombatCounter is nonzero
		CombatCounter=150;
		ChangeSong(false, true);
	} else {
		if (CombatCounter) {
			CombatCounter--;
			//Change song if combatcounter went down to 0
			if (!CombatCounter) {
				ChangeSong(false, false);
			}
		}
	}

	if (StateOverrideTime)
		StateOverrideTime--;
	if (BanterBlockTime)
		BanterBlockTime--;

	if (Maps.size()>MAX_MAPS_LOADED) {
		idx = Maps.size();

		//starting from 0, so we see the most recent master area first
		for(unsigned int i=0;i<idx;i++) {
			DelMap( (unsigned int) i, false );
		}
	}

	// perhaps a StartMusic action stopped the area music?
	// (we should probably find a less silly way to handle this,
	// because nothing can ever stop area music now..)
	if (!core->GetMusicMgr()->IsPlaying()) {
		ChangeSong(false,false);
	}

	//this is used only for the death delay so far
	if (event_handler) {
		if (!event_timer) {
			event_handler();
			event_handler = NULL;
		}
		event_timer--;
	}

	if (EveryoneDead()) {
		//don't check it any more
		protagonist = PM_NO;
		core->GetGUIScriptEngine()->RunFunction("GUIWORLD", "DeathWindow");
		return;
	}

	if (PartyOverflow()) {
		partysize = 0;
		core->GetGUIScriptEngine()->RunFunction("GUIWORLD", "OpenReformPartyWindow");
		return;
	}
}

void Game::SetTimedEvent(EventHandler func, int count)
{
	event_timer = count;
	event_handler = func;
}

void Game::SetProtagonistMode(int mode)
{
	protagonist = mode;
}

void Game::SetPartySize(int size)
{
	// 0 size means no party size control
	if (size<0) {
		return;
	}
	partysize = (size_t) size;
}

//Get the area dependent rest movie
ieResRef *Game::GetDream(Map *area)
{
	//select dream based on area
	int daynight = IsDay();
	if (area->Dream[daynight][0]) {
		return area->Dream+daynight;
	}
	int dream = (area->AreaType&(AT_FOREST|AT_CITY|AT_DUNGEON))>>3;
	return restmovies+dream;
}

//Start dream cutscenes for player1
void Game::PlayerDream()
{
	Scriptable *Sender = GetPC(0,true);
	if (!Sender) return;

	GameScript* gs = new GameScript( "player1d", Sender,0,0 );
	gs->Update();
	delete( gs );
}

//Start a TextScreen dream for the protagonist
void Game::TextDream()
{
	ieDword dream, chapter;
	locals->Lookup("CHAPTER", chapter);
	if (!locals->Lookup("DREAM", dream)) {
		dream = 1;
	}
	snprintf(TextScreen, sizeof(ieResRef)-1, "drmtxt%d", dream+1);
	if ((chapter > dream) && (core->Roll(1, 100, 0) <= 33)
		&& gamedata->Exists(TextScreen, IE_2DA_CLASS_ID)) {

		// give innate spell to protagonist
		AutoTable drm(TextScreen);
		if (drm) {
			const char *repLabel;
			if (Reputation >= 100)
				repLabel = "GOOD_POWER";
			else
				repLabel = "BAD_POWER";
			int row = drm->GetRowIndex(repLabel);
			if (row != -1) {
				Actor *actor = GetPC(0, false);
				actor->LearnSpell(drm->QueryField(row, 0), LS_MEMO|LS_LEARN);
			}
		}

		locals->SetAt("DREAM", dream+1);
		core->SetEventFlag(EF_TEXTSCREEN);
	}
}

//noareacheck = no random encounters
//dream = 0 - based on area non-0 - select from list
//-1 no dream
//hp is how much hp the rest will heal
//returns true if a cutscene dream is about to be played
bool Game::RestParty(int checks, int dream, int hp)
{
	if (!(checks&REST_NOMOVE) ) {
		if (!EveryoneStopped()) {
			return false;
		}
	}
	Actor *leader = GetPC(0, true);
	if (!leader) {
		return false;
	}

	Map *area = leader->GetCurrentArea();
	//we let them rest if someone is paralyzed, but the others gather around
	if (!(checks&REST_NOSCATTER) ) {
		if (!EveryoneNearPoint( area, leader->Pos, 0 ) ) {
			//party too scattered
			displaymsg->DisplayConstantString( STR_SCATTERED, DMC_RED );
			return false;
		}
	}

	if (!(checks&REST_NOCRITTER) ) {
		//don't allow resting while in combat
		if (AnyPCInCombat()) {
			displaymsg->DisplayConstantString( STR_CANTRESTMONS, DMC_RED );
			return false;
		}
		//don't allow resting if hostiles are nearby
		if (area->AnyEnemyNearPoint(leader->Pos)) {
			displaymsg->DisplayConstantString( STR_CANTRESTMONS, DMC_RED );
			return false;
		}
	}

	//rest check, if PartyRested should be set, area should return true
	// TODO: implement "rest until healed", it's an option in some games
	int hours = 8;
	int hoursLeft = 0;
	if (!(checks&REST_NOAREA) ) {
		//you cannot rest here
		if (area->AreaFlags&AF_NOSAVE) {
			displaymsg->DisplayConstantString( STR_MAYNOTREST, DMC_RED );
			return false;
		}

		if (core->HasFeature(GF_AREA_OVERRIDE)) {
			// pst doesn't care about area types (see comments near AF_NOSAVE definition)
			// and repurposes these area flags!
			if (area->AreaFlags&(AF_TUTORIAL|AF_DEADMAGIC)/* == (AF_TUTORIAL|AF_DEADMAGIC)*/) {
				displaymsg->DisplayConstantString(STR_MAYNOTREST, DMC_RED); // get permission 38587
				return false;
			/* TODO: add all the other strings
			} else if (area->AreaFlags&AF_TUTORIAL) {
				displaymsg->DisplayConstantString(STR_MAYNOTREST, DMC_RED); // here 34601
				return false;
			} else if (area->AreaFlags&AF_DEADMAGIC) {
				displaymsg->DisplayConstantString(STR_MAYNOTREST, DMC_RED); // actual STR_MAYNOTREST
				return false;*/
			}
		} else {
			//you may not rest here, find an inn
			if (!(area->AreaType&(AT_OUTDOOR|AT_FOREST|AT_DUNGEON|AT_CAN_REST) ))
			{
				displaymsg->DisplayConstantString( STR_MAYNOTREST, DMC_RED );
				return false;
			}
		}
		//area encounters
		// also advances gametime (so partial rest is possible)
		// TODO: should take time of day into account (GameScript::TimeOfDay)
		hoursLeft = area->CheckRestInterruptsAndPassTime( leader->Pos, hours, core->Time.GetHour(GameTime)/12);
		if (hoursLeft) {
			// partial rest only, so adjust the parameters for the loop below
			if (hp) {
				hp = hp * (hours - hoursLeft) / hours;
				// 0 means full heal, so we need to cancel it if we rounded to 0
				if (!hp) {
					hp = 1;
				}
			}
			hours -= hoursLeft;
			// the interruption occured before any resting could be done, so just bail out
			if (!hours) {
				return false;
			}
		}
	} else {
		AdvanceTime(hours * core->Time.hour_size);
	}

	int i = GetPartySize(true); // party size, only alive

	while (i--) {
		Actor *tar = GetPC(i, true);
		tar->Stop();
		tar->SetModal(MS_NONE, 0);
		//if hp = 0, then healing will be complete
		tar->Heal(hp);
		// auto-cast memorized healing spells if requested and available
		// run it only once, since it loops itself to save time
		if (i+1 == GetPartySize(true)) {
			CastOnRest();
		}
		//removes fatigue, recharges spells
		tar->Rest(hours);
		if (!hoursLeft)
			tar->PartyRested();
	}

	// abort the partial rest; we got what we wanted
	if (hoursLeft) {
		return false;
	}

	//movie, cutscene, and still frame dreams
	bool cutscene = false;
	if (dream>=0) {
		//cutscene dreams
		if (gamedata->Exists("player1d",IE_BCS_CLASS_ID, true)) {
			cutscene = true;
			PlayerDream();
		// all games have these bg1 leftovers, but only bg2 replaced the content
		} else if (gamedata->GetResource("drmtxt2", IE_2DA_CLASS_ID, true)->Size() > 0) {
			cutscene = true;
			TextDream();
		}

		//select dream based on area
		ieResRef *movie;
		if (dream==0 || dream>7) {
			movie = GetDream(area);
		} else {
			movie = restmovies+dream;
		}
		if (*movie[0]!='*') {
			core->PlayMovie(*movie);
		}
	}

	//set partyrested flags
	PartyRested();
	area->PartyRested();
	core->SetEventFlag(EF_ACTION);

	//bg1 has "You have rested for <DURATION>" while pst has "You have
	//rested for <HOUR> <DURATION>" and then bg1 has "<HOUR> hours" while
	//pst just has "Hours", so this works for both
	int restindex = displaymsg->GetStringReference(STR_REST);
	int hrsindex = displaymsg->GetStringReference(STR_HOURS);
	char* tmpstr = NULL;

	core->GetTokenDictionary()->SetAtCopy("HOUR", hours);

	//this would be bad
	if (hrsindex == -1 || restindex == -1) return cutscene;
	tmpstr = core->GetCString(hrsindex, 0);
	//as would this
	if (!tmpstr) return cutscene;

	core->GetTokenDictionary()->SetAtCopy("DURATION", tmpstr);
	core->FreeString(tmpstr);
	displaymsg->DisplayString(restindex, DMC_WHITE, 0);
	return cutscene;
}

// calculate an estimate of spell's healing power
inline static int CastOnRestHealingAmount(Actor *caster, SpecialSpellType &specialSpell)
{
	int healing = specialSpell.amount;
	if (specialSpell.bonus_limit > 0) {
		// cheating a bit, but the whole function is a heuristic anyway
		int bonusLevel = caster->GetAnyActiveCasterLevel();
		if (bonusLevel > specialSpell.bonus_limit) bonusLevel = specialSpell.bonus_limit;
		healing += bonusLevel; // 1 HP per level, usually corresponding to the die bonus
	}
	return healing;
}

// heal on rest and similar
void Game::CastOnRest()
{
	typedef std::vector<HealingResource> RestSpells;
	typedef std::vector<Injured> RestTargets;

	ieDword tmp = 0;
	core->GetDictionary()->Lookup("Heal Party on Rest", tmp);
	int specialCount = core->GetSpecialSpellsCount();
	if (!tmp || specialCount == -1) {
		return;
	}

	RestTargets wholeparty;
	int ps = GetPartySize(true);
	int ps2 = ps;
	for (int idx = 1; idx <= ps; idx++) {
		Actor *tar = FindPC(idx);
		if (tar) {
			ieWord hpneeded = tar->GetStat(IE_MAXHITPOINTS) - tar->GetStat(IE_HITPOINTS);
			wholeparty.push_back(Injured(hpneeded, tar));
		}
	}
	// Following algorithm works thus:
	// - If at any point there are no more injured party members, stop
	// (amount of healing done is an estimation)
	// - cast party members' all heal-all spells
	// - repeat:
	//       cast the most potent healing spell on the most injured member
	SpecialSpellType *special_spells = core->GetSpecialSpells();
	std::sort(wholeparty.begin(), wholeparty.end());
	RestSpells healingspells;
	RestSpells nonhealingspells;
	while (specialCount--) {
		SpecialSpellType &specialSpell = special_spells[specialCount];
		// Cast multi-target healing spells
		if ((specialSpell.flags & (SP_REST|SP_HEAL_ALL)) == (SP_REST|SP_HEAL_ALL)) {
			while (ps-- && wholeparty.back().hpneeded > 0) {
				Actor *tar = GetPC(ps, true);
				while (tar && tar->spellbook.HaveSpell(specialSpell.resref, 0) && wholeparty.back().hpneeded > 0) {
					tar->DirectlyCastSpell(tar, specialSpell.resref, 0, 1, true);
					for (RestTargets::iterator injuree=wholeparty.begin(); injuree != wholeparty.end(); ++injuree) {
						injuree->hpneeded -= CastOnRestHealingAmount(tar, specialSpell);
					}
				}
				std::sort(wholeparty.begin(), wholeparty.end());
			}
			ps = ps2;
		// Gather rest of the spells
		} else if (specialSpell.flags & SP_REST) {
			while (ps--) {
				Actor *tar = GetPC(ps, true);
				if (tar && tar->spellbook.HaveSpell(specialSpell.resref, 0)) {
					HealingResource resource;
					resource.caster = tar;
					CopyResRef(resource.resref, specialSpell.resref);
					resource.amount = 0;
					resource.amounthealed = CastOnRestHealingAmount(tar, specialSpell);
					// guess the booktype; one will definitely match due to HaveSpell above
					int booktype = 0;
					while (resource.amount == 0 && booktype < tar->spellbook.GetTypes()) {
						resource.amount = tar->spellbook.CountSpells(specialSpell.resref, booktype, 0);
						booktype++;
					}
					if (resource.amount == 0) continue;
					if (resource.amounthealed > 0 ) {
						healingspells.push_back(resource);
					} else {
						nonhealingspells.push_back(resource);
					}
				}
			}
			ps = ps2;
		}
	}
	std::sort(wholeparty.begin(), wholeparty.end());
	std::sort(healingspells.begin(), healingspells.end());
	// Heal who's still injured
	while (!healingspells.empty() && wholeparty.back().hpneeded > 0) {
		Injured &mostInjured = wholeparty.back();
		HealingResource &mostHealing = healingspells.back();
		mostHealing.caster->DirectlyCastSpell(mostInjured.character, mostHealing.resref, 0, 1, true);
		mostHealing.amount--;
		mostInjured.hpneeded -= mostHealing.amounthealed;
		std::sort(wholeparty.begin(), wholeparty.end());
		if (mostHealing.amount == 0) {
			healingspells.pop_back();
		}
	}
	// Other rest-time spells
	// Everybody gets something while stocks last!
	// In other words a better priorization of targets is needed
	ieWord spelltarget = 0;
	while (!nonhealingspells.empty()) {
		HealingResource &restingSpell = nonhealingspells.back();
		restingSpell.caster->DirectlyCastSpell(wholeparty.at(spelltarget).character, restingSpell.resref, 0, 1, true);
		restingSpell.amount--;
		if (restingSpell.amount == 0) {
			nonhealingspells.pop_back();
		}
		spelltarget++;
		if (spelltarget == wholeparty.size()) {
			spelltarget = 0;
		}
	}
}

//timestop effect
void Game::TimeStop(Actor* owner, ieDword end)
{
	timestop_owner=owner;
	timestop_end=end;
}

// check if the passed actor is a victim of timestop
bool Game::TimeStoppedFor(const Actor* target)
{
	if (!timestop_owner) {
		return false;
	}
	if (target == timestop_owner || target->GetStat(IE_DISABLETIMESTOP)) {
		return false;
	}
	return true;
}

//recalculate the party's infravision state
void Game::Infravision()
{
	hasInfra = false;
	Map *map = GetCurrentArea();
	if (!map) return;

	ieDword tmp = 0;
	core->GetDictionary()->Lookup("infravision", tmp);

	bool someoneWithInfravision = false;
	bool allSelectedWithInfravision = true;
	bool someoneSelected = false;

	for(size_t i=0;i<PCs.size();i++) {
		Actor *actor = PCs[i];
		if (!IsAlive(actor)) continue;
		if (actor->GetCurrentArea()!=map) continue;

		bool hasInfravision = actor->GetStat(IE_STATE_ID) & STATE_INFRA;
		someoneWithInfravision |= hasInfravision;

		someoneSelected |= actor->Selected;
		if (actor->Selected) {
			allSelectedWithInfravision &= hasInfravision;
		}

		if ((someoneWithInfravision && tmp) || (!tmp && !allSelectedWithInfravision)) {
			break;
		}
	}

	hasInfra = (tmp && someoneWithInfravision) || (allSelectedWithInfravision && someoneSelected);
}

//returns the colour which should be applied onto the whole game area viewport
//this is based on timestop, dream area, weather, daytime

static const Color DreamTint(0xf0,0xe0,0xd0,0x10);    //light brown scale
static const Color NightTint(0x80,0x80,0xe0,0x40);    //dark, bluish
static const Color DuskTint(0xe0,0x80,0x80,0x40);     //dark, reddish
static const Color FogTint(0xff,0xff,0xff,0x40);      //whitish
static const Color DarkTint(0x80,0x80,0xe0,0x10);     //slightly dark bluish

const Color *Game::GetGlobalTint() const
{
	Map *map = GetCurrentArea();
	if (!map) return NULL;
	if (map->AreaFlags&AF_DREAM) {
		return &DreamTint;
	}
	if ((map->AreaType&(AT_OUTDOOR|AT_DAYNIGHT|AT_EXTENDED_NIGHT)) == (AT_OUTDOOR|AT_DAYNIGHT) ) {
		//get daytime colour
		ieDword daynight = core->Time.GetHour(GameTime);
		if (daynight<2 || daynight>22) {
			return &NightTint;
		}
		if (daynight>20 || daynight<4) {
			return &DuskTint;
		}
	}
	if ((map->AreaType&(AT_OUTDOOR|AT_WEATHER)) == (AT_OUTDOOR|AT_WEATHER)) {
		//get weather tint
		if (WeatherBits&WB_RAIN) {
			return &DarkTint;
		}
		if (WeatherBits&WB_FOG) {
			return &FogTint;
		}
	}

	return NULL;
}

// applies the global tint, if any
void Game::ApplyGlobalTint(Color &tint, ieDword &flags) const
{
	const Color *globalTint = GetGlobalTint();
	if (globalTint) {
		if (flags & BLIT_TINTED) {
			Color::MultiplyTint(tint, globalTint);
		} else {
			flags |= BLIT_TINTED;
			tint = *globalTint;
			tint.a = 255;
		}
	}
}

bool Game::IsDay()
{
	ieDword daynight = core->Time.GetHour(GameTime);
	if(daynight<4 || daynight>20) {
		return false;
	}
	return true;
}

void Game::ChangeSong(bool always, bool force)
{
	int Song;
	static int BattleSong = 0;

	if (!area) return;

	if (CombatCounter) {
		//battlesong
		Song = SONG_BATTLE;
		BattleSong++;
	} else {
		//will select SONG_DAY or SONG_NIGHT
		// TODO: should this take time of day into account?
		Song = core->Time.GetHour(GameTime)/12;
		BattleSong = 0;
	}
	//area may override the song played (stick in battlemusic)
	//always transition gracefully with ChangeSong
	//force just means, we schedule the song for later, if currently
	//is playing
	// make sure we only start one battle song at a time, since we're called once per party member
	if (BattleSong < 2) {
		area->PlayAreaSong( Song, always, force );
	}
}

/* this method redraws weather. If update is false,
// then the weather particles won't change (game paused)
*/
void Game::DrawWeather(const Region& viewport, bool update)
{
	if (!weather) {
		return;
	}
	if (!area->HasWeather()) {
		return;
	}

	// weather just needs to occur on screen. it doesnt actually require coordinates like a spell effect would.
	weather->Draw( viewport );
	if (!update) {
		return;
	}

	if (!(WeatherBits & (WB_RAIN|WB_SNOW)) ) {
		if (weather->GetPhase() == P_GROW) {
			weather->SetPhase(P_FADE);
		}
	}
	int drawn = weather->Update();
	if (drawn) {
		WeatherBits &= ~WB_INCREASESTORM;
	}

	if (WeatherBits&WB_HASWEATHER) {
		return;
	}
	StartRainOrSnow(true, area->GetWeather());
}

/* sets the weather type */
void Game::StartRainOrSnow(bool conditional, int w)
{
	if (conditional && (w & (WB_RAIN|WB_SNOW)) ) {
		if (WeatherBits & (WB_RAIN | WB_SNOW) )
			return;
	}
	// whatever was responsible for calling this, we now have some set weather
	WeatherBits = w | WB_HASWEATHER;
	if (w & WB_LIGHTNINGMASK) {
		if (WeatherBits&WB_INCREASESTORM) {
			//already raining
			if (GameTime&1) {
				core->PlaySound(DS_LIGHTNING1);
			} else {
				core->PlaySound(DS_LIGHTNING2);
			}
		} else {
			//start raining (far)
			core->PlaySound(DS_LIGHTNING3);
		}
	}
	if (w&WB_SNOW) {
		core->PlaySound(DS_SNOW);
		weather->SetType(SP_TYPE_POINT, SP_PATH_FLIT, SP_SPAWN_SOME);
		weather->SetPhase(P_GROW);
		weather->SetColor(SPARK_COLOR_WHITE);
		return;
	}
	if (w&WB_RAIN) {
		core->PlaySound(DS_RAIN);
		weather->SetType(SP_TYPE_LINE, SP_PATH_RAIN, SP_SPAWN_SOME);
		weather->SetPhase(P_GROW);
		weather->SetColor(SPARK_COLOR_STONE);
		return;
	}
	weather->SetPhase(P_FADE);
}

void Game::SetExpansion(ieDword value)
{
	if (value) {
		if (Expansion>=value) {
			return;
		}
		Expansion = value;
	}

	core->SetEventFlag(EF_EXPANSION);
	switch(value) {
	default:
		break;
	//TODO: move this hardcoded hack to the scripts
	case 0:
		core->GetDictionary()->SetAt( "PlayMode", 2 );

		int i = GetPartySize(false);
		while(i--) {
			Actor *actor = GetPC(i, false);
			InitActorPos(actor);
		}
	}
}

void Game::dump() const
{
	StringBuffer buffer;
	size_t idx;

	buffer.append("Currently loaded areas:\n");
	for(idx=0;idx<Maps.size();idx++) {
		Map *map = Maps[idx];

		print("%s", map->GetScriptName());
	}
	buffer.appendFormatted("Current area: %s   Previous area: %s\n", CurrentArea, PreviousArea);
	if (Scripts[0]) {
		buffer.appendFormatted("Global script: %s\n", Scripts[0]->GetName());
	}
	int hours = GameTime/core->Time.hour_size;
	buffer.appendFormatted("Game time: %d (%d days, %d hours)\n", GameTime, hours/24, hours%24);
	buffer.appendFormatted("CombatCounter: %d\n", (int) CombatCounter);

	buffer.appendFormatted("Party size: %d\n", (int) PCs.size());
	for(idx=0;idx<PCs.size();idx++) {
		Actor *actor = PCs[idx];

		buffer.appendFormatted("Name: %s Order %d %s\n",actor->ShortName, actor->InParty, actor->Selected?"x":"-");
	}
	Log(DEBUG, "Game", buffer);
}

Actor *Game::GetActorByGlobalID(ieDword globalID)
{
	size_t mc = GetLoadedMapCount();
	while(mc--) {
		Map *map = GetMap(mc);
		Actor *actor = map->GetActorByGlobalID(globalID);
		if (actor) return actor;
	}
	return GetGlobalActorByGlobalID(globalID);
}

ieByte *Game::AllocateMazeData()
{
	if (mazedata) {
		free(mazedata);
	}
	mazedata = (ieByte*)malloc(MAZE_DATA_SIZE);
	return mazedata;
}

int Game::RemainingTimestop() const
{
	int remaining = timestop_end - GameTime;
	return remaining > 0 ? remaining : 0;
}

bool Game::IsTimestopActive() const
{
	return timestop_end > GameTime;
}

bool Game::RandomEncounter(ieResRef &BaseArea)
{
	if (bntrows<0) {
		AutoTable table;

		if (table.load("bntychnc")) {
			bntrows = table->GetRowCount();
			bntchnc = (int *) calloc(sizeof(int),bntrows);
			for(int i = 0; i<bntrows; i++) {
				bntchnc[i] = atoi(table->QueryField(i, 0));
			}
		} else {
			bntrows = 0;
		}
	}

	int rep = Reputation/10;
	if (rep>=bntrows) return false;
	if (core->Roll(1, 100, 0)>bntchnc[rep]) return false;
	//TODO: unhardcode this
	memcpy(BaseArea+4,"10",3);
	return gamedata->Exists(BaseArea, IE_ARE_CLASS_ID);
}

void Game::ResetPartyCommentTimes()
{
	for (unsigned int slot=0; slot<PCs.size(); slot++) {
		PCs[slot]->ResetCommentTime();
	}
}

}<|MERGE_RESOLUTION|>--- conflicted
+++ resolved
@@ -951,14 +951,10 @@
 	PlacePersistents(newMap, ResRef);
 	newMap->InitActors();
 
-<<<<<<< HEAD
-=======
 	if (newMap->reverb) {
 		core->GetAudioDrv()->UpdateMapAmbient(*newMap->reverb);
 	}
 
-	return ret;
->>>>>>> 7cb9568c
 failedload:
 	core->LoadProgress(100);
 	return ret;
