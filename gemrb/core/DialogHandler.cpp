--- conflicted
+++ resolved
@@ -180,13 +180,8 @@
 /*try to break will only try to break it, false means unconditional stop*/
 void DialogHandler::EndDialog(bool try_to_break)
 {
-<<<<<<< HEAD
 	if (dlg == NULL) {
 		return; // no dialog, nothing to do.
-=======
-	if (!dlg) {
-		return;
->>>>>>> c3758800
 	}
 
 	// FIXME: is this useful for anything concrete? Currently never true, since nothing sets DF_UNBREAKABLE (unused since it was introduced)
