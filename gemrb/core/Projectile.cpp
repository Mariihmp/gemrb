--- conflicted
+++ resolved
@@ -1612,10 +1612,6 @@
 
 void Projectile::DrawLine(const Region& vp, int face, ieDword flag)
 {
-<<<<<<< HEAD
-=======
-	Video *video = core->GetVideoDriver();
->>>>>>> 7cb9568c
 	Game *game = core->GetGame();
 	PathNode *iter = path;
 	Sprite2D *frame = travel[face]->NextFrame();
@@ -1628,21 +1624,13 @@
 			pos.y-=FLY_HEIGHT;
 		}
 
-<<<<<<< HEAD
 		Draw(frame, pos, flag, tint2);
-=======
-		video->BlitGameSprite( frame, pos.x, pos.y, flag, tint2, NULL, palette, &screen);
->>>>>>> 7cb9568c
 		iter = iter->Next;
 	}
 }
 
 void Projectile::DrawTravel(const Region& viewport)
 {
-<<<<<<< HEAD
-=======
-	Video *video = core->GetVideoDriver();
->>>>>>> 7cb9568c
 	Game *game = core->GetGame();
 	ieDword flag;
 
@@ -1700,19 +1688,13 @@
 	// set up the tint for the rest of the blits, but don't overwrite the saved one
 	Color tint2 = tint;
 	ieDword flags = flag;
-<<<<<<< HEAD
-	if (game) game->ApplyGlobalTint(tint2, flags);
+
+	if (TFlags&PTF_TINT && game) {
+		game->ApplyGlobalTint(tint2, flags);
+	}
 
 	if (light) {
 		Draw(light, pos, flags^flag, tint2);
-=======
-	if (TFlags&PTF_TINT) {
-		if (game) game->ApplyGlobalTint(tint2, flags);
-	}
-
-	if (light) {
-		video->BlitGameSprite(light, pos.x, pos.y, flags^flag, tint2, NULL, NULL, &screen);
->>>>>>> 7cb9568c
 	}
 
 	if (ExtFlags&PEF_POP) {
@@ -1734,11 +1716,7 @@
 				}
 			}
 
-<<<<<<< HEAD
 			Draw(frame, pos, flags, tint2);
-=======
-			video->BlitGameSprite(frame, pos.x, pos.y, flags, tint2, NULL, palette, &screen);
->>>>>>> 7cb9568c
 			return;
 	}
 	
@@ -1749,11 +1727,7 @@
 	
 	if (shadow[face]) {
 		Sprite2D *frame = shadow[face]->NextFrame();
-<<<<<<< HEAD
 		Draw(frame, pos, flags, tint2);
-=======
-		video->BlitGameSprite(frame, pos.x, pos.y, flags, tint2, NULL, palette, &screen);
->>>>>>> 7cb9568c
 	}
 
 	pos.y-=GetZPos();
@@ -1763,22 +1737,14 @@
 		for(int i=0;i<Aim;i++) {
 			if (travel[i]) {
 				Sprite2D *frame = travel[i]->NextFrame();
-<<<<<<< HEAD
 				Draw(frame, pos, flags, tint2);
-=======
-				video->BlitGameSprite( frame, pos.x, pos.y, flags, tint2, NULL, palette, &screen);
->>>>>>> 7cb9568c
 				pos.y-=frame->YPos;
 			}
 		}
 	} else {
 		if (travel[face]) {
 			Sprite2D *frame = travel[face]->NextFrame();
-<<<<<<< HEAD
 			Draw(frame, pos, flags, tint2);
-=======
-			video->BlitGameSprite( frame, pos.x, pos.y, flags, tint2, NULL, palette, &screen);
->>>>>>> 7cb9568c
 		}
 	}
 
