--- conflicted
+++ resolved
@@ -755,13 +755,9 @@
 	unsigned int TooltipDelay;
 	int IgnoreOriginalINI;
 	unsigned int FogOfWar;
-<<<<<<< HEAD
-	bool CaseSensitive, GameOnCD, SkipIntroVideos, DrawFPS;
+	bool CaseSensitive, SlowBIFs, SkipIntroVideos, DrawFPS;
 	bool TouchScrollAreas, UseSoftKeyboard;
 	unsigned short NumFingScroll, NumFingKboard, NumFingInfo;
-=======
-	bool CaseSensitive, SlowBIFs, SkipIntroVideos, DrawFPS;
->>>>>>> f1c40a28
 	bool GUIEnhancements;
 	bool KeepCache;
 	bool MultipleQuickSaves;
