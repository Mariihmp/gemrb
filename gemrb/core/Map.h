/* GemRB - Infinity Engine Emulator
 * Copyright (C) 2003 The GemRB Project
 *
 * This program is free software; you can redistribute it and/or
 * modify it under the terms of the GNU General Public License
 * as published by the Free Software Foundation; either version 2
 * of the License, or (at your option) any later version.

 * This program is distributed in the hope that it will be useful,
 * but WITHOUT ANY WARRANTY; without even the implied warranty of
 * MERCHANTABILITY or FITNESS FOR A PARTICULAR PURPOSE. See the
 * GNU General Public License for more details.

 * You should have received a copy of the GNU General Public License
 * along with this program; if not, write to the Free Software
 * Foundation, Inc., 51 Franklin Street, Fifth Floor, Boston, MA 02110-1301, USA.
 *
 *
 */

#ifndef MAP_H
#define MAP_H

#include "exports.h"
#include "globals.h"

#include "Interface.h"
#include "Scriptable/Scriptable.h"
#include "PathFinder.h"

#include <algorithm>
#include <queue>
#include <unordered_map>

template <class V> class FibonacciHeap;

namespace GemRB {

class Actor;
class Ambient;
class Animation;
class AnimationFactory;
class Bitmap;
class CREItem;
class GameControl;
class Image;
class IniSpawn;
class MapReverb;
class Palette;
class Particles;
struct PathNode;
class Projectile;
class ScriptedAnimation;
class SpriteCover;
class TileMap;
class VEFObject;
class Wall_Polygon;

//distance of actors from spawn point
#define SPAWN_RANGE       400

//spawn flags
#define SPF_NOSPAWN		0x0001	//if set don't span if WAIT is set
#define SPF_ONCE		0x0002	//only spawn a single time
#define SPF_WAIT		0x0004	//spawn temporarily disabled

//area flags (pst uses them only for resting purposes!)
#define AF_NOSAVE         1
#define AF_TUTORIAL       2 // pst: "You cannot rest here."
#define AF_DEADMAGIC      4 // pst: "You cannot rest right now."
//                        6 // pst: "You must obtain permission to rest here."
#define AF_DREAM          8 // unused in pst
/* TODO: implement these EE bits (plus PST:EE merged both worlds, bleargh)
#define AF_NOFATALITY    16 // Player1 death does not end the game
#define AF_NOREST        32 // Resting not allowed
#define AF_NOTRAVEL      64 // Travel not allowed
*/

//area types
#define AT_OUTDOOR        1
#define AT_DAYNIGHT       2
#define AT_WEATHER        4
#define AT_CITY           8
#define AT_FOREST         0x10
#define AT_DUNGEON        0x20
#define AT_EXTENDED_NIGHT 0x40
#define AT_CAN_REST_INDOORS 0x80

//area animation flags
#define A_ANI_ACTIVE          1        //if not set, animation is invisible
#define A_ANI_BLEND           2        //blend
#define A_ANI_NO_SHADOW       4        //lightmap doesn't affect it
#define A_ANI_PLAYONCE        8        //stop after endframe
#define A_ANI_SYNC            16       //synchronised draw (skip frames if needed)
#define A_ANI_RANDOM_START    32       //starts with a random frame in the start range
#define A_ANI_NO_WALL         64       //draw after walls (walls don't cover it)
#define A_ANI_NOT_IN_FOG      0x80     //not visible in fog of war
#define A_ANI_BACKGROUND      0x100    //draw before actors (actors cover it)
#define A_ANI_ALLCYCLES       0x200    //draw all cycles, not just the cycle specified
#define A_ANI_PALETTE         0x400    //has own palette set
#define A_ANI_MIRROR          0x800    //mirrored
#define A_ANI_COMBAT          0x1000   //draw in combat too
#define A_ANI_PSTBIT14        0x2000   // PST-only: unknown and rare, see #163 for area list
// TODO: BGEE extended flags:
// 0x2000: Use WBM resref
// 0x4000: Underground?
// 0x8000: Use PVRZ resref

//creature area flags
#define AF_CRE_NOT_LOADED 1
#define AF_NAME_OVERRIDE  8
//same flags in IWD2
#define AF_SEEN_PARTY     2
#define AF_INVULNERABLE   4
#define AF_ENABLED        8

//direction flags (used in AreaLinks)
#define ADIRF_NORTH       0x01
#define ADIRF_EAST        0x02
#define ADIRF_SOUTH       0x04
#define ADIRF_WEST        0x08
#define ADIRF_CENTER      0x10 //not in the original engine

//getline flags
#define GL_NORMAL         0
#define GL_PASS           1
#define GL_REBOUND        2

//sparkle types
#define SPARKLE_PUFF      1
#define SPARKLE_EXPLOSION 2  //not in the original engine
#define SPARKLE_SHOWER    3

//in areas 10 is a magic number for resref counts
#define MAX_RESCOUNT 10

struct SongHeaderType {
	ieDword SongList[MAX_RESCOUNT];
	// used in bg1, set for a few copied areas in bg2 (but no files!)
	// everyone else uses the normal ARE ambients instead
	ieResRef MainDayAmbient1;
	ieResRef MainDayAmbient2; // except for one case, all Ambient2 are longer versions
	ieDword MainDayAmbientVol;
	ieResRef MainNightAmbient1;
	ieResRef MainNightAmbient2;
	ieDword MainNightAmbientVol;
	ieDword reverbID;
};

struct RestHeaderType {
	ieDword Strref[MAX_RESCOUNT];
	ieResRef CreResRef[MAX_RESCOUNT];
	ieWord Difficulty;
	ieWord CreatureNum;
	ieWord Maximum;
	ieWord Enabled;
	ieWord DayChance;
	ieWord NightChance;
	ieDword sduration;
	ieWord rwdist, owdist;
};

struct Entrance {
	ieVariable Name;
	Point Pos;
	ieWord Face;
};

class MapNote {
	void swap(MapNote& mn) {
		if (&mn == this) return;
		std::swap(strref, mn.strref);
		std::swap(color, mn.color);
		std::swap(text, mn.text);
		std::swap(Pos, mn.Pos);
	}
public:
	// FIXME: things can get messed up by exposing these (specifically strref and text)
	ieStrRef strref;
	ieWord color;
	String* text;
	Point Pos;
	bool readonly;

	MapNote& operator=( MapNote mn ) {
		// note the pass by value
		mn.swap(*this);
		return *this;
	}

	MapNote( const MapNote& mn )
	: strref(mn.strref), color(mn.color), Pos(mn.Pos), readonly(mn.readonly) {
		if (mn.text) {
			text = new String(*mn.text);
		} else {
			text = NULL;
		}
	}

	MapNote(String* text, ieWord c, bool readonly)
	: strref(-1), text(text), readonly(readonly)
	{
		color = Clamp<ieWord>(c, 0, 8);
		//update custom strref
		char* mbstring = MBCStringFromString(*text);
		if (mbstring) {
			strref = core->UpdateString(-1, mbstring);
			free(mbstring);
		} else {
			strref = core->UpdateString(-1, "?");
			Log(WARNING, "Map", "Failed to update string from map note, possibly an enconding issue.");
		}
	}

	MapNote(ieStrRef ref, ieWord c, bool readonly)
	: strref(ref), readonly(readonly)
	{
		color = Clamp<ieWord>(c, 0, 8);
		text = core->GetString(ref);
	}

	~MapNote() {
		delete text;
	}

	const Color& GetColor() const {
		static const Color colors[]={
		 ColorBlack,
		 ColorGray,
		 ColorViolet,
		 ColorGreen,
		 ColorOrange,
		 ColorRed,
		 ColorBlue,
		 ColorBlueDark,
		 ColorGreenDark
		};

		return colors[color];
	}
};

class Spawn {
public:
	ieVariable Name;
	Point Pos;
	ieResRef *Creatures;
	unsigned int Count;
	ieWord Difficulty;
	ieWord Frequency;
	ieWord Method;
	ieDword sduration;      //spawn duration
	ieWord rwdist, owdist;  //maximum walk distances
	ieWord Maximum;
	ieWord Enabled;
	ieDword appearance;
	ieWord DayChance;
	ieWord NightChance;
	ieDword NextSpawn;
	// TODO: EE added several extra fields: Spawn frequency (another?), Countdown, Spawn weights for all Creatures
	Spawn();
	~Spawn() { if(Creatures) free(Creatures); }
	unsigned int GetCreatureCount() { return Count; }
};

class TerrainSounds {
public:
	ieResRef Group;
	ieResRef Sounds[16];
};

class SpawnGroup {
public:
	ieResRef *ResRefs;
	unsigned int Count;
	unsigned int Level;

	SpawnGroup(unsigned int size) {
		ResRefs = (ieResRef *) calloc(size, sizeof(ieResRef) );
		Count = size;
		Level = 0;
	}
	~SpawnGroup() {
		if (ResRefs) {
			free(ResRefs);
		}
	}
};

class GEM_EXPORT AreaAnimation {
public:
	Animation **animation;
	int animcount;
	//dwords, or stuff combining to a dword
	Point Pos;
	ieDword appearance;
	ieDword Flags;
	// flags that must be touched by PST a bit only
	ieDword originalFlags;
	//these are on one dword
	ieWord sequence;
	ieWord frame;
	//these are on one dword
	ieWord transparency;
	ieWordSigned height;
	//these are on one dword
	ieWord startFrameRange;
	ieByte skipcycle;
	ieByte startchance;
	ieDword unknown48;
	//string values, not in any particular order
	ieVariable Name;
	ieResRef BAM; //not only for saving back (StaticSequence depends on this)
	ieResRef PaletteRef;
	// TODO: EE stores also the width/height for WBM and PVRZ resources (see Flags bit 13/15)
	Palette* palette;
	AreaAnimation();
	AreaAnimation(AreaAnimation *src);
	~AreaAnimation();
	void InitAnimation();
	void SetPalette(ieResRef PaletteRef);
	void BlendAnimation();
	bool Schedule(ieDword gametime) const;
	void Draw(const Region &screen, Map *area);
	int GetHeight() const;
private:
	Animation *GetAnimationPiece(AnimationFactory *af, int animCycle);
};

enum AnimationObjectType {AOT_AREA, AOT_SCRIPTED, AOT_ACTOR, AOT_SPARK, AOT_PROJECTILE, AOT_PILE};

//i believe we need only the active actors/visible inactive actors queues
#define QUEUE_COUNT 2

//priorities when handling actors, we really ignore the third one
#define PR_SCRIPT  0
#define PR_DISPLAY 1
#define PR_IGNORE  2

enum MAP_DEBUG_FLAGS : uint32_t {
	DEBUG_SHOW_INFOPOINTS   	= 0x01,
	DEBUG_SHOW_CONTAINERS   	= 0x02,
	DEBUG_SHOW_DOORS			= 0x04,
	DEBUG_SHOW_DOORS_SECRET		= 0x08,
	DEBUG_SHOW_DOORS_DISABLED	= 0x10,
	DEBUG_SHOW_DOORS_ALL		= (DEBUG_SHOW_DOORS|DEBUG_SHOW_DOORS_SECRET|DEBUG_SHOW_DOORS_DISABLED),
	DEBUG_SHOW_LIGHTMAP     	= 0x20,
	DEBUG_SHOW_WALLS			= 0x40,
	DEBUG_SHOW_WALLS_ANIM_COVER	= 0x80,
	DEBUG_SHOW_WALLS_ALL		= (DEBUG_SHOW_WALLS|DEBUG_SHOW_WALLS_ANIM_COVER)
};

typedef std::list<AreaAnimation*>::iterator aniIterator;
typedef std::list<VEFObject*>::iterator scaIterator;
typedef std::list<Projectile*>::iterator proIterator;
typedef std::list<Particles*>::iterator spaIterator;


class GEM_EXPORT Map : public Scriptable {
public:
	TileMap* TMap;
	Image* LightMap;
	Bitmap* HeightMap;
	Sprite2D* SmallMap;
	IniSpawn *INISpawn;
	ieDword AreaFlags;
	ieWord AreaType;
	ieWord Rain, Snow, Fog, Lightning;
	ieByte* ExploredBitmap;
	ieByte* VisibleBitmap;
	int version;
	ieResRef WEDResRef;
	bool MasterArea;
	//this is set by the importer (not stored in the file)
	bool DayNight;
	//movies for day/night (only in ToB)
	ieResRef Dream[2];
	Sprite2D *Background;
	ieDword BgDuration;
	ieDword LastGoCloser;
	MapReverb *reverb;

private:
	ieStrRef trackString;
	int trackFlag;
	ieWord trackDiff;
	unsigned short* SrchMap; //internal searchmap
	unsigned short* MaterialMap;
	unsigned int Width, Height;
	std::list< AreaAnimation*> animations;
	std::vector< Actor*> actors;
	std::vector<WallPolygonGroup> wallGroups;
	std::list< VEFObject*> vvcCells;
	std::list< Projectile*> projectiles;
	std::list< Particles*> particles;
	std::vector< Entrance*> entrances;
	std::vector< Ambient*> ambients;
	std::vector<MapNote> mapnotes;
	std::vector< Spawn*> spawns;
	Actor** queue[QUEUE_COUNT];
	int Qcount[QUEUE_COUNT];
	unsigned int lastActorCount[QUEUE_COUNT];
<<<<<<< HEAD

	VideoBufferPtr wallStencil;
	Region stencilViewport;

	std::unordered_map<Scriptable*, std::pair<VideoBufferPtr, Region>> objectStencils;
=======
	static const size_t DEGREES_OF_FREEDOM = 4;
	static const size_t RAND_DEGREES_OF_FREEDOM = 16;
	static const std::array<char, DEGREES_OF_FREEDOM> dx;
	static const std::array<char, DEGREES_OF_FREEDOM> dy;
	static const std::array<float, RAND_DEGREES_OF_FREEDOM> dyRand;
	static const std::array<float, RAND_DEGREES_OF_FREEDOM> dxRand;
	const unsigned int SEARCHMAP_SQUARE_DIAGONAL = 20; // sqrt(16 * 16 + 12 * 12)

>>>>>>> f7925b39
public:
	Map(void);
	~Map(void);
	static void ReleaseMemory();
	static void NormalizeDeltas(double &dx, double &dy, const double &factor = 1);

	/** prints useful information on console */
	void dump(bool show_actors=0) const;
	TileMap *GetTileMap() { return TMap; }
	/* gets the signal of daylight changes */
	bool ChangeMap(bool day_or_night);
	void SeeSpellCast(Scriptable *caster, ieDword spell);
	/* low level function to perform the daylight changes */
	void ChangeTileMap(Image* lm, Sprite2D* sm);
	/* sets all the auxiliary maps and the tileset */
	void AddTileMap(TileMap* tm, Image* lm, Bitmap* sr, Sprite2D* sm, Bitmap* hm);
	void UpdateScripts();
	void ResolveTerrainSound(ieResRef &sound, Point &pos);
	void DoStepForActor(Actor *actor, int walkScale, ieDword time);
	void UpdateEffects();
	/* removes empty heaps and returns total itemcount */
	int ConsolidateContainers();
	/* transfers all piles (loose items) to another map */
	void CopyGroundPiles(Map *othermap, const Point &Pos);
	/* transfers all ever visible piles (loose items) to the specified position */
	void MoveVisibleGroundPiles(const Point &Pos);
	/* draws stationary vvc graphics */
	//void DrawVideocells(Region screen);
	void DrawHighlightables(const Region& viewport, uint32_t debugFlags);
	void DrawMap(const Region& viewport, uint32_t debugFlags);
	void PlayAreaSong(int SongType, bool restart = true, bool hard = false);
	void AddAnimation(AreaAnimation* anim);
	aniIterator GetFirstAnimation() { return animations.begin(); }
	AreaAnimation* GetNextAnimation(aniIterator &iter)
	{
		if (iter == animations.end()) {
			return NULL;
		}
		return *iter++;
	}
	AreaAnimation* GetAnimation(const char* Name);
	size_t GetAnimationCount() const { return animations.size(); }

	void SetWallGroups(std::vector<WallPolygonGroup>&& walls)
	{
		wallGroups = std::move(walls);
	}
	bool BehindWall(const Point&, const Region&) const;
	void Shout(Actor* actor, int shoutID, bool global);
	void ActorSpottedByPlayer(Actor *actor);
	void InitActors();
	void InitActor(Actor *actor);
	void AddActor(Actor* actor, bool init);
	//counts the summons already in the area
	int CountSummons(ieDword flag, ieDword sex);
	//returns true if an enemy is near P (used in resting/saving)
	bool AnyEnemyNearPoint(const Point &p);
	unsigned int GetBlockedInRadius(unsigned int px, unsigned int py, unsigned int size, bool stopOnImpassable = true) const;
	unsigned int GetBlocked(unsigned int x, unsigned int y) const;
	unsigned int GetBlockedNavmap(unsigned int x, unsigned int y) const;
	Scriptable *GetScriptableByGlobalID(ieDword objectID);
	Door *GetDoorByGlobalID(ieDword objectID);
	Container *GetContainerByGlobalID(ieDword objectID);
	InfoPoint *GetInfoPointByGlobalID(ieDword objectID);
	Actor* GetActorByGlobalID(ieDword objectID) const;
	Actor* GetActorInRadius(const Point &p, int flags, unsigned int radius) const;
	std::vector<Actor *> GetAllActorsInRadius(const Point &p, int flags, unsigned int radius, const Scriptable *see = NULL) const;
	int GetActorsInRect(Actor**& actorlist, const Region& rgn, int excludeFlags);
	Actor* GetActor(const char* Name, int flags);
	Actor* GetActor(int i, bool any) const;
	Actor* GetActor(const Point &p, int flags, const Movable *checker = NULL) const;
	Scriptable* GetActorByDialog(const char* resref);
	Scriptable* GetItemByDialog(ieResRef resref);
	Actor* GetActorByResource(const char* resref);
	Actor* GetActorByScriptName(const char* name);
	bool HasActor(const Actor *actor) const;
	bool SpawnsAlive() const;
	void RemoveActor(Actor* actor);

	int GetActorCount(bool any) const;
	//fix actors position if required
	void JumpActors(bool jump);
	//selects all selectable actors in the area
	void SelectActors();
	//if items == true, remove noncritical items from ground piles too
	void PurgeArea(bool items);

	SongHeaderType SongHeader;
	RestHeaderType RestHeader;
	int AreaDifficulty;

	//count of all projectiles that are saved
	size_t GetProjectileCount(proIterator &iter);
	//get the next projectile
	Projectile *GetNextProjectile(proIterator &iter);
	//count of unexploded projectiles that are saved
	ieDword GetTrapCount(proIterator &iter);
	//get the next saved projectile
	Projectile* GetNextTrap(proIterator &iter);
	//add a projectile to the area
	void AddProjectile(Projectile* pro, const Point &source, ieWord actorID, bool fake);
	void AddProjectile(Projectile* pro, const Point &source, const Point &dest);

	//returns the duration of a VVC cell set in the area (point may be set to empty)
	ieDword HasVVCCell(const ieResRef resource, const Point &p);
	void AddVVCell(VEFObject* vvc);
	bool CanFree();
	int GetCursor( const Point &p);
	//adds a sparkle puff of colour to a point in the area
	//FragAnimID is an optional avatar animation ID (see avatars.2da) for
	//fragment animation
	void Sparkle(ieDword duration, ieDword color, ieDword type, const Point &pos, unsigned int FragAnimID = 0, int Zpos = 0);
	//removes or fades the sparkle puff at a point
	void FadeSparkle(const Point &pos, bool forced);

	//entrances
	void AddEntrance(char* Name, int XPos, int YPos, short Face);
	Entrance* GetEntrance(const char* Name);
	Entrance* GetEntrance(int i) { return entrances[i]; }
	int GetEntranceCount() const { return (int) entrances.size(); }

	//containers
	/* this function returns/creates a pile container at position */
	Container* AddContainer(const char* Name, unsigned short Type,
							std::shared_ptr<Gem_Polygon> outline);
	Container *GetPile(Point position);
	void AddItemToLocation(const Point &position, CREItem *item);

	int GetWidth() const { return Width; }
	int GetHeight() const { return Height; }
	Size GetSize() const;
	int GetExploredMapSize() const;
	/*fills the explored bitmap with setreset */
	void Explore(int setreset);
	/*fills the visible bitmap with setreset */
	void SetMapVisibility(int setreset = 0);
	/* set one fog tile as visible. x, y are tile coordinates */
	void ExploreTile(const Point &Tile);
	/* explore map from given point in map coordinates */
	void ExploreMapChunk(const Point &Pos, int range, int los);
	/* block or unblock searchmap with value */
	void BlockSearchMap(const Point &Pos, unsigned int size, unsigned int value);
	void ClearSearchMapFor(Movable *actor);
	/* update VisibleBitmap by resolving vision of all explore actors */
	void UpdateFog();
	//PathFinder
	/* Finds the nearest passable point */
	void AdjustPosition(Point &goal, unsigned int radiusx=0, unsigned int radiusy=0) const;
	void AdjustPositionNavmap(Point &goal, unsigned int radiusx = 0, unsigned int radiusy = 0) const;
	/* Finds the path which leads the farthest from d */
	PathNode* RunAway(const Point &s, const Point &d, unsigned int size, int maxPathLength, bool backAway, const Actor *caller) const;
	PathNode* RandomWalk(const Point &s, int size, int radius, const Actor *caller) const;
	/* Returns true if there is no path to d */
	bool TargetUnreachable(const Point &s, const Point &d, unsigned int size, bool actorsAreBlocking = false);
	/* returns true if there is enemy visible */
	bool AnyPCSeesEnemy();
	/* Finds straight path from s, length l and orientation o, f=1 passes wall, f=2 rebounds from wall*/
	PathNode* GetLine(const Point &start, const Point &dest, int flags) const;
	PathNode* GetLine(const Point &start, int steps, unsigned int orient) const;
	PathNode* GetLine(const Point &start, int Steps, int Orientation, int flags) const;
	PathNode* GetLine(const Point &start, const Point &dest, int speed, int Orientation, int flags) const;
	/* Finds the path which leads to near d */
	PathNode* FindPath(const Point &s, const Point &d, unsigned int size, unsigned int minDistance = 0, int flags = PF_SIGHT, const Actor *caller = NULL) const;

	/* returns false if point isn't visible on visibility/explored map */
	bool IsVisible(const Point &s, int explored);
	bool IsVisibleLOS(const Point &s, const Point &d, const Actor *caller = NULL) const;
	bool IsWalkableTo(const Point &s, const Point &d, bool actorsAreBlocking, const Actor *caller) const;

	/* returns edge direction of map boundary, only worldmap regions */
	int WhichEdge(const Point &s);

	//ambients
	void AddAmbient(Ambient *ambient) { ambients.push_back(ambient); }
	void SetupAmbients();
	Ambient *GetAmbient(int i) { return ambients[i]; }
	unsigned int GetAmbientCount(bool toSave=false);

	//mapnotes
	void AddMapNote(const Point &point, ieWord color, String* text, bool readonly = false);
	void AddMapNote(const Point &point, ieWord color, ieStrRef strref, bool readonly = false);
	void AddMapNote(const Point &point, const MapNote& note);
	void RemoveMapNote(const Point &point);
	const MapNote& GetMapNote(int i) { return mapnotes[i]; }
	const MapNote* MapNoteAtPoint(const Point &point, unsigned int radius);
	unsigned int GetMapNoteCount() { return (unsigned int) mapnotes.size(); }
	//restheader
	/* May spawn creature(s), returns the remaining number of (unrested) hours for interrupted rest */
	int CheckRestInterruptsAndPassTime(const Point &pos, int hours, int day);
	/* Spawns creature(s) in radius of position */
	bool SpawnCreature(const Point &pos, const char *creResRef, int radiusx = 0, int radiusy = 0, ieWord rwdist = 0, int *difficulty = NULL, unsigned int *creCount = NULL);

	//spawns
	void LoadIniSpawn();
	Spawn *AddSpawn(char* Name, int XPos, int YPos, ieResRef *creatures, unsigned int count);
	Spawn *GetSpawn(int i) { return spawns[i]; }
	//returns spawn by name
	Spawn *GetSpawn(const char *Name);
	//returns spawn inside circle, checks for schedule and other
	//conditions as well
	Spawn *GetSpawnRadius(const Point &point, unsigned int radius);
	unsigned int GetSpawnCount() { return (unsigned int) spawns.size(); }
	void TriggerSpawn(Spawn *spawn);

	//move some or all players to a new area
	void MoveToNewArea(const char *area, const char *entrance, unsigned int direction, int EveryOne, Actor *actor);
	bool HasWeather();
	int GetWeather();
	void ClearTrap(Actor *actor, ieDword InTrap);

	//tracking stuff
	void SetTrackString(ieStrRef strref, int flg, int difficulty);
	//returns true if tracking failed
	bool DisplayTrackString(Actor *actor);

	unsigned int GetLightLevel(const Point &Pos) const;
	unsigned short GetInternalSearchMap(int x, int y) const;
	void SetInternalSearchMap(int x, int y, int value);
	void SetBackground(const ieResRef &bgResref, ieDword duration);
	void SetupReverbInfo();

private:
	AreaAnimation *GetNextAreaAnimation(aniIterator &iter, ieDword gametime);
	Particles *GetNextSpark(spaIterator &iter);
	VEFObject *GetNextScriptedAnimation(scaIterator &iter);
	Actor *GetNextActor(int &q, int &index);
	Container *GetNextPile (int &index) const;
	void DrawPile (const Region& screen, Container* c, bool highlight);
	void DrawSearchMap(const Region &vp);
	void GenerateQueues();
	void SortQueues();
	//Actor* GetRoot(int priority, int &index);
	void DeleteActor(int i);
	//actor uses travel region
	void UseExit(Actor *pc, InfoPoint *ip);
	//separated position adjustment, so their order could be randomised
	bool AdjustPositionX(Point &goal, unsigned int radiusx,  unsigned int radiusy) const;
	bool AdjustPositionY(Point &goal, unsigned int radiusx,  unsigned int radiusy) const;
	void DrawPortal(InfoPoint *ip, int enable);
	void UpdateSpawns();
<<<<<<< HEAD

	void RedrawScreenStencil(const Region& vp, const WallPolygonGroup& walls);
	void DrawStencil(const VideoBufferPtr& stencilBuffer, const Region& vp, const WallPolygonGroup& walls) const;
	WallPolygonSet WallsIntersectingRegion(const Region&, bool includeDisabled = false, const Point* loc = nullptr) const;
	uint32_t SetDrawingStencilForScriptable(Scriptable*, const WallPolygonSet&, const Point& viewPortOrigin);
=======
	unsigned int GetBlockedInLine(const Point &s, const Point &d, bool stopOnImpassable, const Actor *caller = NULL) const;
>>>>>>> f7925b39
};

}

#endif<|MERGE_RESOLUTION|>--- conflicted
+++ resolved
@@ -400,13 +400,11 @@
 	Actor** queue[QUEUE_COUNT];
 	int Qcount[QUEUE_COUNT];
 	unsigned int lastActorCount[QUEUE_COUNT];
-<<<<<<< HEAD
 
 	VideoBufferPtr wallStencil;
 	Region stencilViewport;
 
 	std::unordered_map<Scriptable*, std::pair<VideoBufferPtr, Region>> objectStencils;
-=======
 	static const size_t DEGREES_OF_FREEDOM = 4;
 	static const size_t RAND_DEGREES_OF_FREEDOM = 16;
 	static const std::array<char, DEGREES_OF_FREEDOM> dx;
@@ -415,7 +413,6 @@
 	static const std::array<float, RAND_DEGREES_OF_FREEDOM> dxRand;
 	const unsigned int SEARCHMAP_SQUARE_DIAGONAL = 20; // sqrt(16 * 16 + 12 * 12)
 
->>>>>>> f7925b39
 public:
 	Map(void);
 	~Map(void);
@@ -476,6 +473,7 @@
 	unsigned int GetBlockedInRadius(unsigned int px, unsigned int py, unsigned int size, bool stopOnImpassable = true) const;
 	unsigned int GetBlocked(unsigned int x, unsigned int y) const;
 	unsigned int GetBlockedNavmap(unsigned int x, unsigned int y) const;
+	unsigned int GetBlockedNavmap(const Point &c) const;
 	Scriptable *GetScriptableByGlobalID(ieDword objectID);
 	Door *GetDoorByGlobalID(ieDword objectID);
 	Container *GetContainerByGlobalID(ieDword objectID);
@@ -656,15 +654,11 @@
 	bool AdjustPositionY(Point &goal, unsigned int radiusx,  unsigned int radiusy) const;
 	void DrawPortal(InfoPoint *ip, int enable);
 	void UpdateSpawns();
-<<<<<<< HEAD
-
+	unsigned int GetBlockedInLine(const Point &s, const Point &d, bool stopOnImpassable, const Actor *caller = NULL) const;
 	void RedrawScreenStencil(const Region& vp, const WallPolygonGroup& walls);
 	void DrawStencil(const VideoBufferPtr& stencilBuffer, const Region& vp, const WallPolygonGroup& walls) const;
 	WallPolygonSet WallsIntersectingRegion(const Region&, bool includeDisabled = false, const Point* loc = nullptr) const;
 	uint32_t SetDrawingStencilForScriptable(Scriptable*, const WallPolygonSet&, const Point& viewPortOrigin);
-=======
-	unsigned int GetBlockedInLine(const Point &s, const Point &d, bool stopOnImpassable, const Actor *caller = NULL) const;
->>>>>>> f7925b39
 };
 
 }
