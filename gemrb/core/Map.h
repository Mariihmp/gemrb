/* GemRB - Infinity Engine Emulator
 * Copyright (C) 2003 The GemRB Project
 *
 * This program is free software; you can redistribute it and/or
 * modify it under the terms of the GNU General Public License
 * as published by the Free Software Foundation; either version 2
 * of the License, or (at your option) any later version.

 * This program is distributed in the hope that it will be useful,
 * but WITHOUT ANY WARRANTY; without even the implied warranty of
 * MERCHANTABILITY or FITNESS FOR A PARTICULAR PURPOSE. See the
 * GNU General Public License for more details.

 * You should have received a copy of the GNU General Public License
 * along with this program; if not, write to the Free Software
 * Foundation, Inc., 51 Franklin Street, Fifth Floor, Boston, MA 02110-1301, USA.
 *
 *
 */

#ifndef MAP_H
#define MAP_H

#include "exports.h"
#include "globals.h"

#include "Interface.h"
#include "Scriptable/Scriptable.h"
#include "PathFinder.h"

#include <algorithm>
#include <queue>
#include <unordered_map>

template <class V> class FibonacciHeap;

namespace GemRB {

class Actor;
class Ambient;
class Animation;
class AnimationFactory;
class Bitmap;
class CREItem;
class GameControl;
class Image;
class IniSpawn;
class MapReverb;
class Palette;
using PaletteHolder = Holder<Palette>;
class Particles;
struct PathNode;
class Projectile;
class ScriptedAnimation;
class SpriteCover;
class TileMap;
class VEFObject;
class Wall_Polygon;

//distance of actors from spawn point
#define SPAWN_RANGE       400

//spawn flags
#define SPF_NOSPAWN		0x0001	//if set don't span if WAIT is set
#define SPF_ONCE		0x0002	//only spawn a single time
#define SPF_WAIT		0x0004	//spawn temporarily disabled

//area flags (pst uses them only for resting purposes!)
#define AF_NOSAVE         1
#define AF_TUTORIAL       2 // pst: "You cannot rest here."
#define AF_DEADMAGIC      4 // pst: "You cannot rest right now.", TODO iwd2: LOCKBATTLEMUSIC in areaflag.ids
//                        6 // pst: "You must obtain permission to rest here."
#define AF_DREAM          8 // unused in pst
/* TODO: implement these EE bits (plus PST:EE merged both worlds, bleargh)
#define AF_NOFATALITY    16 // Player1 death does not end the game
#define AF_NOREST        32 // Resting not allowed
#define AF_NOTRAVEL      64 // Travel not allowed
*/

//area types
#define AT_OUTDOOR        1
#define AT_DAYNIGHT       2
#define AT_WEATHER        4
#define AT_CITY           8
#define AT_FOREST         0x10
#define AT_DUNGEON        0x20
#define AT_EXTENDED_NIGHT 0x40
#define AT_CAN_REST_INDOORS 0x80
//...
#define AT_PST_DAYNIGHT 0x400

//area animation flags
#define A_ANI_ACTIVE          1        //if not set, animation is invisible
#define A_ANI_BLEND           2        //blend
#define A_ANI_NO_SHADOW       4        //lightmap doesn't affect it
#define A_ANI_PLAYONCE        8        //stop after endframe
#define A_ANI_SYNC            16       //synchronised draw (skip frames if needed)
#define A_ANI_RANDOM_START    32       //starts with a random frame in the start range
#define A_ANI_NO_WALL         64       //draw after walls (walls don't cover it)
#define A_ANI_NOT_IN_FOG      0x80     //not visible in fog of war
#define A_ANI_BACKGROUND      0x100    //draw before actors (actors cover it)
#define A_ANI_ALLCYCLES       0x200    //draw all cycles, not just the cycle specified
#define A_ANI_PALETTE         0x400    //has own palette set
#define A_ANI_MIRROR          0x800    //mirrored
#define A_ANI_COMBAT          0x1000   //draw in combat too
#define A_ANI_PSTBIT14        0x2000   // PST-only: unknown and rare, see #163 for area list
// TODO: BGEE extended flags:
// 0x2000: Use WBM resref
// 0x4000: Draw stenciled (can be used to stencil animations using the water overlay mask of the tileset, eg. to give water surface a more natural look)
// 0x8000: Use PVRZ resref

#define ANI_PRI_BACKGROUND	-9999

//creature area flags
#define AF_CRE_NOT_LOADED 1
#define AF_NAME_OVERRIDE  8
//same flags in IWD2
#define AF_SEEN_PARTY     2
#define AF_INVULNERABLE   4
#define AF_ENABLED        8

//direction flags (used in AreaLinks)
#define ADIRF_NORTH       0x01
#define ADIRF_EAST        0x02
#define ADIRF_SOUTH       0x04
#define ADIRF_WEST        0x08
#define ADIRF_CENTER      0x10 //not in the original engine

//getline flags
#define GL_NORMAL         0
#define GL_PASS           1
#define GL_REBOUND        2

//sparkle types
#define SPARKLE_PUFF      1
#define SPARKLE_EXPLOSION 2  //not in the original engine
#define SPARKLE_SHOWER    3

//in areas 10 is a magic number for resref counts
#define MAX_RESCOUNT 10

struct SongHeaderType {
	ieDword SongList[MAX_RESCOUNT];
	// used in bg1, set for a few copied areas in bg2 (but no files!)
	// everyone else uses the normal ARE ambients instead
	ieResRef MainDayAmbient1;
	ieResRef MainDayAmbient2; // except for one case, all Ambient2 are longer versions
	ieDword MainDayAmbientVol;
	ieResRef MainNightAmbient1;
	ieResRef MainNightAmbient2;
	ieDword MainNightAmbientVol;
	ieDword reverbID;
};

struct RestHeaderType {
	ieDword Strref[MAX_RESCOUNT];
	ieResRef CreResRef[MAX_RESCOUNT];
	ieWord Difficulty;
	ieWord CreatureNum;
	ieWord Maximum;
	ieWord Enabled;
	ieWord DayChance;
	ieWord NightChance;
	ieDword sduration;
	ieWord rwdist, owdist;
};

struct Entrance {
	ieVariable Name;
	Point Pos;
	ieWord Face;
};

class MapNote {
	void swap(MapNote& mn) {
		if (&mn == this) return;
		std::swap(strref, mn.strref);
		std::swap(color, mn.color);
		std::swap(text, mn.text);
		std::swap(Pos, mn.Pos);
	}
public:
	// FIXME: things can get messed up by exposing these (specifically strref and text)
	ieStrRef strref;
	ieWord color;
	String* text;
	Point Pos;
	bool readonly;

	MapNote& operator=( MapNote mn ) {
		// note the pass by value
		mn.swap(*this);
		return *this;
	}

	MapNote( const MapNote& mn )
	: strref(mn.strref), color(mn.color), Pos(mn.Pos), readonly(mn.readonly) {
		if (mn.text) {
			text = new String(*mn.text);
		} else {
			text = NULL;
		}
	}

	MapNote(String* text, ieWord c, bool readonly)
	: strref(-1), text(text), readonly(readonly)
	{
		color = Clamp<ieWord>(c, 0, 8);
		//update custom strref
		char* mbstring = MBCStringFromString(*text);
		if (mbstring) {
			strref = core->UpdateString(-1, mbstring);
			free(mbstring);
		} else {
			strref = core->UpdateString(-1, "?");
			Log(WARNING, "Map", "Failed to update string from map note, possibly an enconding issue.");
		}
	}

	MapNote(ieStrRef ref, ieWord c, bool readonly)
	: strref(ref), readonly(readonly)
	{
		color = Clamp<ieWord>(c, 0, 8);
		text = core->GetString(ref);
	}

	~MapNote() {
		delete text;
	}

	const Color& GetColor() const {
		static const Color colors[]={
		 ColorBlack,
		 ColorGray,
		 ColorViolet,
		 ColorGreen,
		 ColorOrange,
		 ColorRed,
		 ColorBlue,
		 ColorBlueDark,
		 ColorGreenDark
		};

		return colors[color];
	}
};

class Spawn {
public:
	ieVariable Name;
	Point Pos;
	ieResRef *Creatures;
	unsigned int Count;
	ieWord Difficulty;
	ieWord Frequency;
	ieWord Method;
	ieDword sduration;      //spawn duration
	ieWord rwdist, owdist;  //maximum walk distances
	ieWord Maximum;
	ieWord Enabled;
	ieDword appearance;
	ieWord DayChance;
	ieWord NightChance;
	ieDword NextSpawn;
	// TODO: EE added several extra fields: Spawn frequency (another?), Countdown, Spawn weights for all Creatures
	Spawn();
	~Spawn() { if(Creatures) free(Creatures); }
	unsigned int GetCreatureCount() const { return Count; }
};

class TerrainSounds {
public:
	ieResRef Group;
	ieResRef Sounds[16];
};

class SpawnGroup {
public:
	ieResRef *ResRefs;
	unsigned int Count;
	unsigned int Level;

	SpawnGroup(unsigned int size) {
		ResRefs = (ieResRef *) calloc(size, sizeof(ieResRef) );
		Count = size;
		Level = 0;
	}
	~SpawnGroup() {
		if (ResRefs) {
			free(ResRefs);
		}
	}
};

class GEM_EXPORT AreaAnimation {
public:
	Animation **animation;
	int animcount;
	//dwords, or stuff combining to a dword
	Point Pos;
	ieDword appearance;
	ieDword Flags;
	// flags that must be touched by PST a bit only
	ieDword originalFlags;
	//these are on one dword
	ieWord sequence;
	ieWord frame;
	//these are on one dword
	ieWord transparency;
	ieWordSigned height;
	//these are on one dword
	ieWord startFrameRange;
	ieByte skipcycle;
	ieByte startchance;
	ieDword unknown48;
	//string values, not in any particular order
	ieVariable Name;
	ieResRef BAM; //not only for saving back (StaticSequence depends on this)
	ieResRef PaletteRef;
	// TODO: EE stores also the width/height for WBM and PVRZ resources (see Flags bit 13/15)
	PaletteHolder palette;
	AreaAnimation();
	AreaAnimation(AreaAnimation *src);
	~AreaAnimation();
	void InitAnimation();
	void SetPalette(ieResRef PaletteRef);
	void BlendAnimation();
	bool Schedule(ieDword gametime) const;
	Region DrawingRegion() const;
	void Draw(const Region &screen, Color tint, uint32_t flags) const;
	int GetHeight() const;
private:
	Animation *GetAnimationPiece(AnimationFactory *af, int animCycle);
};

enum AnimationObjectType {AOT_AREA, AOT_SCRIPTED, AOT_ACTOR, AOT_SPARK, AOT_PROJECTILE, AOT_PILE};

//i believe we need only the active actors/visible inactive actors queues
#define QUEUE_COUNT 2

//priorities when handling actors, we really ignore the third one
#define PR_SCRIPT  0
#define PR_DISPLAY 1
#define PR_IGNORE  2

enum MAP_DEBUG_FLAGS : uint32_t {
	DEBUG_SHOW_INFOPOINTS   	= 0x01,
	DEBUG_SHOW_CONTAINERS   	= 0x02,
	DEBUG_SHOW_DOORS			= 0x04,
	DEBUG_SHOW_DOORS_SECRET		= 0x08,
	DEBUG_SHOW_DOORS_DISABLED	= 0x10,
	DEBUG_SHOW_DOORS_ALL		= (DEBUG_SHOW_DOORS|DEBUG_SHOW_DOORS_SECRET|DEBUG_SHOW_DOORS_DISABLED),
	DEBUG_SHOW_LIGHTMAP     	= 0x20,
	DEBUG_SHOW_WALLS			= 0x40,
	DEBUG_SHOW_WALLS_ANIM_COVER	= 0x80,
	DEBUG_SHOW_WALLS_ALL		= (DEBUG_SHOW_WALLS|DEBUG_SHOW_WALLS_ANIM_COVER),
	DEBUG_SHOW_SEARCHMAP		= 0x0100,
	DEBUG_SHOW_FOG_UNEXPLORED	= 0x0200,
	DEBUG_SHOW_FOG_INVISIBLE	= 0x0400,
	DEBUG_SHOW_FOG_ALL			= (DEBUG_SHOW_FOG_UNEXPLORED|DEBUG_SHOW_FOG_INVISIBLE),
};

typedef std::list<AreaAnimation*>::const_iterator aniIterator;
typedef std::list<VEFObject*>::const_iterator scaIterator;
typedef std::list<Projectile*>::const_iterator proIterator;
typedef std::list<Particles*>::const_iterator spaIterator;


class GEM_EXPORT Map : public Scriptable {
public:
	TileMap* TMap;
	Image* LightMap;
	Bitmap* HeightMap;
	Holder<Sprite2D> SmallMap;
	IniSpawn *INISpawn;
	ieDword AreaFlags;
	ieWord AreaType;
	ieWord Rain, Snow, Fog, Lightning;
	ieByte* ExploredBitmap;
	ieByte* VisibleBitmap;
	int version;
	ieResRef WEDResRef;
	bool MasterArea;
	//this is set by the importer (not stored in the file)
	bool DayNight;
	//movies for day/night (only in ToB)
	ieResRef Dream[2];
	Holder<Sprite2D> Background;
	ieDword BgDuration;
	ieDword LastGoCloser;
	MapReverb *reverb;

private:
	uint32_t debugFlags = 0;
	ieStrRef trackString;
	int trackFlag;
	ieWord trackDiff;
	unsigned short* SrchMap; //internal searchmap
	unsigned short* MaterialMap;
	unsigned int Width, Height;
	std::list< AreaAnimation*> animations;
	std::vector< Actor*> actors;
	std::vector<WallPolygonGroup> wallGroups;
	std::list< VEFObject*> vvcCells;
	std::list< Projectile*> projectiles;
	std::list< Particles*> particles;
	std::vector< Entrance*> entrances;
	std::vector< Ambient*> ambients;
	std::vector<MapNote> mapnotes;
	std::vector< Spawn*> spawns;
	Actor** queue[QUEUE_COUNT];
	int Qcount[QUEUE_COUNT];
	unsigned int lastActorCount[QUEUE_COUNT];
	bool hostiles_visible = false;

	VideoBufferPtr wallStencil;
	Region stencilViewport;

	std::unordered_map<const void*, std::pair<VideoBufferPtr, Region>> objectStencils;

public:
	Map(void);
	~Map(void) override;
	static void ReleaseMemory();
	static void NormalizeDeltas(double &dx, double &dy, const double &factor = 1);

	/** prints useful information on console */
	void dump(bool show_actors=0) const;
	TileMap *GetTileMap() const { return TMap; }
	/* gets the signal of daylight changes */
	bool ChangeMap(bool day_or_night);
	void SeeSpellCast(Scriptable *caster, ieDword spell) const;
	/* low level function to perform the daylight changes */
	void ChangeTileMap(Image *lm, Holder<Sprite2D> sm);
	/* sets all the auxiliary maps and the tileset */
	void AddTileMap(TileMap *tm, Image *lm, Bitmap *sr, Holder<Sprite2D> sm, Bitmap *hm);
	void AutoLockDoors() const;
	void UpdateScripts();
	void ResolveTerrainSound(ieResRef &sound, Point &pos) const;
	void DoStepForActor(Actor *actor, ieDword time) const;
	void UpdateEffects();
	/* removes empty heaps and returns total itemcount */
	int ConsolidateContainers();
	/* transfers all piles (loose items) to another map */
	void CopyGroundPiles(Map *othermap, const Point &Pos);
	/* transfers all ever visible piles (loose items) to the specified position */
	void MoveVisibleGroundPiles(const Point &Pos);

	void DrawMap(const Region& viewport, uint32_t debugFlags);
	void PlayAreaSong(int SongType, bool restart = true, bool hard = false) const;
	void AddAnimation(AreaAnimation* anim);
	aniIterator GetFirstAnimation() const { return animations.begin(); }
	AreaAnimation *GetNextAnimation(aniIterator &iter) const
	{
		if (iter == animations.end()) {
			return NULL;
		}
		return *iter++;
	}
	AreaAnimation *GetAnimation(const char *Name) const;
	size_t GetAnimationCount() const { return animations.size(); }

	void SetWallGroups(std::vector<WallPolygonGroup>&& walls)
	{
		wallGroups = std::move(walls);
	}
	bool BehindWall(const Point&, const Region&) const;
	void Shout(Actor* actor, int shoutID, bool global);
	void ActorSpottedByPlayer(Actor *actor) const;
	bool HandleAutopauseForVisible(Actor *actor, bool);
	void InitActors();
	void InitActor(Actor *actor);
	void AddActor(Actor* actor, bool init);
	//counts the summons already in the area
	int CountSummons(ieDword flag, ieDword sex) const;
	//returns true if an enemy is near P (used in resting/saving)
	bool AnyEnemyNearPoint(const Point &p) const;
	unsigned int GetBlockedInRadius(unsigned int px, unsigned int py, unsigned int size, bool stopOnImpassable = true) const;
	unsigned int GetBlocked(unsigned int x, unsigned int y) const;
	unsigned int GetBlocked(unsigned int x, unsigned int y, int size) const;
	unsigned int GetBlockedNavmap(unsigned int x, unsigned int y) const;
	unsigned int GetBlockedNavmap(const Point &c) const;
	Scriptable *GetScriptableByGlobalID(ieDword objectID);
	Door *GetDoorByGlobalID(ieDword objectID) const;
	Container *GetContainerByGlobalID(ieDword objectID) const;
	InfoPoint *GetInfoPointByGlobalID(ieDword objectID) const;
	Actor* GetActorByGlobalID(ieDword objectID) const;
	Actor* GetActorInRadius(const Point &p, int flags, unsigned int radius) const;
	std::vector<Actor *> GetAllActorsInRadius(const Point &p, int flags, unsigned int radius, const Scriptable *see = NULL) const;
	const std::vector<Actor *> &GetAllActors() const { return actors; }
	int GetActorsInRect(Actor**& actorlist, const Region& rgn, int excludeFlags) const;
	Actor* GetActor(const char* Name, int flags) const;
	Actor* GetActor(int i, bool any) const;
	Actor* GetActor(const Point &p, int flags, const Movable *checker = NULL) const;
	Scriptable *GetActorByDialog(const char *resref) const;
	Scriptable *GetItemByDialog(ieResRef resref) const;
	Actor *GetActorByResource(const char *resref) const;
	Actor *GetActorByScriptName(const char *name) const;
	bool HasActor(const Actor *actor) const;
	bool SpawnsAlive() const;
	void RemoveActor(Actor* actor);

	int GetActorCount(bool any) const;
	//fix actors position if required
	void JumpActors(bool jump);
	//selects all selectable actors in the area
	void SelectActors() const;
	//if items == true, remove noncritical items from ground piles too
	void PurgeArea(bool items);

	SongHeaderType SongHeader;
	RestHeaderType RestHeader;
	int AreaDifficulty;

	//count of all projectiles that are saved
	size_t GetProjectileCount(proIterator &iter) const;
	//get the next projectile
	Projectile *GetNextProjectile(const proIterator &iter) const;
	//count of unexploded projectiles that are saved
	int GetTrapCount(proIterator &iter) const;
	//get the next saved projectile
	Projectile *GetNextTrap(proIterator &iter) const;
	//add a projectile to the area
	void AddProjectile(Projectile *pro, const Point &source, ieDword actorID, bool fake);
	void AddProjectile(Projectile* pro, const Point &source, const Point &dest);

	//returns the duration of a VVC cell set in the area (point may be set to empty)
	ieDword HasVVCCell(const ieResRef resource, const Point &p) const;
	void AddVVCell(VEFObject* vvc);
	bool CanFree();
	int GetCursor(const Point &p) const;
	//adds a sparkle puff of colour to a point in the area
	//FragAnimID is an optional avatar animation ID (see avatars.2da) for
	//fragment animation
	void Sparkle(ieDword duration, ieDword color, ieDword type, const Point &pos, unsigned int FragAnimID = 0, int Zpos = 0);
	//removes or fades the sparkle puff at a point
	void FadeSparkle(const Point &pos, bool forced);

	//entrances
	void AddEntrance(char* Name, int XPos, int YPos, short Face);
	Entrance *GetEntrance(const char *Name) const;
	Entrance *GetEntrance(int i) const { return entrances[i]; }
	int GetEntranceCount() const { return (int) entrances.size(); }

	//containers
	/* this function returns/creates a pile container at position */
	Container* AddContainer(const char* Name, unsigned short Type,
							std::shared_ptr<Gem_Polygon> outline);
	Container *GetPile(Point position);
	void AddItemToLocation(const Point &position, CREItem *item);

	int GetWidth() const { return Width; }
	int GetHeight() const { return Height; }
	Size GetSize() const;
	int GetExploredMapSize() const;
	void FillExplored(bool explored);
	/* set one fog tile as visible. x, y are tile coordinates */
	void ExploreTile(const Point&);
	/* explore map from given point in map coordinates */
	void ExploreMapChunk(const Point &Pos, int range, int los);
	/* block or unblock searchmap with value */
	void BlockSearchMap(const Point &Pos, unsigned int size, unsigned int value);
	void ClearSearchMapFor(const Movable *actor);
	/* update VisibleBitmap by resolving vision of all explore actors */
	void UpdateFog();
	//PathFinder
	/* Finds the nearest passable point */
	void AdjustPosition(Point &goal, unsigned int radiusx = 0, unsigned int radiusy = 0, int size = -1) const;
	void AdjustPositionNavmap(Point &goal, unsigned int radiusx = 0, unsigned int radiusy = 0) const;
	/* Finds the path which leads the farthest from d */
	PathNode* RunAway(const Point &s, const Point &d, unsigned int size, int maxPathLength, bool backAway, const Actor *caller) const;
	PathNode* RandomWalk(const Point &s, int size, int radius, const Actor *caller) const;
	/* Returns true if there is no path to d */
	bool TargetUnreachable(const Point &s, const Point &d, unsigned int size, bool actorsAreBlocking = false) const;
	/* returns true if there is enemy visible */
	bool AnyPCSeesEnemy() const;
	/* Finds straight path from s, length l and orientation o, f=1 passes wall, f=2 rebounds from wall*/
	PathNode* GetLine(const Point &start, const Point &dest, int flags) const;
	PathNode* GetLine(const Point &start, int steps, unsigned int orient) const;
	PathNode* GetLine(const Point &start, int Steps, int Orientation, int flags) const;
	PathNode* GetLine(const Point &start, const Point &dest, int speed, int Orientation, int flags) const;
	/* Finds the path which leads to near d */
	PathNode* FindPath(const Point &s, const Point &d, unsigned int size, unsigned int minDistance = 0, int flags = PF_SIGHT, const Actor *caller = NULL) const;

	bool IsVisible(const Point &p) const;
	bool IsExplored(const Point &p) const;
	bool IsVisibleLOS(const Point &s, const Point &d, const Actor *caller = NULL) const;
	bool IsWalkableTo(const Point &s, const Point &d, bool actorsAreBlocking, const Actor *caller) const;

	/* returns edge direction of map boundary, only worldmap regions */
	int WhichEdge(const Point &s) const;

	//ambients
	void AddAmbient(Ambient *ambient) { ambients.push_back(ambient); }
	void SetupAmbients();
	Ambient *GetAmbient(int i) const { return ambients[i]; }
	ieWord GetAmbientCount(bool toSave = false) const;

	//mapnotes
	void AddMapNote(const Point &point, ieWord color, String* text, bool readonly = false);
	void AddMapNote(const Point &point, ieWord color, ieStrRef strref, bool readonly = false);
	void AddMapNote(const Point &point, const MapNote& note);
	void RemoveMapNote(const Point &point);
	const MapNote &GetMapNote(int i) const { return mapnotes[i]; }
	const MapNote *MapNoteAtPoint(const Point &point, unsigned int radius) const;
	unsigned int GetMapNoteCount() const { return (unsigned int) mapnotes.size(); }
	//restheader
	/* May spawn creature(s), returns the remaining number of (unrested) hours for interrupted rest */
	int CheckRestInterruptsAndPassTime(const Point &pos, int hours, int day);
	/* Spawns creature(s) in radius of position */
	bool SpawnCreature(const Point &pos, const char *creResRef, int radiusx = 0, int radiusy = 0, ieWord rwdist = 0, int *difficulty = NULL, unsigned int *creCount = NULL);

	//spawns
	void LoadIniSpawn();
	Spawn *AddSpawn(char* Name, int XPos, int YPos, ieResRef *creatures, unsigned int count);
	Spawn *GetSpawn(int i) const { return spawns[i]; }
	//returns spawn by name
	Spawn *GetSpawn(const char *Name) const;
	//returns spawn inside circle, checks for schedule and other
	//conditions as well
	Spawn *GetSpawnRadius(const Point &point, unsigned int radius) const;
	unsigned int GetSpawnCount() const { return (unsigned int) spawns.size(); }
	void TriggerSpawn(Spawn *spawn);

	//move some or all players to a new area
	void MoveToNewArea(const char *area, const char *entrance, unsigned int direction, int EveryOne, Actor *actor);
	bool HasWeather() const;
	int GetWeather() const;
	void ClearTrap(Actor *actor, ieDword InTrap);

	//tracking stuff
	void SetTrackString(ieStrRef strref, int flg, int difficulty);
	//returns true if tracking failed
	bool DisplayTrackString(const Actor *actor) const;

	unsigned int GetLightLevel(const Point &Pos) const;
	unsigned short GetInternalSearchMap(int x, int y) const;
	void SetInternalSearchMap(int x, int y, int value);
	void SetBackground(const ieResRef &bgResref, ieDword duration);
	void SetupReverbInfo();

private:
	AreaAnimation *GetNextAreaAnimation(aniIterator &iter, ieDword gametime) const;
	Particles *GetNextSpark(const spaIterator &iter) const;
	VEFObject *GetNextScriptedAnimation(const scaIterator &iter) const;
	Actor *GetNextActor(int &q, int &index) const;
	Container *GetNextPile (int &index) const;
	
	void RedrawScreenStencil(const Region& vp, const WallPolygonGroup& walls);
	void DrawStencil(const VideoBufferPtr& stencilBuffer, const Region& vp, const WallPolygonGroup& walls) const;
	WallPolygonSet WallsIntersectingRegion(Region, bool includeDisabled = false, const Point* loc = nullptr) const;
	
	void SetDrawingStencilForObject(const void*, const Region&, const WallPolygonSet&, const Point& viewPortOrigin);
	uint32_t SetDrawingStencilForScriptable(const Scriptable*, const Region& viewPort);
	uint32_t SetDrawingStencilForAreaAnimation(AreaAnimation*, const Region& viewPort);
	
	void DrawSearchMap(const Region &vp) const;
	void DrawPortal(InfoPoint *ip, int enable);
	void DrawHighlightables(const Region& viewport);
	void DrawFogOfWar(ieByte* explored_mask, ieByte* visible_mask, const Region& viewport);
	Size FogMapSize() const;
	bool FogTileUncovered(const Point &p, uint8_t*) const;
	Point ConvertPointToFog(const Point &p) const;
	
	void GenerateQueues();
	void SortQueues();
	//Actor* GetRoot(int priority, int &index);
	void DeleteActor(int i);
	//actor uses travel region
	void UseExit(Actor *pc, InfoPoint *ip);
	//separated position adjustment, so their order could be randomised
<<<<<<< HEAD
	bool AdjustPositionX(Point &goal, unsigned int radiusx,  unsigned int radiusy) const;
	bool AdjustPositionY(Point &goal, unsigned int radiusx,  unsigned int radiusy) const;
	
=======
	bool AdjustPositionX(Point &goal, unsigned int radiusx,  unsigned int radiusy, int size = -1) const;
	bool AdjustPositionY(Point &goal, unsigned int radiusx,  unsigned int radiusy, int size = -1) const;
	void DrawPortal(InfoPoint *ip, int enable);
>>>>>>> 7882b5ac
	void UpdateSpawns() const;
	unsigned int GetBlockedInLine(const Point &s, const Point &d, bool stopOnImpassable, const Actor *caller = NULL) const;

};

}

#endif<|MERGE_RESOLUTION|>--- conflicted
+++ resolved
@@ -669,15 +669,9 @@
 	//actor uses travel region
 	void UseExit(Actor *pc, InfoPoint *ip);
 	//separated position adjustment, so their order could be randomised
-<<<<<<< HEAD
-	bool AdjustPositionX(Point &goal, unsigned int radiusx,  unsigned int radiusy) const;
-	bool AdjustPositionY(Point &goal, unsigned int radiusx,  unsigned int radiusy) const;
-	
-=======
 	bool AdjustPositionX(Point &goal, unsigned int radiusx,  unsigned int radiusy, int size = -1) const;
 	bool AdjustPositionY(Point &goal, unsigned int radiusx,  unsigned int radiusy, int size = -1) const;
-	void DrawPortal(InfoPoint *ip, int enable);
->>>>>>> 7882b5ac
+	
 	void UpdateSpawns() const;
 	unsigned int GetBlockedInLine(const Point &s, const Point &d, bool stopOnImpassable, const Actor *caller = NULL) const;
 
