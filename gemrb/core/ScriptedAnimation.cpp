--- conflicted
+++ resolved
@@ -686,8 +686,6 @@
 	if ((Transparency & IE_VVC_TINT)==IE_VVC_TINT) {
 		tint = p_tint;
 	}
-	ieDword flags = flag;
-	if (game) game->ApplyGlobalTint(tint, flags);
 
 	ieDword flags = flag;
 	if (Transparency & BLIT_TINTED) {
@@ -711,16 +709,10 @@
 		assert(cover->Covers(cx, cy, frame->XPos, frame->YPos, frame->Width, frame->Height));
 	}
 
-<<<<<<< HEAD
 	video->BlitGameSpriteWithPalette(frame, palette, cx - viewport.x, cy - viewport.y, flags, tint, cover);
 
 	if (light) {
 		video->BlitGameSprite( light, cx - viewport.x, cy - viewport.y, flags^flag, tint, NULL);
-=======
-	video->BlitGameSprite( frame, cx + screen.x, cy + screen.y, flags, tint, cover, palette, &screen);
-	if (light) {
-		video->BlitGameSprite( light, cx + screen.x, cy + screen.y, flags^flag, tint, NULL, NULL, &screen);
->>>>>>> 7cb9568c
 	}
 	return false;
 }
