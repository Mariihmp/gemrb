--- conflicted
+++ resolved
@@ -150,11 +150,8 @@
 	return
 
 def EnterGamePress ():
-<<<<<<< HEAD
 	PartyFormationWindow.Close()
-=======
 	GemRB.HardEndPL ()
->>>>>>> c3758800
 	GemRB.EnterGame ()
 	return
 
