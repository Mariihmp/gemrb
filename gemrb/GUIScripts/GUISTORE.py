--- conflicted
+++ resolved
@@ -611,7 +611,6 @@
 
 	if GameCheck.IsPST():
 		# remap controls, so we can avoid too many ifdefs
-<<<<<<< HEAD
 		Window.AliasControls ({ 'DONATE' : 2, 'STOTEDIT' : 3, 'STOPLUS' : 4,
 								'STOMINUS' : 5, 'STOTITLE' : 0x10000005, 'STOGOLD' : 0x10000006
 							  } )
@@ -619,11 +618,6 @@
 		Window.AliasControls ({ 'DONATE' : 3, 'STOTEDIT' : 5, 'STOPLUS' : 6,
 								'STOMINUS' : 7, 'STOTITLE' : 0x10000007, 'STOGOLD' : 0x10000008
 							  } )
-=======
-		oldIDs = (5, 3, 2, 4, 0x10000005, 0x10000006)
-		newIDs = (7, 5, 3, 6, 0x10000007, 0x10000008)
-		Window.ReassignControls (oldIDs, newIDs)
->>>>>>> 6193dc5a
 
 	# graphics
 	Button = Window.GetControl (10)
@@ -1899,24 +1893,15 @@
 
 	if RentConfirmWindow:
 		RentConfirmWindow.Unload ()
-<<<<<<< HEAD
+	if info["Error"]:
+		# notify why resting isn't possible
+		ErrorWindow (info["ErrorMsg"])
 
 	Window = GemRB.GetView('WINRENT')
 	if cutscene:
 		CloseStoreWindow ()
-	else:
+	elif not info["Error"]:
 		TextArea = Window.GetControlAlias('RENTTA')
-=======
-	if info["Error"]:
-		# notify why resting isn't possible
-		ErrorWindow (info["ErrorMsg"])
-
-	Window = StoreRentWindow
-	if cutscene:
-		CloseStoreWindow ()
-	elif not info["Error"]:
-		TextArea = Window.GetControl (12)
->>>>>>> 6193dc5a
 		#is there any way to change this???
 		GemRB.SetToken ("HP", "%d"%(RentIndex+1))
 		TextArea.SetText (strrefs["restedfor"])
