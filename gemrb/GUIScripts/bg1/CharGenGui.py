--- conflicted
+++ resolved
@@ -376,14 +376,8 @@
 
 	#LETS PLAY!!
 	playmode = GemRB.GetVar ("PlayMode")
-<<<<<<< HEAD
-		
-=======
 	GemRB.SetVar ("ImportedChar", 0)
-	
-	GUICommon.CloseOtherWindow(None)
-	
->>>>>>> 479c590b
+		
 	if playmode >=0:
 		CharGenCommon.close()
 		if GemRB.GetVar("GUIEnhancements"):
