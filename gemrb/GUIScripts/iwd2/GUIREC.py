# -*-python-*-
# GemRB - Infinity Engine Emulator
# Copyright (C) 2003-2004 The GemRB Project
#
# This program is free software; you can redistribute it and/or
# modify it under the terms of the GNU General Public License
# as published by the Free Software Foundation; either version 2
# of the License, or (at your option) any later version.
#
# This program is distributed in the hope that it will be useful,
# but WITHOUT ANY WARRANTY; without even the implied warranty of
# MERCHANTABILITY or FITNESS FOR A PARTICULAR PURPOSE.  See the
# GNU General Public License for more details.
#
# You should have received a copy of the GNU General Public License
# along with this program; if not, write to the Free Software
# Foundation, Inc., 51 Franklin Street, Fifth Floor, Boston, MA 02110-1301, USA.
#


# GUIREC.py - scripts to control character record windows from GUIREC winpack

###################################################

import GemRB
import GUICommon
import CommonTables
import GUICommonWindows
import GUIRECCommon
import IDLUCommon
import LUCommon
from GUIDefines import *
from ie_stats import *
from ie_restype import *
from ie_feats import FEAT_ARMORED_ARCANA

SelectWindow = 0
Topic = None
HelpTable = None
DescTable = None
RecordsWindow = None
RecordsTextArea = None
InformationWindow = None

BonusSpellTable = None
HateRaceTable = None
PauseState = None

if not BonusSpellTable:
	BonusSpellTable = GemRB.LoadTable ("mxsplbon")
if not HateRaceTable:
	HateRaceTable = GemRB.LoadTable ("haterace")

# class level stats
Classes = IDLUCommon.Levels

#don't allow exporting polymorphed or dead characters
def Exportable(pc):
	if not (GemRB.GetPlayerStat (pc, IE_MC_FLAGS)&MC_EXPORTABLE): return False
	if GemRB.GetPlayerStat (pc, IE_POLYMORPHED): return False
	if GemRB.GetPlayerStat (pc, IE_STATE_ID)&STATE_DEAD: return False
	return True

<<<<<<< HEAD
def InitRecordsWindow (Window):
	global RecordsWindow, SelectWindow
	global BonusSpellTable, HateRaceTable

	RecordsWindow = Window
=======
def OpenRecordsWindow ():
	global RecordsWindow, OptionsWindow, PortraitWindow
	global OldPortraitWindow, OldOptionsWindow, SelectWindow
	global BonusSpellTable, HateRaceTable, PauseState

	if GUICommon.CloseOtherWindow (OpenRecordsWindow):

		GUIRECCommon.CloseSubSubCustomizeWindow ()
		GUIRECCommon.CloseSubCustomizeWindow ()
		GUIRECCommon.CloseCustomizeWindow ()
		GUIRECCommon.ExportCancelPress()
		GUIRECCommon.CloseBiographyWindow ()
		CloseHelpWindow ()

		if RecordsWindow:
			RecordsWindow.Unload ()
		if OptionsWindow:
			OptionsWindow.Unload ()
		if PortraitWindow:
			PortraitWindow.Unload ()

		RecordsWindow = None
		GemRB.SetVar ("OtherWindow", -1)
		GUICommon.GameWindow.SetVisible(WINDOW_VISIBLE)
		GemRB.UnhideGUI ()
		GUICommonWindows.PortraitWindow = OldPortraitWindow
		OldPortraitWindow = None
		GUICommonWindows.OptionsWindow = OldOptionsWindow
		OldOptionsWindow = None
		GUICommonWindows.SetSelectionChangeHandler (None)
		GemRB.GamePause (PauseState, 3)
		return

	PauseState = GemRB.GamePause (3, 1)
	GemRB.GamePause (1, 3)

	GemRB.HideGUI ()
	GUICommon.GameWindow.SetVisible(WINDOW_INVISIBLE)

	GemRB.LoadWindowPack ("GUIREC", 800, 600)
	RecordsWindow = Window = GemRB.LoadWindow (2)
	GemRB.SetVar ("OtherWindow", RecordsWindow.ID)
	#saving the original portrait window
	OldPortraitWindow = GUICommonWindows.PortraitWindow
	PortraitWindow = GUICommonWindows.OpenPortraitWindow ()
	OldOptionsWindow = GUICommonWindows.OptionsWindow
	OptionsWindow = GemRB.LoadWindow (0)
	GUICommonWindows.SetupMenuWindowControls (OptionsWindow, 0, OpenRecordsWindow)
	Window.SetFrame ()

	Window.SetKeyPressEvent (GUICommonWindows.SwitchPCByKey)
>>>>>>> be836c0c

	#portrait icon
	Button = Window.GetControl (2)
	Button.SetState (IE_GUI_BUTTON_LOCKED)
	Button.SetFlags (IE_GUI_BUTTON_NO_IMAGE | IE_GUI_BUTTON_PICTURE, OP_SET)

	#information (help files)
	Button = Window.GetControl (1)
	Button.SetText (11946)
	Button.SetEvent (IE_GUI_BUTTON_ON_PRESS, OpenHelpWindow)

	#biography
	Button = Window.GetControl (59)
	Button.SetText (18003)
	Button.SetEvent (IE_GUI_BUTTON_ON_PRESS, GUIRECCommon.OpenBiographyWindow)

	#export
	Button = Window.GetControl (36)
	Button.SetText (13956)
	Button.SetEvent (IE_GUI_BUTTON_ON_PRESS, GUIRECCommon.OpenExportWindow)

	#customize
	Button = Window.GetControl (50)
	Button.SetText (10645)
	Button.SetEvent (IE_GUI_BUTTON_ON_PRESS, GUIRECCommon.OpenCustomizeWindow)

	#general
	GemRB.SetVar ("SelectWindow", 1)

	Button = Window.GetControl (60)
	Button.SetTooltip (40316)
	Button.SetVarAssoc ("SelectWindow", 1)
	Button.SetFlags (IE_GUI_BUTTON_RADIOBUTTON, OP_OR)
	Button.SetEvent (IE_GUI_BUTTON_ON_PRESS, lambda: UpdateRecordsWindow(Window))

	#weapons and armour
	Button = Window.GetControl (61)
	Button.SetTooltip (40317)
	Button.SetVarAssoc ("SelectWindow", 2)
	Button.SetFlags (IE_GUI_BUTTON_RADIOBUTTON, OP_OR)
	Button.SetEvent (IE_GUI_BUTTON_ON_PRESS, lambda: UpdateRecordsWindow(Window))

	#skills and feats
	Button = Window.GetControl (62)
	Button.SetTooltip (40318)
	Button.SetVarAssoc ("SelectWindow", 3)
	Button.SetFlags (IE_GUI_BUTTON_RADIOBUTTON, OP_OR)
	Button.SetEvent (IE_GUI_BUTTON_ON_PRESS, lambda: UpdateRecordsWindow(Window))

	#miscellaneous
	Button = Window.GetControl (63)
	Button.SetTooltip (33500)
	Button.SetVarAssoc ("SelectWindow", 4)
	Button.SetFlags (IE_GUI_BUTTON_RADIOBUTTON, OP_OR)
	Button.SetEvent (IE_GUI_BUTTON_ON_PRESS, lambda: UpdateRecordsWindow(Window))

	#level up
	Button = Window.GetControl (37)
	Button.SetText (7175)
	Button.SetEvent (IE_GUI_BUTTON_ON_PRESS, OpenLevelUpWindow)

	return

def ColorDiff (Window, Label, diff):
	Color = {'r' : 0, 'g' : 0, 'b' : 0}
	if diff>0:
		Color['g'] = 255
	elif diff<0:
		Color['r'] = 255
	else:
		Color = {'r' : 255, 'g' : 255, 'b' : 255}

	Label.SetTextColor (Color)
	return

def ColorDiff2 (Window, Label, diff):
	if diff:
		Label.SetTextColor ({'r' : 255, 'g' : 255, 'b' : 0})
	else:
		Label.SetTextColor ({'r' : 255, 'g' : 255, 'b' : 255})
	return

def GetBonusSpells (pc):
	bonusSpells = {}
	classes = []
	# cheack each class/kit
	for i in range(11):
		level = GemRB.GetPlayerStat (pc, Classes[i])
		if not level:
			continue

		ClassTitle = GUICommonWindows.GetActorClassTitle (pc, i)
		# find the casting stat
		ClassName = GUICommon.GetClassRowName (i, "index")
		Stat = CommonTables.ClassSkills.GetValue (ClassName, "CASTING")
		if Stat == "*":
			continue
		Stat = GemRB.GetPlayerStat (pc, Stat)
		if Stat < 12: # boni start with positive modifiers
			continue

		# get max spell level we can cast, since only usable boni are displayed
		# check the relevant mxspl* table
		SpellTable = CommonTables.ClassSkills.GetValue (ClassName, "CLERICSPELL")
		if SpellTable == "*":
			SpellTable = CommonTables.ClassSkills.GetValue (ClassName, "MAGESPELL")
		SpellTable = GemRB.LoadTable (SpellTable)
		maxLevel = 0
		for i in range(SpellTable.GetColumnCount()):
			spells = SpellTable.GetValue (str(level), str(i+1)) # not all tables start at 1, so use a named lookup
			if not spells:
				break
			maxLevel = i+1

		classes.append(ClassTitle)
		# check if at casting stat size, there is any bonus spell in BonusSpellTable
		bonusSpells[ClassTitle] = [0] * maxLevel
		for level in range (1, maxLevel+1):
			bonusSpells[ClassTitle][level-1] = BonusSpellTable.GetValue (Stat-12, level-1)

	return bonusSpells, classes

def HasClassFeatures (pc):
	#clerics turning
	if GemRB.GetPlayerStat(pc, IE_TURNUNDEADLEVEL):
		return True
	#thieves backstabbing damage
	if GemRB.GetPlayerStat(pc, IE_BACKSTABDAMAGEMULTIPLIER):
		return True
	#paladins healing
	if GemRB.GetPlayerStat(pc, IE_LAYONHANDSAMOUNT):
		return True
	# wisdom ac bonus, wholeness of body
	if GemRB.GetPlayerStat (pc, IE_LEVELMONK):
		return True
	return False

def DisplayFavouredEnemy (pc, RangerLevel, second, RecordsTextArea):
	RaceID = 0
	if second == -1:
		RaceID = GemRB.GetPlayerStat(pc, IE_HATEDRACE)
	else:
		RaceID = GemRB.GetPlayerStat(pc, IE_HATEDRACE2+second)
	if RaceID:
		FavouredIndex = HateRaceTable.FindValue (1, RaceID)
		if FavouredIndex == -1:
			return
		FavouredName = HateRaceTable.GetValue (FavouredIndex, 0)
		if second == -1:
			RecordsTextArea.Append (DelimitedText(FavouredName, PlusMinusStat((RangerLevel+4)/5), 0))
		else:
			RecordsTextArea.Append (DelimitedText(FavouredName, PlusMinusStat((RangerLevel+4)/5-second-1), 0))

def GetFavoredClass (pc, code):
	if GemRB.GetPlayerStat (pc, IE_SEX)==1:
		code = code&15
	else:	
		code = (code>>8)&15

	return code-1

# returns the effective character level modifier
def GetECL (pc):
	RaceIndex = IDLUCommon.GetRace (pc)
	RaceRowName = CommonTables.Races.GetRowName (RaceIndex)
	return CommonTables.Races.GetValue (RaceRowName, "ECL")

#class is ignored
def GetNextLevelExp (Level, Adjustment, string=0):
	if Adjustment>5:
		Adjustment = 5
	if (Level < CommonTables.NextLevel.GetColumnCount (4) - 5):
		exp = CommonTables.NextLevel.GetValue (4, Level + Adjustment)
		if string:
			return str(exp)
		return exp

	if string:
		return GemRB.GetString(24342) #godhood
	return 0

def DisplayCommon (pc):
	Window = RecordsWindow

	Label = Window.GetControl (0x1000000f)
	Label.SetText (GUICommonWindows.GetActorRaceTitle (pc))

	Button = Window.GetControl (36)
	if Exportable (pc):
		Button.SetState (IE_GUI_BUTTON_ENABLED)
	else:
		Button.SetState (IE_GUI_BUTTON_DISABLED)
	return

def DisplaySavingThrows (pc, RecordsTextArea):
	RecordsTextArea.Append ("\n[color=ffff00]" + GemRB.GetString(17379) + "[/color]\n")

	tmp = GemRB.GetPlayerStat (pc, IE_SAVEFORTITUDE)
	RecordsTextArea.Append (DelimitedText(17380, PlusMinusStat(tmp), 0))

	tmp = GemRB.GetPlayerStat (pc, IE_SAVEREFLEX)
	RecordsTextArea.Append (DelimitedText(17381, PlusMinusStat(tmp), 0))

	tmp = GemRB.GetPlayerStat (pc, IE_SAVEWILL)
	RecordsTextArea.Append (DelimitedText(17382, PlusMinusStat(tmp), 0))

# screenshots at http:// lparchive.org/Icewind-Dale-2/Update%2013/
def GNZS(pc, s1, st, force=False):
	value = GemRB.GetPlayerStat (pc, st)
	if value or force:
		RecordsTextArea.Append (DelimitedText(s1, value, 0))
	return

def DisplayGeneral (pc, targetTextArea):
	global RecordsTextArea
	RecordsTextArea = targetTextArea

	#levels
	# get special level penalty for subrace
	adj = GetECL (pc)
	levelsum = GemRB.GetPlayerStat (pc, IE_CLASSLEVELSUM)
	RecordsTextArea.Append ("[color=ffff00]" + GemRB.GetString(40308) + " - " +
                            GemRB.GetString(40309) + ": " + str(levelsum) + "[/color]\n")

	#the class name for highest
	highest = None
	tmp = 0
	for i in range(11):
		level = GemRB.GetPlayerStat (pc, Classes[i])

		if level:
			Class = GUICommonWindows.GetActorClassTitle (pc, i )
			RecordsTextArea.Append (DelimitedText (Class, level, 0))
			if tmp<level:
				highest = i
				tmp = level

	RecordsTextArea.Append ("\n")
	#effective character level
	if adj:
		RecordsTextArea.Append (DelimitedText (40311, levelsum+adj, 0))

	#favoured class
	#get the subrace value
	RaceIndex = IDLUCommon.GetRace (pc)
	Race = CommonTables.Races.GetValue (RaceIndex, 2)
	tmp = CommonTables.Races.GetValue (RaceIndex, 8)

	if tmp == -1:
		tmp = highest
	else:
		tmp = GetFavoredClass(pc, tmp)

	tmp = CommonTables.Classes.GetValue (CommonTables.Classes.GetRowName(tmp), "NAME_REF")
	RecordsTextArea.Append (DelimitedStrRefs (40310, tmp, 0))

	#experience
	RecordsTextArea.Append ("\n[color=ffff00]" + GemRB.GetString(17089) + "[/color]\n")

	xp = GemRB.GetPlayerStat (pc, IE_XP)
	RecordsTextArea.Append (DelimitedText (36928, xp, 0, ""))
	tmp = GetNextLevelExp (levelsum, adj, 1)
	RecordsTextArea.Append (DelimitedText (17091, tmp, 0))
	# Multiclassing penalty
	tmp = GemRB.GetMultiClassPenalty (pc)
	if tmp != 0:
		GemRB.SetToken ("XPPENALTY", str(tmp)+"%")
		RecordsTextArea.Append (DelimitedText (39418, "", 0, ""))

	#current effects
	effects = GemRB.GetPlayerStates (pc)
	if len(effects):
		RecordsTextArea.Append ("\n[color=ffff00]" + GemRB.GetString(32052) + "[/color]\n")
		StateTable = GemRB.LoadTable ("statdesc")
		for c in effects:
			tmp = StateTable.GetValue (str(ord(c)-66), "DESCRIPTION", GTV_REF)
			RecordsTextArea.Append ("[cap]"+c+"%[/cap][p]" + tmp + "[/p]")

	# TODO: Active Feats (eg. Power attack 4)

	#race
	RecordsTextArea.Append ("\n[color=ffff00]" + GemRB.GetString(1048) + "[/color]\n")
	RecordsTextArea.Append ("[p]" + GemRB.GetString(Race) + "[/p]")

	#alignment
	RecordsTextArea.Append ("\n[color=ffff00]" + GemRB.GetString(1049) + "[/color]\n")
	tmp = CommonTables.Aligns.FindValue (3, GemRB.GetPlayerStat (pc, IE_ALIGNMENT))
	Align = CommonTables.Aligns.GetValue (tmp, 2, GTV_REF)
	RecordsTextArea.Append ("[p]" + Align + "[/p]")

	#saving throws
	DisplaySavingThrows (pc, RecordsTextArea)

	#class features
	if HasClassFeatures(pc):
		RecordsTextArea.Append ("\n[color=ffff00]" + GemRB.GetString(40314) + "[/color]\n")
		tmp = GemRB.GetPlayerStat (pc, IE_TURNUNDEADLEVEL)
		if tmp:
			RecordsTextArea.Append (DelimitedText (12126, tmp, 0))
		# 1d6 at level 1 and +1d6 every two extra rogue levels
		tmp = GemRB.GetPlayerStat (pc, IE_LEVELTHIEF)
		if tmp:
			tmp = (tmp+1)//2
			RecordsTextArea.Append (DelimitedText (24898, str(tmp)+"d6", 0))
		tmp = GemRB.GetPlayerStat (pc, IE_LAYONHANDSAMOUNT)
		if tmp:
			RecordsTextArea.Append (DelimitedText (12127, tmp, 0))
		MonkLevel = GemRB.GetPlayerStat (pc, IE_LEVELMONK)
		if MonkLevel:
			AC = GemRB.GetCombatDetails(pc, 0)["AC"]
			GemRB.SetToken ("number", PlusMinusStat (AC["Wisdom"]))
			RecordsTextArea.Append (DelimitedText (39431, "", 0, ""))
			# wholeness of body
			RecordsTextArea.Append (DelimitedText (39749, MonkLevel*2, 0))

	# favoured enemies; eg Goblins: +2 & Harpies: +1
	RangerLevel = GemRB.GetPlayerStat (pc, IE_LEVELRANGER)
	if RangerLevel:
		RangerString = "\n[color=ffff00]"
		if RangerLevel > 5:
			RangerString += GemRB.GetString (15982)
		else:
			RangerString += GemRB.GetString (15897)
		RecordsTextArea.Append (RangerString + "[/color]\n")
		DisplayFavouredEnemy (pc, RangerLevel, -1, RecordsTextArea)
		for i in range (7):
			DisplayFavouredEnemy (pc, RangerLevel, i, RecordsTextArea)

	#bonus spells
	bonusSpells, classes = GetBonusSpells(pc)
	if len(bonusSpells):
		RecordsTextArea.Append ("\n[color=ffff00]" + GemRB.GetString(10344) + "[/color]\n")
		for c in classes:
			if not len(bonusSpells[c]):
				continue
			# class/kit name
			RecordsTextArea.Append ("[p]" + GemRB.GetString (c) + "[/p]")
			for level in range(len(bonusSpells[c])):
				AddIndent()
				# Level X: +Y
				RecordsTextArea.Append (DelimitedText(7192, "+" + str(bonusSpells[c][level]), 0, " " + str(level+1)+": "))

	#ability statistics
	RecordsTextArea.Append ("\n[color=ffff00]" + GemRB.GetString(40315) + "[/color]\n")

	# Weight Allowance
	tmp = GemRB.GetAbilityBonus( IE_STR, 3, GemRB.GetPlayerStat(pc, IE_STR) )
	RecordsTextArea.Append (DelimitedText (10338, str(tmp) + " lb."))
	# constitution bonus to hitpoints
	tmp = GUICommon.GetAbilityBonus(pc, IE_CON)
	RecordsTextArea.Append (DelimitedText (10342, PlusMinusStat(tmp)))

	# Magic
	GNZS(pc, 15581, IE_RESISTMAGIC, True)
	#Fire
	GNZS(pc, 14012, IE_RESISTFIRE)
	#Magic Fire
	GNZS(pc, 14077, IE_RESISTMAGICFIRE)
	#Cold
	GNZS(pc, 14014, IE_RESISTCOLD)
	#Magic Cold
	GNZS(pc, 14078, IE_RESISTMAGICCOLD)
	#Electricity
	GNZS(pc, 14013, IE_RESISTELECTRICITY)
	#Acid
	GNZS(pc, 14015, IE_RESISTACID)
	#Spell
	GNZS(pc, 40319, IE_MAGICDAMAGERESISTANCE)
	# Missile
	GNZS(pc, 11767, IE_RESISTMISSILE)
	# Slashing
	GNZS(pc, 11768, IE_RESISTSLASHING)
	# Piercing
	GNZS(pc, 11769, IE_RESISTPIERCING)
	# Crushing
	GNZS(pc, 11770, IE_RESISTCRUSHING)
	# Poison
	GNZS(pc, 14017, IE_RESISTPOISON)

	# Damage Reduction - Spell Effect: Damage Reduction [436] (plain boni are mentioned above as resistances)
	BaseString = 0
	DisplayedHeader = 0
	for damageType in 0, 1:
		if damageType:
			# missile
			BaseString = 11767
		else:
			# general (physical)
			BaseString = 40316

		# cheat a bit and use the reduction at +10 as a modifier to remove from all other values
		# it will hold all the non-enchantment related resistance (there are no +10 weapons)
		mod = GemRB.GetDamageReduction (pc, damageType, 10)
		if mod == -1:
			mod = 0
		for enchantment in range(6):
			damage = GemRB.GetDamageReduction (pc, damageType, enchantment)
			if damage == -1 or damage-mod <= 0:
				continue
			if not DisplayedHeader:
				RecordsTextArea.Append ("\n[color=ffff00]" + GemRB.GetString(39325) + "[/color]\n")
				DisplayedHeader = 1

			enchantment += 1 # since we were checking what is allowable, not what bypasses it
			if enchantment:
				enchantment = "+" + str(enchantment)
			else:
				enchantment = "-"
			reduction = "%d/%s" %(damage-mod, enchantment)
			RecordsTextArea.Append (DelimitedText(BaseString, reduction))

	return

# some of the displayed stats are manually indented
def AddIndent():
	RecordsTextArea.Append ("   ")

def PlusMinusStat(value):
	if value >= 0:
		return "+" + str(value)
	return str(value)

def CascadeToHit(total, ac, apr, slot):
	cascade = PlusMinusStat(total)
	babDec = 5
	if ac["Wisdom"]:
		if slot == 10: # fist slot - nothing is equipped
			babDec = 3
	for i in range(1, apr):
		if total-i*babDec > 0: # skips negative ones, meaning a lower number of attacks can be displayed
			cascade = cascade  + "/" + PlusMinusStat(total-i*babDec)
	return cascade

def ToHitOfHand(combatdet, dualwielding, left=0):
	ac = combatdet["AC"]
	tohit = combatdet["ToHitStats"]

	# display all the (successive) attack values (+15/+10/+5)
	if left:
		apr = 1 # offhand gives just one extra attack
		hits = CascadeToHit(tohit["Total"], ac, apr, combatdet["Slot"])
		RecordsTextArea.Append (DelimitedText (733, hits, 0))
	else:
		# account for the fact that the total apr contains the one for the other hand too
		if dualwielding:
			apr = combatdet["APR"]//2 - 1
		else:
			apr = combatdet["APR"]//2
		hits = CascadeToHit(tohit["Total"], ac, apr, combatdet["Slot"])
		RecordsTextArea.Append (DelimitedText (734, hits, 0))

	# Base
	AddIndent()
	hits = CascadeToHit(tohit["Base"], ac, apr, combatdet["Slot"])
	RecordsTextArea.Append (DelimitedText (31353, hits, 0))
	# Weapon bonus
	if tohit["Weapon"]:
		AddIndent()
		RecordsTextArea.Append (DelimitedText (32560, PlusMinusStat(tohit["Weapon"]), 0))
	# Proficiency bonus
	if tohit["Proficiency"]:
		AddIndent()
		RecordsTextArea.Append (DelimitedText (32561, PlusMinusStat(tohit["Proficiency"]), 0))
	# Armor Penalty
	if tohit["Armor"]:
		AddIndent()
		RecordsTextArea.Append (DelimitedText (39816, PlusMinusStat(tohit["Armor"]), 0))
	# Shield Penalty (if you don't have the shield proficiency feat)
	if tohit["Shield"]:
		AddIndent()
		RecordsTextArea.Append (DelimitedText (39822, PlusMinusStat(tohit["Shield"]), 0))
	# Ability  bonus
	if tohit["Ability"]:
		AddIndent()
		RecordsTextArea.Append (DelimitedText (33547, PlusMinusStat(tohit["Ability"]), 0))
	# Others
	if tohit["Generic"]:
		AddIndent()
		RecordsTextArea.Append (DelimitedText (33548, PlusMinusStat(tohit["Generic"]), 0))
	RecordsTextArea.Append ("\n")

def WeaponOfHand(pc, combatdet, dualwielding, left=0):
	slot = combatdet["Slot"]
	slot_item = GemRB.GetSlotItem (pc, slot, 1)
	if not slot_item:
		print "ARGHH, no slot item at slot %d, bailing out!" %(combatdet["Slot"])
		return
	item = GemRB.GetItem (slot_item["ItemResRef"])
	ammo = None
	if not left: # only the main hand can have ranged weapons, even one-handed
		ammoslot = GemRB.GetEquippedAmmunition (pc)
		if ammoslot != -1:
			ammosi = GemRB.GetSlotItem (pc, ammoslot)
			ammo = GemRB.GetItem (ammosi["ItemResRef"])

	# Main Hand - weapon name
	#  or Ranged - ammo
	if combatdet["Flags"]&15 == 2 and ammo: # this is basically wi.wflags & WEAPON_STYLEMASK == WEAPON_RANGED
		RecordsTextArea.Append (DelimitedStrRefs (41123, ammo["ItemNameIdentified"], 0, " - "))
	else:
		if dualwielding and left:
			RecordsTextArea.Append (DelimitedStrRefs (733, item["ItemNameIdentified"], 0, " - "))
		else:
			RecordsTextArea.Append (DelimitedStrRefs (734, item["ItemNameIdentified"], 0, " - "))

	# Damage
	# display the unresolved damage string (2d6)
	# this is ammo, launcher details come later
	wdice = combatdet["HitHeaderNumDice"]
	wsides = combatdet["HitHeaderDiceSides"]
	wbonus = combatdet["HitHeaderDiceBonus"]
	AddIndent()
	if wbonus:
		RecordsTextArea.Append (DelimitedText (39518, str (wdice)+"d"+str(wsides)+PlusMinusStat(wbonus), 0))
	else:
		RecordsTextArea.Append (DelimitedText (39518, str (wdice)+"d"+str(wsides), 0))
	# any extended headers with damage, eg. Fire: +1d6, which is also computed for the total (00arow08)
	alldos = combatdet["DamageOpcodes"]
	dosmin = 0
	dosmax = 0
	for dos in alldos:
		ddice = dos["NumDice"]
		dsides = dos["DiceSides"]
		dbonus = dos["DiceBonus"]
		dchance = dos["Chance"]
		AddIndent()
		# only display the chance when it isn't 100%
		if dchance == 100:
			dchance = ""
			dosmin += ddice + dbonus
		else:
			dchance = " (%d%%)" % dchance
		dicestr = ""
		if ddice:
			dicestr = "+%dd%d" %(ddice, dsides)

		dicestr = dos["TypeName"].title() + ": " + dicestr
		if dbonus:
			dicestr += PlusMinusStat(dbonus) + dchance
		else:
			dicestr += dchance
		RecordsTextArea.Append ("[p]" + dicestr + "[/p]")

		dosmax += ddice*dsides + dbonus

	# Strength
	abonus = combatdet["WeaponStrBonus"]
	if abonus:
		AddIndent()
		RecordsTextArea.Append (DelimitedText (1145, PlusMinusStat (abonus), 0))
	# Proficiency (bonus)
	pbonus = combatdet["ProfDmgBon"]
	if pbonus:
		AddIndent()
		RecordsTextArea.Append (DelimitedText (32561, PlusMinusStat(pbonus), 0))
	# Launcher
	lbonus = combatdet["LauncherDmgBon"]
	if lbonus:
		AddIndent()
		RecordsTextArea.Append (DelimitedText (41408, PlusMinusStat(lbonus), 0))
	#TODO: Power Attack has its own row
	# Damage Potential (2-12)
	# add any other bonus to the ammo damage calc
	AddIndent()
	wmin = wdice + wbonus + abonus + pbonus + lbonus + dosmin
	wmax = wdice*wsides + wbonus + abonus + pbonus + lbonus + dosmax
	RecordsTextArea.Append (DelimitedText (41120, str (wmin)+"-"+str(wmax), 0))
	# Critical Hit (19-20 / x2)
	crange = combatdet["CriticalRange"]
	cmulti = combatdet["CriticalMultiplier"]
	if crange == 20:
		crange = "20 / x" + str(cmulti)
	else:
		crange = str(crange) + "-20 / x" + str(cmulti)
	AddIndent()
	RecordsTextArea.Append (DelimitedText (41122, crange, 0))
	if not left and dualwielding:
		RecordsTextArea.Append ("\n")

def DisplayWeapons (pc):
	GS = lambda s, pc=pc: GemRB.GetPlayerStat (pc, s)

	###################
	# Attack Roll Modifiers
	RecordsTextArea.Append ("[color=ffff00]" + GemRB.GetString(9457) + "[/color]\n")

	combatdet = GemRB.GetCombatDetails(pc, 0)
	combatdet2 = combatdet # placeholder for the potential offhand numbers
	ac = combatdet["AC"]
	dualwielding = GemRB.IsDualWielding(pc)
	if dualwielding:
		combatdet2 = GemRB.GetCombatDetails(pc, 1)

	# Main Hand
	ToHitOfHand (combatdet, dualwielding)

	# Off Hand
	if dualwielding:
		ToHitOfHand (combatdet2, dualwielding, 1)


	###################
	# Number of Attacks
	if dualwielding:
		# only one extra offhand attack and it is displayed as eg. 2+1
		RecordsTextArea.Append (DelimitedText (9458, str (combatdet["APR"]//2-1)+"+1"))
	else:
		RecordsTextArea.Append (DelimitedText (9458, str (combatdet["APR"]//2)))

	###################
	# Armor Class
	RecordsTextArea.Append ("[color=ffff00]" + GemRB.GetString(33553) + "[/color]\n")
	RecordsTextArea.Append (DelimitedText (33553, str (GS(IE_ARMORCLASS)), 0)) # same as ac["Total"]

	# Base
	AddIndent()
	RecordsTextArea.Append (DelimitedText (31353, str (ac["Natural"]), 0))
	# Armor
	if ac["Armor"]:
		AddIndent()
		RecordsTextArea.Append (DelimitedText (11997, PlusMinusStat (ac["Armor"]), 0))
	# Shield
	if ac["Shield"]:
		AddIndent()
		RecordsTextArea.Append (DelimitedText (6347, PlusMinusStat (ac["Shield"]), 0))
	# Deflection
	if ac["Deflection"]:
		AddIndent()
		RecordsTextArea.Append (DelimitedText (33551, PlusMinusStat (ac["Deflection"]), 0))
	# Generic
	if ac["Generic"]:
		AddIndent()
		RecordsTextArea.Append (DelimitedText (33552, PlusMinusStat (ac["Generic"]), 0))
	# Dexterity
	if ac["Dexterity"]:
		AddIndent()
		RecordsTextArea.Append (DelimitedText (1151, PlusMinusStat (ac["Dexterity"]), 0))
	# Monk Wisdom Bonus: <number> to AC
	if ac["Wisdom"]:
		GemRB.SetToken ("number", PlusMinusStat (ac["Wisdom"]))
		AddIndent()
		RecordsTextArea.Append (DelimitedText (39431, "", 0, ""))

	###################
	# Armor Class Modifiers
	stat = GS (IE_ACMISSILEMOD) + GS (IE_ACSLASHINGMOD) + GS (IE_ACPIERCINGMOD) + GS (IE_ACCRUSHINGMOD)
	if stat:
		RecordsTextArea.Append ("\n[color=ffff00]" + GemRB.GetString(11766) + "[/color]\n")

		# Missile
		if GS (IE_ACMISSILEMOD):
			AddIndent()
			RecordsTextArea.Append (DelimitedText (11767, PlusMinusStat(GS (IE_ACMISSILEMOD)), 0))
		# Slashing
		if GS (IE_ACSLASHINGMOD):
			AddIndent()
			RecordsTextArea.Append (DelimitedText (11768, PlusMinusStat (GS (IE_ACSLASHINGMOD)), 0))
		# Piercing
		if GS (IE_ACPIERCINGMOD):
			AddIndent()
			RecordsTextArea.Append (DelimitedText (11769, PlusMinusStat (GS (IE_ACPIERCINGMOD)), 0))
		# Bludgeoning
		if GS (IE_ACCRUSHINGMOD):
			AddIndent()
			RecordsTextArea.Append (DelimitedText (11770, PlusMinusStat (GS (IE_ACCRUSHINGMOD))))

	###################
	# Arcane spell failure
	if GS(IE_LEVELBARD) + GS(IE_LEVELSORCERER) + GS(IE_LEVELMAGE):
		RecordsTextArea.Append ("\n[color=ffff00]" + GemRB.GetString(41391) + "[/color]\n")

		# Casting Failure
		failure = GemRB.GetSpellFailure (pc)
		total = failure["Total"]
		arcana = 5*GemRB.HasFeat(pc, FEAT_ARMORED_ARCANA)
		other = 5*(failure["Armor"] + failure["Shield"]) - arcana
		# account for armored arcana only if it doesn't cause a negative value (eating into the misc bonus)
		verbose = 0
		if other < 0:
			other = total
		else:
			other = total - other
			verbose = 1
		if total < 0:
			total = 0
		RecordsTextArea.Append (DelimitedText (41390, str (total)+"%", 0))
		# Armor Penalty (same as for skills and everything else)
		if verbose and failure["Armor"]:
			AddIndent()
			RecordsTextArea.Append (DelimitedText (39816, PlusMinusStat(5*failure["Armor"])+"%", 0))
		# Shield Penalty
		if verbose and failure["Shield"]:
			AddIndent()
			RecordsTextArea.Append (DelimitedText (39822, PlusMinusStat(5*failure["Shield"])+"%", 0))
		if arcana:
			AddIndent()
			RecordsTextArea.Append (DelimitedText (36352, PlusMinusStat(-arcana)+"%", 0))
		# Other, just a guess to show the remainder
		if other:
			AddIndent()
			RecordsTextArea.Append (DelimitedText (33548, PlusMinusStat(other)+"%", 0))

	###################
	# Weapon Statistics
	RecordsTextArea.Append ("\n[color=ffff00]" + GemRB.GetString(41119) + "[/color]\n")

	# Main hand
	WeaponOfHand(pc, combatdet, dualwielding)

	# Off-hand (if any)
	if dualwielding:
		WeaponOfHand(pc, combatdet2, dualwielding, 1)

	DisplaySavingThrows (pc, RecordsTextArea)

	return

def DisplaySkills (pc, SkillsArea):
	
	def PrintStatTable (title, tabname):
		feats = True if tabname == "feats" else False
		lookup = "featreq" if feats else "skillsta"

		nameTab = GemRB.LoadTable (tabname)
		itemTab = GemRB.LoadTable (lookup)
		rows = itemTab.GetRowCount ()
		
		SkillsArea.Append ("[color=ffff00]" + title + "[/color]\n")
		
		items = []
		for i in range(rows):
			item = itemTab.GetValue (i, 0, GTV_STAT)
			name = nameTab.GetValue (i, 1, GTV_REF)

			if feats and GemRB.HasFeat(pc, i):
				value = (name,) if not item else (name, GemRB.GetPlayerStat (pc, item),)
				items.append (value)
			elif not feats:
				value = GemRB.GetPlayerStat (pc, item)
				base = GemRB.GetPlayerStat (pc, item, 1)
				untrained = nameTab.GetValue (i, 3)
				# only show positive (modified) skills that either don't require training or had it already
				if (untrained and value == base and value > 0):
					items.append((name, str(value),))
				elif (value>0 and untrained) or (not untrained and base):
					items.append((name, str(value) + " (" + str(base) + ")",))

		items.sort()
		for item in items:
			if len(item) > 1:
				SkillsArea.Append ("[p]" + item[0] + ": " + str(item[1]) + "[/p]")
			else:
				SkillsArea.Append ("[p]" + item[0] + "[/p]")
		return

	PrintStatTable (GemRB.GetString(11983), "skills")
	SkillsArea.Append ("\n")
	PrintStatTable (GemRB.GetString(36361), "feats")

	return

def DelimitedStrRefs(strref1, strref2, newlines=1, delimiter=": "):
	text = GemRB.GetString(strref2) 
	return DelimitedText(strref1, text, newlines, delimiter)

def DelimitedText(strref, text, newlines=1, delimiter=": "):
	return "[p]" + GemRB.GetString(strref) + delimiter + str(text) + "[/p]" + ("\n" * newlines)

#character information
def DisplayMisc (pc):
	Window = RecordsWindow

	TotalPartyExp = 0
	TotalCount = 0
	for i in range (1, GemRB.GetPartySize() + 1):
		stat = GemRB.GetPCStats(i)
		TotalPartyExp = TotalPartyExp + stat['KillsTotalXP']
		TotalCount = TotalCount + stat['KillsTotalCount']

	stat = GemRB.GetPCStats (pc)

	#favourites
	RecordsTextArea.Append ("[color=ffff00]" + GemRB.GetString(40320) + "[/color]\n")

	#favourite spell and weapon
	RecordsTextArea.Append (DelimitedStrRefs (11949, stat['FavouriteSpell'], 0))
	RecordsTextArea.Append (DelimitedStrRefs (11950, stat['FavouriteWeapon'], 0))

	# combat details
	RecordsTextArea.Append ("\n[color=ffff00]" + GemRB.GetString(40322) + "[/color]\n")

	#most powerful vanquished, time spent, xp and kills
	RecordsTextArea.Append (DelimitedStrRefs (11947, stat['BestKilledName'], 0))

	time = GUICommon.SetCurrentDateTokens (stat)
	RecordsTextArea.Append (DelimitedText (11948, time, 0))

	# Experience Value of Kills
	RecordsTextArea.Append (DelimitedText (11953, stat['KillsTotalXP'], 0))

	# Number of Kills
	RecordsTextArea.Append (DelimitedText (11954, stat['KillsTotalCount'], 0))

	# Total Experience Value in Party
	if TotalPartyExp:
		val = stat['KillsTotalXP']*100/TotalPartyExp
	else:
		val = 0
	RecordsTextArea.Append (DelimitedText (11951, str(val) + "%", 0))

	# Percentage of Total Kills in Party
	if TotalPartyExp:
		val = stat['KillsTotalCount']*100/TotalCount
	else:
		val = 0
	RecordsTextArea.Append (DelimitedText (11952, str(val) + "%", 0))

	return

def UpdateRecordsWindow (Window):
	global RecordsTextArea

	pc = GemRB.GameGetSelectedPCSingle ()

	#name
	Label = Window.GetControl (0x1000000e)
	Label.SetText (GemRB.GetPlayerName (pc, 0))

	#portrait
	Button = Window.GetControl (2)
	Button.SetPicture (GemRB.GetPlayerPortrait (pc, 0)["Sprite"])

	# armorclass
	Label = Window.GetControl (0x10000028)
	Label.SetText (str (GemRB.GetPlayerStat (pc, IE_ARMORCLASS)))
	Label.SetTooltip (17183)

	# hp now
	Label = Window.GetControl (0x10000029)
	Label.SetText (str (GemRB.GetPlayerStat (pc, IE_HITPOINTS)))
	Label.SetTooltip (17184)

	# hp max
	Label = Window.GetControl (0x1000002a)
	Label.SetText (str (GemRB.GetPlayerStat (pc, IE_MAXHITPOINTS)))
	Label.SetTooltip (17378)

	#level up
	Button = Window.GetControl (37)
	levelsum = GemRB.GetPlayerStat (pc, IE_CLASSLEVELSUM)
	if GetNextLevelExp(levelsum, GetECL(pc)) <= GemRB.GetPlayerStat (pc, IE_XP):
		Button.SetState (IE_GUI_BUTTON_ENABLED)
	else:
		Button.SetState (IE_GUI_BUTTON_DISABLED)

	# stats

	sstr = GemRB.GetPlayerStat (pc, IE_STR)
	dstr = sstr-GemRB.GetPlayerStat (pc, IE_STR,1)
	bstr = GUICommon.GetAbilityBonus (pc, IE_STR)
	sint = GemRB.GetPlayerStat (pc, IE_INT)
	dint = sint-GemRB.GetPlayerStat (pc, IE_INT,1)
	bint = GUICommon.GetAbilityBonus (pc, IE_INT)
	swis = GemRB.GetPlayerStat (pc, IE_WIS)
	dwis = swis-GemRB.GetPlayerStat (pc, IE_WIS,1)
	bwis = GUICommon.GetAbilityBonus (pc, IE_WIS)
	sdex = GemRB.GetPlayerStat (pc, IE_DEX)
	ddex = sdex-GemRB.GetPlayerStat (pc, IE_DEX,1)
	bdex = GUICommon.GetAbilityBonus (pc, IE_DEX)
	scon = GemRB.GetPlayerStat (pc, IE_CON)
	dcon = scon-GemRB.GetPlayerStat (pc, IE_CON,1)
	bcon = GUICommon.GetAbilityBonus (pc, IE_CON)
	schr = GemRB.GetPlayerStat (pc, IE_CHR)
	dchr = schr-GemRB.GetPlayerStat (pc, IE_CHR,1)
	bchr = GUICommon.GetAbilityBonus (pc, IE_CHR)

	Label = Window.GetControl (0x1000002f)
	Label.SetText (str(sstr))
	ColorDiff2 (Window, Label, dstr)

	Label = Window.GetControl (0x10000009)
	Label.SetText (str(sdex))
	ColorDiff2 (Window, Label, ddex)

	Label = Window.GetControl (0x1000000a)
	Label.SetText (str(scon))
	ColorDiff2 (Window, Label, dcon)

	Label = Window.GetControl (0x1000000b)
	Label.SetText (str(sint))
	ColorDiff2 (Window, Label, dint)

	Label = Window.GetControl (0x1000000c)
	Label.SetText (str(swis))
	ColorDiff2 (Window, Label, dwis)

	Label = Window.GetControl (0x1000000d)
	Label.SetText (str(schr))
	ColorDiff2 (Window, Label, dchr)

	Label = Window.GetControl (0x10000035)
	Label.SetText (PlusMinusStat(bstr))
	ColorDiff (Window, Label, bstr)

	Label = Window.GetControl (0x10000036)
	Label.SetText (PlusMinusStat(bdex))
	ColorDiff (Window, Label, bdex)

	Label = Window.GetControl (0x10000037)
	Label.SetText (PlusMinusStat(bcon))
	ColorDiff (Window, Label, bcon)

	Label = Window.GetControl (0x10000038)
	Label.SetText (PlusMinusStat(bint))
	ColorDiff (Window, Label, bint)

	Label = Window.GetControl (0x10000039)
	Label.SetText (PlusMinusStat(bwis))
	ColorDiff (Window, Label, bwis)

	Label = Window.GetControl (0x1000003a)
	Label.SetText (PlusMinusStat(bchr))
	ColorDiff (Window, Label, bchr)

	RecordsTextArea = Window.GetControl (45)
	RecordsTextArea.SetText ("")

	DisplayCommon (pc)

	SelectWindow = GemRB.GetVar ("SelectWindow")
	if SelectWindow == 1:
		DisplayGeneral (pc, RecordsTextArea)
	elif SelectWindow == 2:
		DisplayWeapons (pc)
	elif SelectWindow == 3:
		DisplaySkills (pc, RecordsTextArea)
	elif SelectWindow == 4:
		DisplayMisc (pc)

	#if actor is uncontrollable, make this grayed
	GUICommon.AdjustWindowVisibility (Window, pc, 0)

	return

ToggleRecordsWindow = GUICommonWindows.CreateTopWinLoader(2, "GUIREC", GUICommonWindows.ToggleWindow, InitRecordsWindow, UpdateRecordsWindow)
OpenRecordsWindow = GUICommonWindows.CreateTopWinLoader(2, "GUIREC", GUICommonWindows.OpenWindowOnce, InitRecordsWindow, UpdateRecordsWindow)

def CloseHelpWindow ():
	global DescTable, InformationWindow

	if InformationWindow:
		InformationWindow.Close ()
		InformationWindow = None
	if DescTable:
		DescTable = None
	return

#ingame help
def OpenHelpWindow ():
	global HelpTable, InformationWindow

	InformationWindow = Window = GemRB.LoadWindow (57)
	InformationWindow.SetFlags (WF_BORDERLESS, OP_OR)

	HelpTable = GemRB.LoadTable ("topics")
	GemRB.SetVar("Topic", 0)
	GemRB.SetVar("TopIndex", 0)

	for i in range(11):
		title = HelpTable.GetValue (i, 0)
		Button = Window.GetControl (i+27)
		Label = Window.GetControl (i+0x10000004)

		Button.SetVarAssoc ("Topic", i)
		if title:
			Label.SetText (title)
			Button.SetState (IE_GUI_BUTTON_LOCKED)
			Button.SetEvent (IE_GUI_BUTTON_ON_PRESS, UpdateHelpWindow)
		else:
			Label.SetText ("")
			Button.SetState (IE_GUI_BUTTON_DISABLED)

	#done
	Button = Window.GetControl (1)
	Button.SetText (11973)
	Button.SetEvent (IE_GUI_BUTTON_ON_PRESS, CloseHelpWindow)
	Window.ShowModal (MODAL_SHADOW_GRAY)
	UpdateHelpWindow ()
	return

def UpdateHelpWindow ():
	global DescTable, Topic

	Window = InformationWindow

	if Topic!=GemRB.GetVar ("Topic"):
		Topic = GemRB.GetVar ("Topic")
		GemRB.SetVar ("TopIndex",0)
		GemRB.SetVar ("Selected",0)

	for i in range(11):
		#Button = Window.GetControl (i+27)
		Label = Window.GetControl (i+0x10000004)
		if Topic==i:
			Label.SetTextColor ({'r' : 255, 'g' : 255, 'b' : 0})
		else:
			Label.SetTextColor ({'r' : 255, 'g' : 255, 'b' : 255})

	resource = HelpTable.GetValue (Topic, 1)
	if DescTable:
		DescTable = None

	if resource:
		DescTable = GemRB.LoadTable (resource)

	startrow = HelpTable.GetValue (Topic, 4)
	if startrow<0:
		i=-startrow-10
	elif DescTable:
		i = DescTable.GetRowCount ()-10-startrow

	if i<1: i=1

	ScrollBar = Window.GetControl (4)
	ScrollBar.SetVarAssoc ("TopIndex", i)
	ScrollBar.SetEvent (IE_GUI_SCROLLBAR_ON_CHANGE, RefreshHelpWindow)

	RefreshHelpWindow ()
	return

def RefreshHelpWindow ():
	Window = InformationWindow
	Topic = GemRB.GetVar ("Topic")
	TopIndex = GemRB.GetVar ("TopIndex")
	Selected = GemRB.GetVar ("Selected")

	titlecol = HelpTable.GetValue (Topic, 2)
	desccol = HelpTable.GetValue (Topic, 3)
	startrow = HelpTable.GetValue (Topic, 4)
	if startrow<0: startrow = 0

	for i in range(11):
		Button = Window.GetControl (i+71)
		Label = Window.GetControl (i+0x10000030)

		if i+TopIndex==Selected:
			Label.SetTextColor ({'r' : 255, 'g' : 255, 'b' : 0})
		else:
			Label.SetTextColor ({'r' : 255, 'g' : 255, 'b' : 255})
		if DescTable:
			title = DescTable.GetValue (i+startrow+TopIndex, titlecol)
			Label.SetText (title)
			Button.SetState (IE_GUI_BUTTON_LOCKED)
			Button.SetVarAssoc ("Selected", i+TopIndex)
			Button.SetEvent (IE_GUI_BUTTON_ON_PRESS, RefreshHelpWindow)
		else:
			Label.SetText ("")
			Button.SetState (IE_GUI_BUTTON_DISABLED)

	if Selected<0 or DescTable == None:
		desc=""
	else:
		desc = DescTable.GetValue (Selected+startrow, desccol)

	TextArea = Window.GetControl (2)
	TextArea.SetText (desc)
	return

LUWindow = None
LUKitWindow = None
LevelDiff = 1
def CloseLUWindow ():
	global LUWindow, LUKitWindow

	if LUKitWindow:
		LUKitWindow.Unload ()
		LUKitWindow = None

	if LUWindow:
		LUWindow.Unload ()
		LUWindow = None

def OpenLevelUpWindow ():
	global LUWindow, LevelDiff

	LUWindow = Window = GemRB.LoadWindow (54)

	# Figure out the level difference
	# the original ignored all but the fighter row in xplevel.2da
	# we do the same, since IE_CLASS becomes useless for mc actors
	# (iwd2 never updates it; it's not a bitfield like IE_KIT)
	pc = GemRB.GameGetSelectedPCSingle ()
	xp = GemRB.GetPlayerStat (pc, IE_XP)
	nextLevel = LUCommon.GetNextLevelFromExp (xp, 5)
	levelSum = GemRB.GetPlayerStat (pc, IE_CLASSLEVELSUM)
	LevelDiff = nextLevel - levelSum - GetECL(pc)
	print 1111111, nextLevel, levelSum, GetECL(pc), LevelDiff

	# next
	Button = Window.GetControl (0)
	Button.SetText (36789)
	Button.SetEvent (IE_GUI_BUTTON_ON_PRESS, OpenLUKitWindow)
	Button.SetState (IE_GUI_BUTTON_DISABLED)
	Button.MakeDefault ()

	# static Class selection
	#Label = Window.GetControl (0x10000000)
	#Label.SetText (7175)

	# 2-12 are the class name buttons
	# 15-25 are the class level labels
	GemRB.SetVar ("LUClass", -1)
	for i in range(2,13):
		Button = Window.GetControl (i)
		Label = Window.GetControl (0x10000000 + i+13)

		ClassTitle = CommonTables.Classes.GetRowName (i-2)
		ClassTitle = CommonTables.Classes.GetValue (ClassTitle, "NAME_REF", GTV_REF)
		Button.SetText (ClassTitle)
		level = GemRB.GetPlayerStat (pc, Classes[i-2])
		if level > 0:
			Label.SetText (str(level))

		# disable monks/paladins due to order restrictions?
		specflag = GemRB.GetPlayerStat (pc, IE_SPECFLAGS)
		if specflag&SPECF_MONKOFF and i == 7:
			Button.SetState (IE_GUI_BUTTON_DISABLED)
		elif specflag&SPECF_PALADINOFF and i == 8:
			Button.SetState (IE_GUI_BUTTON_DISABLED)
		else:
			Button.SetState (IE_GUI_BUTTON_ENABLED)
		Button.SetVarAssoc ("LUClass", i-2)
		Button.SetEvent (IE_GUI_BUTTON_ON_PRESS, LUClassPress)
		Button.SetFlags (IE_GUI_BUTTON_RADIOBUTTON, OP_OR)

	# description
	TextArea = Window.GetControl (13)
	TextArea.SetText (17242)

	# 14 scrollbar
	# 14 static Level label
	# 26 does not exist

	# cancel
	Button = Window.GetControl (27)
	Button.SetText (13727)
	Button.SetEvent (IE_GUI_BUTTON_ON_PRESS, CloseLUWindow)

	Window.ShowModal (MODAL_SHADOW_NONE)

OldLevelLabel = 0
def LUClassPress ():
	global OldLevelLabel

	Window = LUWindow
	Button = Window.GetControl (0)
	Button.SetState (IE_GUI_BUTTON_ENABLED)

	# display class info
	TextArea = Window.GetControl (13)
	i = GemRB.GetVar ("LUClass")
	ClassDesc = CommonTables.Classes.GetRowName (i)
	ClassDesc = CommonTables.Classes.GetValue (ClassDesc, "DESC_REF", GTV_REF)
	TextArea.SetText (ClassDesc)

	# increase/decrease level label by LevelDiff (usually 1)
	if OldLevelLabel != i:
		pc = GemRB.GameGetSelectedPCSingle ()
		j = OldLevelLabel
		Label = Window.GetControl (0x10000000 + j+15)
		level = Label.QueryText ()
		if level == "":
			level = 1
		level = int(level)
		if level-LevelDiff > 0:
			Label.SetText (str(level - LevelDiff))
		else:
			Label.SetText ("")

		OldLevelLabel = i
		Label = Window.GetControl (0x10000000 + i+15)
		level = GemRB.GetPlayerStat (pc, Classes[i])
		Label.SetText (str(level + LevelDiff))

# if the pc is a paladin or a monk, multiclassing is limited;
# only their school's favoured class is fair game, otherwise
# they lose access to further paladin/monk progression
def HandleSpecFlagExclusion(pc, lucls, lukit):
	# RESEARCH: it's unclear what happened if you multiclassed into a (monk) from a bad class
	monkLevel = GemRB.GetPlayerStat (pc, IE_LEVELMONK)
	paladinLevel = GemRB.GetPlayerStat (pc, IE_LEVELPALADIN)
	if monkLevel == 0 and paladinLevel == 0 and lucls != 6 and lucls != 7:
		return

	# TODO: unhardcode this kit->kit/class dict
	# paladins: ilmater, helm->fighter, mystra->wizard
	# monks: old->rogue, broken->ilmater, dark moon->sorcerer
	orderFavs = { 1: 0x8000, 2: 5, 4: 11, 8: 9, 0x10: 0x8000, 0x20: 10 }
	kit = GemRB.GetPlayerStat (pc, IE_KIT, 1)

	# the most common level-up paths - same class
	if GemRB.GetPlayerStat (pc, IDLUCommon.Levels[lucls-1]) > 0:
		if lukit == 0:
			# kitless class, matching current one(s)
			# not going to happen with vanilla data
			return
		else:
			# picked kit, matching current one(s)
			if lukit&kit:
				return
			else:
				raise RuntimeError, "Picked second or non-existing kit (%d) of same class (%d)!?" %(lukit, lucls)
	else: # picked a new class
		kitBits = [((kit >> x) & 1)<<x  for x in range(31, -1, -1)]
		kitBits = filter(lambda v: v > 0, kitBits)
		# check all the current kits - kit bits
		for k in kitBits:
			if k not in orderFavs:
				continue
			# picked a new kitless class
			if lukit == 0 and orderFavs[k] == lucls:
				return
			# picked a new kit
			if lukit > 0 and orderFavs[k] == lukit:
				return

	# only bad combinations remain
	# disable further level-ups in the base class
	specFlags = GemRB.GetPlayerStat (pc, IE_SPECFLAGS)
	if monkLevel:
		specFlags |= SPECF_MONKOFF
	if paladinLevel:
		specFlags |= SPECF_PALADINOFF
	GemRB.SetPlayerStat (pc, IE_SPECFLAGS, specFlags)

def OpenLUKitWindow ():
	global LUKitWindow

	# check if kit selection is needed at all
	# does the class have any kits at all?
	# if we're levelling up, we must also check we dont't already
	# have a kit with this class
	pc = GemRB.GameGetSelectedPCSingle ()
	LUClass = GemRB.GetVar ("LUClass") # index, not ID
	LUClassName = CommonTables.Classes.GetRowName (LUClass)
	LUClassID = CommonTables.Classes.GetValue (LUClassName, "ID")
	hasKits = CommonTables.Classes.FindValue ("CLASS", LUClassID)
	kitIndex = GUICommonWindows.GetKitIndex (pc, LUClass)
	if hasKits == -1 or kitIndex > 0:
		kitName = CommonTables.Classes.GetRowName (kitIndex)
		kitID = CommonTables.Classes.GetValue (kitName, "ID", GTV_INT)
		if hasKits == -1:
			kitID = 0
		HandleSpecFlagExclusion(pc, LUClassID, kitID)
		LUNextPress ()
		return

	LUKitWindow = Window = GemRB.LoadWindow (6)

	# title
	Label = Window.GetControl (0x10000000)
	Label.SetText (9894)

	# next
	Button = Window.GetControl (0)
	Button.SetText (36789)
	Button.SetEvent (IE_GUI_BUTTON_ON_PRESS, LUNextPress)
	Button.SetState (IE_GUI_BUTTON_DISABLED)
	Button.MakeDefault ()

	# 1 does not exist, 2-10 are kit buttons
	# 11 scrollbar, 12 back
	Window.DeleteControl (12)

	# description
	TextArea = Window.GetControl (13)
	TextArea.SetText ("")

    # skip to the first kit of this class
	kitOffset = hasKits

	GemRB.SetVar ("LUKit", -1)
	for i in range(9):
		Button = Window.GetControl (i+2)

		kitClassName = CommonTables.Classes.GetRowName (kitOffset+i)
		kitClass = CommonTables.Classes.GetValue (kitClassName, "CLASS", GTV_INT)
		if kitClass != LUClassID:
			Button.SetState (IE_GUI_BUTTON_DISABLED)
			continue

		kitTitle = CommonTables.Classes.GetRowName (kitOffset+i)
		kitTitle = CommonTables.Classes.GetValue (kitTitle, "NAME_REF", GTV_REF)
		Button.SetText (kitTitle)
		Button.SetState (IE_GUI_BUTTON_ENABLED)
		Button.SetVarAssoc ("LUKit", i)
		Button.SetEvent (IE_GUI_BUTTON_ON_PRESS, LUKitPress)
		Button.SetFlags (IE_GUI_BUTTON_RADIOBUTTON, OP_OR)

	Window.ShowModal (MODAL_SHADOW_NONE)

def LUKitPress ():
	Window = LUKitWindow
	Button = Window.GetControl (0)
	Button.SetState (IE_GUI_BUTTON_ENABLED)

	# display kit info
	TextArea = Window.GetControl (13)
	i = GemRB.GetVar ("LUKit")
	LUClass = GemRB.GetVar ("LUClass")
	LUClassName = CommonTables.Classes.GetRowName (LUClass)
	LUClassID = CommonTables.Classes.GetValue (LUClassName, "ID")
	kitOffset = CommonTables.Classes.FindValue ("CLASS", LUClassID)
	kitName = CommonTables.Classes.GetRowName (i+kitOffset)
	kitDesc = CommonTables.Classes.GetValue (kitName, "DESC_REF", GTV_REF)
	TextArea.SetText (kitDesc)

	# set it to the kit value, so we don't need these gimnastics later
	kitID = CommonTables.Classes.GetValue (kitName, "ID", GTV_INT)
	GemRB.SetVar ("LUKit", kitID)
	pc = GemRB.GameGetSelectedPCSingle ()
	HandleSpecFlagExclusion(pc, LUClassID, kitID)

	oldKits = GemRB.GetPlayerStat (pc, IE_KIT, 1)
	GemRB.SetPlayerStat (pc, IE_KIT, oldKits|kitID)

# continue with level up via chargen methods
def LUNextPress ():
	CloseLUWindow ()

	# pass on LevelDiff and selected class (already in LUClass)
	GemRB.SetVar ("LevelDiff", LevelDiff)

	# grant an ability point or three (each 4 levels)
	pc = GemRB.GameGetSelectedPCSingle ()
	levelSum = GemRB.GetPlayerStat (pc, IE_CLASSLEVELSUM)
	rankDiff = (levelSum+LevelDiff)//4 - levelSum//4
	if rankDiff > 0:
		import Abilities
		Abilities.OpenAbilitiesWindow (0, rankDiff)
	else:
		import Enemy
		Enemy.OpenEnemyWindow ()
	# both fire up the rest of the chain

def FinishLevelUp():
	# kit
	pc = GemRB.GameGetSelectedPCSingle ()
	LUKit = GemRB.GetVar ("LUKit")

	# saving throws
	LUClass = GemRB.GetVar ("LUClass") # index, not ID
	LUClassName = CommonTables.Classes.GetRowName (LUClass)
	LUClassID = CommonTables.Classes.GetValue (LUClassName, "ID")
	IDLUCommon.SetupSavingThrows (pc, LUClassID)

	# hit points
	Levels = [ GemRB.GetPlayerStat (pc, l) for l in IDLUCommon.Levels ]
	LevelDiff = GemRB.GetVar ("LevelDiff")
	LevelDiffs = [ 0 ] * len(Levels)
	LevelDiffs[LUClass] = LevelDiff
	# SetupHP expects the target level already
	Levels[LUClass] += LevelDiff
	LUCommon.SetupHP (pc, Levels, LevelDiffs)

	# add class/kit resistances iff we chose a new class
	levelStat = IDLUCommon.Levels[LUClass]
	oldLevel = GemRB.GetPlayerStat(pc, levelStat, 1)
	# use the kit name if it is available
	LUKitName = LUClassName
	if LUKit != 0:
		kitIndex = CommonTables.Classes.FindValue ("ID", LUKit)
		LUKitName = CommonTables.Classes.GetRowName (kitIndex)
	if oldLevel == 0:
		IDLUCommon.AddResistances (pc, LUKitName, "clssrsmd")

	# bab (to hit)
	BABTable = CommonTables.Classes.GetValue (LUClassName, "TOHIT")
	BABTable = GemRB.LoadTable (BABTable)
	currentBAB = GemRB.GetPlayerStat (pc, IE_TOHIT, 1)
	oldBAB = BABTable.GetValue (str(oldLevel), "BASE_ATTACK")
	newLevel = oldLevel + LevelDiff
	newBAB = BABTable.GetValue (str(newLevel), "BASE_ATTACK")
	GemRB.SetPlayerStat (pc, IE_TOHIT, currentBAB + newBAB - oldBAB)

	# class level
	GemRB.SetPlayerStat (pc, levelStat, newLevel)

	# now we're finally done
	GemRB.SetVar ("LevelDiff", 0)
	GemRB.SetVar ("LUClass", -1)
	GemRB.SetVar ("LUKit", 0)


###################################################
# End of file GUIREC.py<|MERGE_RESOLUTION|>--- conflicted
+++ resolved
@@ -44,7 +44,6 @@
 
 BonusSpellTable = None
 HateRaceTable = None
-PauseState = None
 
 if not BonusSpellTable:
 	BonusSpellTable = GemRB.LoadTable ("mxsplbon")
@@ -61,65 +60,20 @@
 	if GemRB.GetPlayerStat (pc, IE_STATE_ID)&STATE_DEAD: return False
 	return True
 
-<<<<<<< HEAD
 def InitRecordsWindow (Window):
 	global RecordsWindow, SelectWindow
 	global BonusSpellTable, HateRaceTable
 
-	RecordsWindow = Window
-=======
-def OpenRecordsWindow ():
-	global RecordsWindow, OptionsWindow, PortraitWindow
-	global OldPortraitWindow, OldOptionsWindow, SelectWindow
-	global BonusSpellTable, HateRaceTable, PauseState
-
-	if GUICommon.CloseOtherWindow (OpenRecordsWindow):
-
-		GUIRECCommon.CloseSubSubCustomizeWindow ()
-		GUIRECCommon.CloseSubCustomizeWindow ()
-		GUIRECCommon.CloseCustomizeWindow ()
-		GUIRECCommon.ExportCancelPress()
-		GUIRECCommon.CloseBiographyWindow ()
-		CloseHelpWindow ()
-
-		if RecordsWindow:
-			RecordsWindow.Unload ()
-		if OptionsWindow:
-			OptionsWindow.Unload ()
-		if PortraitWindow:
-			PortraitWindow.Unload ()
-
-		RecordsWindow = None
-		GemRB.SetVar ("OtherWindow", -1)
-		GUICommon.GameWindow.SetVisible(WINDOW_VISIBLE)
-		GemRB.UnhideGUI ()
-		GUICommonWindows.PortraitWindow = OldPortraitWindow
-		OldPortraitWindow = None
-		GUICommonWindows.OptionsWindow = OldOptionsWindow
-		OldOptionsWindow = None
-		GUICommonWindows.SetSelectionChangeHandler (None)
-		GemRB.GamePause (PauseState, 3)
-		return
-
 	PauseState = GemRB.GamePause (3, 1)
 	GemRB.GamePause (1, 3)
 
-	GemRB.HideGUI ()
-	GUICommon.GameWindow.SetVisible(WINDOW_INVISIBLE)
-
-	GemRB.LoadWindowPack ("GUIREC", 800, 600)
-	RecordsWindow = Window = GemRB.LoadWindow (2)
-	GemRB.SetVar ("OtherWindow", RecordsWindow.ID)
-	#saving the original portrait window
-	OldPortraitWindow = GUICommonWindows.PortraitWindow
-	PortraitWindow = GUICommonWindows.OpenPortraitWindow ()
-	OldOptionsWindow = GUICommonWindows.OptionsWindow
-	OptionsWindow = GemRB.LoadWindow (0)
-	GUICommonWindows.SetupMenuWindowControls (OptionsWindow, 0, OpenRecordsWindow)
-	Window.SetFrame ()
-
-	Window.SetKeyPressEvent (GUICommonWindows.SwitchPCByKey)
->>>>>>> be836c0c
+	def OnClose(Window):
+		GemRB.GamePause (PauseState, 3)
+		TopWindowClosed(Window)
+
+	Window.SetOnClose(OnClose)
+
+	RecordsWindow = Window
 
 	#portrait icon
 	Button = Window.GetControl (2)
