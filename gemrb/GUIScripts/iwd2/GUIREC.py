# -*-python-*-
# GemRB - Infinity Engine Emulator
# Copyright (C) 2003-2004 The GemRB Project
#
# This program is free software; you can redistribute it and/or
# modify it under the terms of the GNU General Public License
# as published by the Free Software Foundation; either version 2
# of the License, or (at your option) any later version.
#
# This program is distributed in the hope that it will be useful,
# but WITHOUT ANY WARRANTY; without even the implied warranty of
# MERCHANTABILITY or FITNESS FOR A PARTICULAR PURPOSE.  See the
# GNU General Public License for more details.
#
# You should have received a copy of the GNU General Public License
# along with this program; if not, write to the Free Software
# Foundation, Inc., 51 Franklin Street, Fifth Floor, Boston, MA 02110-1301, USA.
#


# GUIREC.py - scripts to control character record windows from GUIREC winpack

###################################################

import GemRB
import GUICommon
import CommonTables
import GUICommonWindows
import GUIRECCommon
import IDLUCommon
from GUIDefines import *
from ie_stats import *
from ie_restype import *
from ie_feats import FEAT_WEAPON_FINESSE, FEAT_ARMORED_ARCANA

SelectWindow = 0
Topic = None
HelpTable = None
DescTable = None
RecordsWindow = None
RecordsTextArea = None
ItemInfoWindow = None
ItemAmountWindow = None
ItemIdentifyWindow = None
InformationWindow = None
PortraitWindow = None
OptionsWindow = None
OldPortraitWindow = None
OldOptionsWindow = None
BonusSpellTable = None
HateRaceTable = None

# class level stats
Classes = IDLUCommon.Levels

#don't allow exporting polymorphed or dead characters
def Exportable(pc):
	if not (GemRB.GetPlayerStat (pc, IE_MC_FLAGS)&MC_EXPORTABLE): return False
	if GemRB.GetPlayerStat (pc, IE_POLYMORPHED): return False
	if GemRB.GetPlayerStat (pc, IE_STATE_ID)&STATE_DEAD: return False
	return True

def OpenRecordsWindow ():
	global RecordsWindow, OptionsWindow, PortraitWindow
	global OldPortraitWindow, OldOptionsWindow, SelectWindow
	global BonusSpellTable, HateRaceTable

	if GUICommon.CloseOtherWindow (OpenRecordsWindow):
		if RecordsWindow:
			RecordsWindow.Unload ()
		if OptionsWindow:
			OptionsWindow.Unload ()
		if PortraitWindow:
			PortraitWindow.Unload ()

		RecordsWindow = None
		GemRB.SetVar ("OtherWindow", -1)
		GUICommon.GameWindow.SetVisible(WINDOW_VISIBLE)
		GemRB.UnhideGUI ()
		GUICommonWindows.PortraitWindow = OldPortraitWindow
		OldPortraitWindow = None
		GUICommonWindows.OptionsWindow = OldOptionsWindow
		OldOptionsWindow = None
		GUICommonWindows.SetSelectionChangeHandler (None)
		return

	GemRB.HideGUI ()
	GUICommon.GameWindow.SetVisible(WINDOW_INVISIBLE)

	GemRB.LoadWindowPack ("GUIREC", 800, 600)
	RecordsWindow = Window = GemRB.LoadWindow (2)
	GemRB.SetVar ("OtherWindow", RecordsWindow.ID)
	#saving the original portrait window
	OldPortraitWindow = GUICommonWindows.PortraitWindow
	PortraitWindow = GUICommonWindows.OpenPortraitWindow ()
	OldOptionsWindow = GUICommonWindows.OptionsWindow
	OptionsWindow = GemRB.LoadWindow (0)
	GUICommonWindows.SetupMenuWindowControls (OptionsWindow, 0, OpenRecordsWindow)
	Window.SetFrame ()

	if not BonusSpellTable:
		BonusSpellTable = GemRB.LoadTable ("mxsplbon")
	if not HateRaceTable:
		HateRaceTable = GemRB.LoadTable ("haterace")

	#portrait icon
	Button = Window.GetControl (2)
	Button.SetState (IE_GUI_BUTTON_LOCKED)
	Button.SetFlags (IE_GUI_BUTTON_NO_IMAGE | IE_GUI_BUTTON_PICTURE, OP_SET)

	#information (help files)
	Button = Window.GetControl (1)
	Button.SetText (11946)
	Button.SetEvent (IE_GUI_BUTTON_ON_PRESS, OpenHelpWindow)

	#biography
	Button = Window.GetControl (59)
	Button.SetText (18003)
	Button.SetEvent (IE_GUI_BUTTON_ON_PRESS, GUIRECCommon.OpenBiographyWindow)

	#export
	Button = Window.GetControl (36)
	Button.SetText (13956)
	Button.SetEvent (IE_GUI_BUTTON_ON_PRESS, GUIRECCommon.OpenExportWindow)

	#customize
	Button = Window.GetControl (50)
	Button.SetText (10645)
	Button.SetEvent (IE_GUI_BUTTON_ON_PRESS, GUIRECCommon.OpenCustomizeWindow)

	#general
	GemRB.SetVar ("SelectWindow", 1)

	Button = Window.GetControl (60)
	Button.SetTooltip (40316)
	Button.SetVarAssoc ("SelectWindow", 1)
	Button.SetFlags (IE_GUI_BUTTON_RADIOBUTTON, OP_OR)
	Button.SetEvent (IE_GUI_BUTTON_ON_PRESS, UpdateRecordsWindow)

	#weapons and armour
	Button = Window.GetControl (61)
	Button.SetTooltip (40317)
	Button.SetVarAssoc ("SelectWindow", 2)
	Button.SetFlags (IE_GUI_BUTTON_RADIOBUTTON, OP_OR)
	Button.SetEvent (IE_GUI_BUTTON_ON_PRESS, UpdateRecordsWindow)

	#skills and feats
	Button = Window.GetControl (62)
	Button.SetTooltip (40318)
	Button.SetVarAssoc ("SelectWindow", 3)
	Button.SetFlags (IE_GUI_BUTTON_RADIOBUTTON, OP_OR)
	Button.SetEvent (IE_GUI_BUTTON_ON_PRESS, UpdateRecordsWindow)

	#miscellaneous
	Button = Window.GetControl (63)
	Button.SetTooltip (33500)
	Button.SetVarAssoc ("SelectWindow", 4)
	Button.SetFlags (IE_GUI_BUTTON_RADIOBUTTON, OP_OR)
	Button.SetEvent (IE_GUI_BUTTON_ON_PRESS, UpdateRecordsWindow)

	#level up
	Button = Window.GetControl (37)
	Button.SetText (7175)
	Button.SetEvent (IE_GUI_BUTTON_ON_PRESS, UpdateRecordsWindow) #TODO: OpenLevelUpWindow

	GUICommonWindows.SetSelectionChangeHandler (UpdateRecordsWindow)

	UpdateRecordsWindow ()
	return

def ColorDiff (Window, Label, diff):
	if diff>0:
		Label.SetTextColor (0, 255, 0)
	elif diff<0:
		Label.SetTextColor (255, 0, 0)
	else:
		Label.SetTextColor (255, 255, 255)
	return

def ColorDiff2 (Window, Label, diff):
	if diff:
		Label.SetTextColor (255, 255, 0)
	else:
		Label.SetTextColor (255, 255, 255)
	return

def GetBonusSpells (pc):
	bonusSpells = {}
	classes = []
	# cheack each class/kit
	for i in range(11):
		level = GemRB.GetPlayerStat (pc, Classes[i])
		if not level:
			continue

		ClassTitle = GUICommonWindows.GetActorClassTitle (pc, i)
		# find the casting stat
		ClassName = GUICommon.GetClassRowName (i, "index")
		Stat = CommonTables.ClassSkills.GetValue (ClassName, "CASTING")
		if Stat == "*":
			continue
		Stat = GemRB.GetPlayerStat (pc, Stat)
		if Stat < 12: # boni start with positive modifiers
			continue

		# get max spell level we can cast, since only usable boni are displayed
		# check the relevant mxspl* table
		SpellTable = CommonTables.ClassSkills.GetValue (ClassName, "CLERICSPELL")
		if SpellTable == "*":
			SpellTable = CommonTables.ClassSkills.GetValue (ClassName, "MAGESPELL")
		SpellTable = GemRB.LoadTable (SpellTable)
		maxLevel = 0
		for i in range(SpellTable.GetColumnCount()):
			spells = SpellTable.GetValue (str(level), str(i+1)) # not all tables start at 1, so use a named lookup
			if not spells:
				break
			maxLevel = i+1

		classes.append(ClassTitle)
		# check if at casting stat size, there is any bonus spell in BonusSpellTable
		bonusSpells[ClassTitle] = [0] * maxLevel
		for level in range (1, maxLevel+1):
			bonusSpells[ClassTitle][level-1] = BonusSpellTable.GetValue (Stat-12, level-1)

	return bonusSpells, classes

def HasClassFeatures (pc):
	#clerics turning
	if GemRB.GetPlayerStat(pc, IE_TURNUNDEADLEVEL):
		return True
	#thieves backstabbing damage
	if GemRB.GetPlayerStat(pc, IE_BACKSTABDAMAGEMULTIPLIER):
		return True
	#paladins healing
	if GemRB.GetPlayerStat(pc, IE_LAYONHANDSAMOUNT):
		return True
	# wisdom ac bonus, wholeness of body
	if GemRB.GetPlayerStat (pc, IE_LEVELMONK):
		return True
	return False

def DisplayFavouredEnemy (pc, RangerLevel, second=-1):
	RaceID = 0
	if second == -1:
		RaceID = GemRB.GetPlayerStat(pc, IE_HATEDRACE)
	else:
		RaceID = GemRB.GetPlayerStat(pc, IE_HATEDRACE2+second)
	if RaceID:
		FavouredIndex = HateRaceTable.FindValue (1, RaceID)
		if FavouredIndex == -1:
			return
		FavouredName = HateRaceTable.GetValue (FavouredIndex, 0)
		if second == -1:
			RecordsTextArea.Append (DelimitedText(FavouredName, PlusMinusStat((RangerLevel+4)/5)))
		else:
			RecordsTextArea.Append (DelimitedText(FavouredName, PlusMinusStat((RangerLevel+4)/5-second-1)))

def GetFavoredClass (pc, code):
	if GemRB.GetPlayerStat (pc, IE_SEX)==1:
		code = code&15
	else:	
		code = (code>>8)&15

	return code-1

# returns the effective character level modifier
def GetECL (pc):
	RaceIndex = IDLUCommon.GetRace (pc)
	RaceRowName = CommonTables.Races.GetRowName (RaceIndex)
	return CommonTables.Races.GetValue (RaceRowName, "ECL")

#class is ignored
def GetNextLevelExp (Level, Adjustment, string=0):
	if Adjustment>5:
		Adjustment = 5
	if (Level < CommonTables.NextLevel.GetColumnCount (4) - 5):
		if string:
			return str(CommonTables.NextLevel.GetValue (4, Level + Adjustment))
		return CommonTables.NextLevel.GetValue (4, Level + Adjustment )

	if string:
		return GemRB.GetString(24342) #godhood
	return 0

def DisplayCommon (pc):
	Window = RecordsWindow

	Label = Window.GetControl (0x1000000f)
	Label.SetText (GUICommonWindows.GetActorRaceTitle (pc))

	Button = Window.GetControl (36)
	if Exportable (pc):
		Button.SetState (IE_GUI_BUTTON_ENABLED)
	else:
		Button.SetState (IE_GUI_BUTTON_DISABLED)
	return

def DisplaySavingThrows (pc):
	RecordsTextArea.Append ("\n[color=ffff00]" + GemRB.GetString(17379) + "[/color]\n")

	tmp = GemRB.GetPlayerStat (pc, IE_SAVEFORTITUDE)
	RecordsTextArea.Append (DelimitedText(17380, PlusMinusStat(tmp), 0))

	tmp = GemRB.GetPlayerStat (pc, IE_SAVEREFLEX)
	RecordsTextArea.Append (DelimitedText(17381, PlusMinusStat(tmp), 0))

	tmp = GemRB.GetPlayerStat (pc, IE_SAVEWILL)
	RecordsTextArea.Append (DelimitedText(17382, PlusMinusStat(tmp), 0))

# screenshots at http:// lparchive.org/Icewind-Dale-2/Update%2013/
def GNZS(pc, s1, st, force=False):
	value = GemRB.GetPlayerStat (pc, st)
	if value or force:
		RecordsTextArea.Append (DelimitedText(s1, value, 0))
	return

def DisplayGeneral (pc):
	Window = RecordsWindow

	#levels
	# get special level penalty for subrace
	adj = GetECL (pc)
	levelsum = GemRB.GetPlayerStat (pc, IE_CLASSLEVELSUM)
	RecordsTextArea.Append ("[color=ffff00]" + GemRB.GetString(40308) + " - " +
                            GemRB.GetString(40309) + ": " + str(levelsum) + "[/color]\n")

	#the class name for highest
	highest = None
	tmp = 0
	for i in range(11):
		level = GemRB.GetPlayerStat (pc, Classes[i])

		if level:
			Class = GUICommonWindows.GetActorClassTitle (pc, i )
			RecordsTextArea.Append (DelimitedText (Class, level))
			if tmp<level:
				highest = i
				tmp = level

	#effective character level
	if adj:
		RecordsTextArea.Append (DelimitedText (40311, levelsum+adj))

	#favoured class
	#get the subrace value
	RaceIndex = IDLUCommon.GetRace (pc)
	Race = CommonTables.Races.GetValue (RaceIndex, 2)
	tmp = CommonTables.Races.GetValue (RaceIndex, 8)

	if tmp == -1:
		tmp = highest
	else:
		tmp = GetFavoredClass(pc, tmp)

	tmp = CommonTables.Classes.GetValue (CommonTables.Classes.GetRowName(tmp), "NAME_REF")
	RecordsTextArea.Append (DelimitedStrRefs (40310, tmp, 0))

	#experience
	RecordsTextArea.Append ("\n[color=ffff00]" + GemRB.GetString(17089) + "[/color]\n")

	xp = GemRB.GetPlayerStat (pc, IE_XP)
	RecordsTextArea.Append (DelimitedText (36928, xp, 0, ""))
	tmp = GetNextLevelExp (levelsum, adj, 1)
	RecordsTextArea.Append (DelimitedText (17091, tmp, 0))

	#current effects
	effects = GemRB.GetPlayerStates (pc)
	if len(effects):
		RecordsTextArea.Append ("\n[color=ffff00]" + GemRB.GetString(32052) + "[/color]\n")
		StateTable = GemRB.LoadTable ("statdesc")
		for c in effects:
			tmp = StateTable.GetValue (str(ord(c)-66), "DESCRIPTION")
			RecordsTextArea.Append ("[cap]"+c+"%[/cap][p]" + GemRB.GetString (tmp) + "[/p]")

	# TODO: Active Feats (eg. Power attack 4)

	#race
	RecordsTextArea.Append ("\n[color=ffff00]" + GemRB.GetString(1048) + "[/color]\n")
	RecordsTextArea.Append ("[p]" + GemRB.GetString(Race) + "[/p]")

	#alignment
	RecordsTextArea.Append ("\n[color=ffff00]" + GemRB.GetString(1049) + "[/color]\n")
	tmp = CommonTables.Aligns.FindValue (3, GemRB.GetPlayerStat (pc, IE_ALIGNMENT))
	Align = CommonTables.Aligns.GetValue (tmp, 2)
	RecordsTextArea.Append ("[p]" + GemRB.GetString(Align) + "[/p]")

	#saving throws
	DisplaySavingThrows (pc)

	#class features
	if HasClassFeatures(pc):
		RecordsTextArea.Append ("\n[color=ffff00]" + GemRB.GetString(40314) + "[/color]\n")
		tmp = GemRB.GetPlayerStat (pc, IE_TURNUNDEADLEVEL)
		if tmp:
			RecordsTextArea.Append (DelimitedText (12126, tmp, 0))
		# 1d6 at level 1 and +1d6 every two extra rogue levels
		tmp = GemRB.GetPlayerStat (pc, IE_LEVELTHIEF)
		if tmp:
			tmp = (tmp+1)//2
			RecordsTextArea.Append (DelimitedText (24898, str(tmp)+"d6", 0))
		tmp = GemRB.GetPlayerStat (pc, IE_LAYONHANDSAMOUNT)
		if tmp:
			RecordsTextArea.Append (DelimitedText (12127, tmp, 0))
		MonkLevel = GemRB.GetPlayerStat (pc, IE_LEVELMONK)
		if MonkLevel:
			AC = GemRB.GetCombatDetails(pc, 0)["AC"]
			GemRB.SetToken ("number", PlusMinusStat (AC["Wisdom"]))
			RecordsTextArea.Append (39431)
			# wholeness of body
			RecordsTextArea.Append (DelimitedText (39749, MonkLevel*2, 0))

	# favoured enemies; eg Goblins: +2 & Harpies: +1
	RangerLevel = GemRB.GetPlayerStat (pc, IE_LEVELRANGER)
	if RangerLevel:
		RangerString = "\n[color=ffff00]"
		if RangerLevel > 5:
			RangerString += GemRB.GetString (15982)
		else:
			RangerString += GemRB.GetString (15897)
		RecordsTextArea.Append (RangerString + "[/color]\n")
		DisplayFavouredEnemy (pc, RangerLevel)
		for i in range (7):
			DisplayFavouredEnemy (pc, RangerLevel, i)

	#bonus spells
	bonusSpells, classes = GetBonusSpells(pc)
	if len(bonusSpells):
		RecordsTextArea.Append ("\n[color=ffff00]" + GemRB.GetString(10344) + "[/color]\n")
		for c in classes:
			if not len(bonusSpells[c]):
				continue
			# class/kit name
			RecordsTextArea.Append ("[p]" + GemRB.GetString (c) + "[/p]")
			for level in range(len(bonusSpells[c])):
				AddIndent()
				# Level X: +Y
				RecordsTextArea.Append (DelimitedText(7192, "+" + str(bonusSpells[c][level]), 0, " " + str(level+1)+": "))

	#ability statistics
	RecordsTextArea.Append ("\n\n[color=ffff00]" + GemRB.GetString(40315) + "[/color]\n")

	# Weight Allowance
	tmp = GemRB.GetAbilityBonus( IE_STR, 3, GemRB.GetPlayerStat(pc, IE_STR) )
	RecordsTextArea.Append (DelimitedText (10338, str(tmp) + " lb."))
	# constitution bonus to hitpoints
	tmp = GUICommon.GetAbilityBonus(pc, IE_CON)
	RecordsTextArea.Append (DelimitedText (10342, PlusMinusStat(tmp)))

	# Magic
	GNZS(pc, 15581, IE_RESISTMAGIC, True)
	#Fire
	GNZS(pc, 14012, IE_RESISTFIRE)
	#Magic Fire
	GNZS(pc, 14077, IE_RESISTMAGICFIRE)
	#Cold
	GNZS(pc, 14014, IE_RESISTCOLD)
	#Magic Cold
	GNZS(pc, 14078, IE_RESISTMAGICCOLD)
	#Electricity
	GNZS(pc, 14013, IE_RESISTELECTRICITY)
	#Acid
	GNZS(pc, 14015, IE_RESISTACID)
	#Spell
	GNZS(pc, 40319, IE_MAGICDAMAGERESISTANCE)
	# Missile
	GNZS(pc, 11767, IE_RESISTMISSILE)
	# Slashing
	GNZS(pc, 11768, IE_RESISTSLASHING)
	# Piercing
	GNZS(pc, 11769, IE_RESISTPIERCING)
	# Crushing
	GNZS(pc, 11770, IE_RESISTCRUSHING)
	# Poison
	GNZS(pc, 14017, IE_RESISTPOISON)

	# Damage Reduction - Spell Effect: Damage Reduction [436] (plain boni are mentioned above as resistances)
	BaseString = 0
	DisplayedHeader = 0
	for damageType in 0, 1:
		if damageType:
			# missile
			BaseString = 11767
		else:
			# general (physical)
			BaseString = 40316

		# cheat a bit and use the reduction at +10 as a modifier to remove from all other values
		# it will hold all the non-enchantment related resistance (there are no +10 weapons)
		mod = GemRB.GetDamageReduction (pc, damageType, 10)
		if mod == -1:
			mod = 0
		for enchantment in range(6):
			damage = GemRB.GetDamageReduction (pc, damageType, enchantment)
			if damage == -1 or damage-mod <= 0:
				continue
			if not DisplayedHeader:
				RecordsTextArea.Append ("\n\n[color=ffff00]" + GemRB.GetString(39325) + "[/color]\n")
				DisplayedHeader = 1

			enchantment += 1 # since we were checking what is allowable, not what bypasses it
			if enchantment:
				enchantment = "+" + str(enchantment)
			else:
				enchantment = "-"
			reduction = "%d/%s" %(damage-mod, enchantment)
			RecordsTextArea.Append (DelimitedText(BaseString, reduction))

	return

# some of the displayed stats are manually indented
def AddIndent():
	RecordsTextArea.Append ("   ")

def PlusMinusStat(value):
	if value >= 0:
		return "+" + str(value)
	return str(value)

def CascadeToHit(total, ac, apr, slot):
	cascade = PlusMinusStat(total)
	babDec = 5
	if ac["Wisdom"]:
		if slot == 10: # fist slot - nothing is equipped
			babDec = 3
	for i in range(1, apr):
		if total-i*babDec > 0: # skips negative ones, meaning a lower number of attacks can be displayed
			cascade = cascade  + "/" + PlusMinusStat(total-i*babDec)
	return cascade

def ToHitOfHand(combatdet, dualwielding, left=0):
	ac = combatdet["AC"]
	tohit = combatdet["ToHitStats"]

	# display all the (successive) attack values (+15/+10/+5)
	if left:
		apr = 1 # offhand gives just one extra attack
		hits = CascadeToHit(tohit["Total"], ac, apr, combatdet["Slot"])
		RecordsTextArea.Append (DelimitedText (733, hits, 0))
	else:
		# account for the fact that the total apr contains the one for the other hand too
		if dualwielding:
			apr = combatdet["APR"]//2 - 1
		else:
			apr = combatdet["APR"]//2
		hits = CascadeToHit(tohit["Total"], ac, apr, combatdet["Slot"])
		RecordsTextArea.Append (DelimitedText (734, hits, 0))

	# Base
	AddIndent()
	hits = CascadeToHit(tohit["Base"], ac, apr, combatdet["Slot"])
	RecordsTextArea.Append (DelimitedText (31353, hits, 0))
	# Weapon bonus
	if tohit["Weapon"]:
		AddIndent()
		RecordsTextArea.Append (DelimitedText (32560, PlusMinusStat(tohit["Weapon"]), 0))
	# Proficiency bonus
	if tohit["Proficiency"]:
		AddIndent()
		RecordsTextArea.Append (DelimitedText (32561, PlusMinusStat(tohit["Proficiency"]), 0))
	# Armor Penalty
	if tohit["Armor"]:
		AddIndent()
		RecordsTextArea.Append (DelimitedText (39816, PlusMinusStat(tohit["Armor"]), 0))
	# Shield Penalty (if you don't have the shield proficiency feat)
	if tohit["Shield"]:
		AddIndent()
		RecordsTextArea.Append (DelimitedText (39822, PlusMinusStat(tohit["Shield"]), 0))
	# Ability  bonus
	if tohit["Ability"]:
		AddIndent()
		RecordsTextArea.Append (DelimitedText (33547, PlusMinusStat(tohit["Ability"]), 0))
	# Others
	if tohit["Generic"]:
		AddIndent()
		RecordsTextArea.Append (DelimitedText (33548, PlusMinusStat(tohit["Generic"]), 0))
	RecordsTextArea.Append ("\n")

def WeaponOfHand(pc, combatdet, dualwielding, left=0):
	slot = combatdet["Slot"]
	slot_item = GemRB.GetSlotItem (pc, slot, 1)
	if not slot_item:
		print "ARGHH, no slot item at slot %d, bailing out!" %(combatdet["Slot"])
		return
	item = GemRB.GetItem (slot_item["ItemResRef"])
	ammo = None
	if not left: # only the main hand can have ranged weapons, even one-handed
		ammoslot = GemRB.GetEquippedAmmunition (pc)
		if ammoslot != -1:
			ammosi = GemRB.GetSlotItem (pc, ammoslot)
			ammo = GemRB.GetItem (ammosi["ItemResRef"])

	# Main Hand - weapon name
	#  or Ranged - ammo
	if combatdet["Flags"]&15 == 2 and ammo: # this is basically wi.wflags & WEAPON_STYLEMASK == WEAPON_RANGED
		RecordsTextArea.Append (DelimitedStrRefs (41123, ammo["ItemNameIdentified"], 0, " - "))
	else:
		if dualwielding and left:
			RecordsTextArea.Append (DelimitedStrRefs (733, item["ItemNameIdentified"], 0, " - "))
		else:
			RecordsTextArea.Append (DelimitedStrRefs (734, ["ItemNameIdentified"], 0, " - "))

	# Damage
	# display the unresolved damage string (2d6)
	# this is ammo, launcher details come later
	wdice = combatdet["HitHeaderNumDice"]
	wsides = combatdet["HitHeaderDiceSides"]
	wbonus = combatdet["HitHeaderDiceBonus"]
	AddIndent()
	if wbonus:
		RecordsTextArea.Append (DelimitedText (39518, str (wdice)+"d"+str(wsides)+PlusMinusStat(wbonus), 0))
	else:
		RecordsTextArea.Append (DelimitedText (39518, str (wdice)+"d"+str(wsides), 0))
	# any extended headers with damage, eg. Fire: +1d6, which is also computed for the total (00arow08)
	alldos = combatdet["DamageOpcodes"]
	dosmin = 0
	dosmax = 0
	for dos in alldos:
		ddice = dos["NumDice"]
		dsides = dos["DiceSides"]
		dbonus = dos["DiceBonus"]
		dchance = dos["Chance"]
		AddIndent()
		# only display the chance when it isn't 100%
		if dchance == 100:
			dchance = ""
			dosmin += ddice + dbonus
		else:
			dchance = " (%d%%)" % dchance
		dicestr = ""
		if ddice:
			dicestr = "+%dd%d" %(ddice, dsides)
		if dbonus:
			RecordsTextArea.Append (dos["TypeName"] + ": " + dicestr + PlusMinusStat(dbonus)+dchance)
		else:
			RecordsTextArea.Append (dos["TypeName"] + ": " + dicestr + dchance)
		dosmax += ddice*dsides + dbonus

	# Strength
	abonus = combatdet["WeaponStrBonus"]
	if abonus:
		AddIndent()
		RecordsTextArea.Append (DelimitedText (1145, PlusMinusStat (abonus), 0))
	# Proficiency (bonus)
	pbonus = combatdet["ProfDmgBon"]
	if pbonus:
		AddIndent()
		RecordsTextArea.Append (DelimitedText (32561, PlusMinusStat(pbonus), 0))
	# Launcher
	lbonus = combatdet["LauncherDmgBon"]
	if lbonus:
		AddIndent()
		RecordsTextArea.Append (DelimitedText (41408, PlusMinusStat(lbonus), 0))
	#TODO: Power Attack has its own row
	# Damage Potential (2-12)
	# add any other bonus to the ammo damage calc
	AddIndent()
	wmin = wdice + wbonus + abonus + pbonus + lbonus + dosmin
	wmax = wdice*wsides + wbonus + abonus + pbonus + lbonus + dosmax
	RecordsTextArea.Append (DelimitedText (41120, str (wmin)+"-"+str(wmax), 0))
	# Critical Hit (19-20 / x2)
	crange = combatdet["CriticalRange"]
	cmulti = combatdet["CriticalMultiplier"]
	if crange == 20:
		crange = "20 / x" + str(cmulti)
	else:
		crange = str(crange) + "-20 / x" + str(cmulti)
	AddIndent()
	RecordsTextArea.Append (DelimitedText (41122, crange, 0))
	if not left and dualwielding:
		RecordsTextArea.Append ("\n")

def DisplayWeapons (pc):
	Window = RecordsWindow

	GS = lambda s, pc=pc: GemRB.GetPlayerStat (pc, s)
	GB = lambda s, pc=pc: GemRB.GetPlayerStat (pc, s, 1)
	# maybe add an iwd2 mode to GemRB.GetAbilityBonus
	GA = lambda s, pc=pc: int((GS(s)-10)/2)

	###################
	# Attack Roll Modifiers
	RecordsTextArea.Append ("[color=ffff00]" + GemRB.GetString(9457) + "[/color]\n")

	combatdet = GemRB.GetCombatDetails(pc, 0)
	combatdet2 = combatdet # placeholder for the potential offhand numbers
	ac = combatdet["AC"]
	tohit = combatdet["ToHitStats"]
	dualwielding = GemRB.IsDualWielding(pc)
	if dualwielding:
		combatdet2 = GemRB.GetCombatDetails(pc, 1)

	# Main Hand
	ToHitOfHand (combatdet, dualwielding)

	# Off Hand
	if dualwielding:
		ToHitOfHand (combatdet2, dualwielding, 1)


	###################
	# Number of Attacks
	if dualwielding:
		# only one extra offhand attack and it is displayed as eg. 2+1
		RecordsTextArea.Append (DelimitedText (9458, str (combatdet["APR"]//2-1)+"+1"))
	else:
		RecordsTextArea.Append (DelimitedText (9458, str (combatdet["APR"]//2)))

	###################
	# Armor Class
	RecordsTextArea.Append ("\n[color=ffff00]" + GemRB.GetString(33553) + "[/color]\n")
	RecordsTextArea.Append (DelimitedText (33553, str (GS(IE_ARMORCLASS)), 0)) # same as ac["Total"]

	# Base
	AddIndent()
	RecordsTextArea.Append (DelimitedText (31353, str (ac["Natural"]), 0))
	# Armor
	if ac["Armor"]:
		AddIndent()
		RecordsTextArea.Append (DelimitedText (11997, PlusMinusStat (ac["Armor"]), 0))
	# Shield
	if ac["Shield"]:
		AddIndent()
		RecordsTextArea.Append (DelimitedText (6347, PlusMinusStat (ac["Shield"]), 0))
	# Deflection
	if ac["Deflection"]:
		AddIndent()
		RecordsTextArea.Append (DelimitedText (33551, PlusMinusStat (ac["Deflection"]), 0))
	# Generic
	if ac["Generic"]:
		AddIndent()
		RecordsTextArea.Append (DelimitedText (33552, PlusMinusStat (ac["Generic"]), 0))
	# Dexterity
	if ac["Dexterity"]:
		AddIndent()
		RecordsTextArea.Append (DelimitedText (1151, PlusMinusStat (ac["Dexterity"]), 0))
	# Monk Wisdom Bonus: <number> to AC
	if ac["Wisdom"]:
		GemRB.SetToken ("number", PlusMinusStat (ac["Wisdom"]))
		RecordsTextArea.Append (394311)

	###################
	# Armor Class Modifiers
	stat = GS (IE_ACMISSILEMOD) + GS (IE_ACSLASHINGMOD) + GS (IE_ACPIERCINGMOD) + GS (IE_ACCRUSHINGMOD)
	if stat:
		RecordsTextArea.Append ("\n[color=ffff00]" + GemRB.GetString(11766) + "[/color]")

		# Missile
		if GS (IE_ACMISSILEMOD):
			AddIndent()
			RecordsTextArea.Append (DelimitedText (11767, PlusMinusStat(GS (IE_ACMISSILEMOD)), 0))
		# Slashing
		if GS (IE_ACSLASHINGMOD):
			AddIndent()
			RecordsTextArea.Append (DelimitedText (11768, PlusMinusStat (GS (IE_ACSLASHINGMOD)), 0))
		# Piercing
		if GS (IE_ACPIERCINGMOD):
			AddIndent()
			RecordsTextArea.Append (DelimitedText (11769, PlusMinusStat (GS (IE_ACPIERCINGMOD)), 0))
		# Bludgeoning
		if GS (IE_ACCRUSHINGMOD):
			AddIndent()
			RecordsTextArea.Append (DelimitedText (11770, PlusMinusStat (GS (IE_ACCRUSHINGMOD))))

	###################
	# Arcane spell failure
	if GS(IE_LEVELBARD) + GS(IE_LEVELSORCERER) + GS(IE_LEVELMAGE):
		RecordsTextArea.Append ("\n[color=ffff00]" + GemRB.GetString(41391) + "[/color]\n")

		# Casting Failure
		failure = GemRB.GetSpellFailure (pc)
		total = failure["Total"]
		arcana = 5*GemRB.HasFeat(pc, FEAT_ARMORED_ARCANA)
		other = 5*(failure["Armor"] + failure["Shield"]) - arcana
		# account for armored arcana only if it doesn't cause a negative value (eating into the misc bonus)
		verbose = 0
		if other < 0:
			other = total
		else:
			other = total - other
			verbose = 1
		if total < 0:
			total = 0
		RecordsTextArea.Append (DelimitedText (41390, str (total)+"%", 0))
		# Armor Penalty (same as for skills and everything else)
		if verbose and failure["Armor"]:
			AddIndent()
			RecordsTextArea.Append (DelimitedText (39816, PlusMinusStat(5*failure["Armor"])+"%", 0))
		# Shield Penalty
		if verbose and failure["Shield"]:
			AddIndent()
			RecordsTextArea.Append (DelimitedText (39822, PlusMinusStat(5*failure["Shield"])+"%", 0))
		if arcana:
			AddIndent()
			RecordsTextArea.Append (DelimitedText (36352, PlusMinusStat(arcana)+"%", 0))
		# Other, just a guess to show the remainder
		if other:
			AddIndent()
			RecordsTextArea.Append (DelimitedText (33548, PlusMinusStat(other)+"%", 0))

	###################
	# Weapon Statistics
	RecordsTextArea.Append ("\n[color=ffff00]" + GemRB.GetString(41119) + "[/color]\n")

	# Main hand
	WeaponOfHand(pc, combatdet, dualwielding)

	# Off-hand (if any)
	if dualwielding:
		WeaponOfHand(pc, combatdet2, dualwielding, 1)

	DisplaySavingThrows (pc)

	return

<<<<<<< HEAD
def DisplaySkills (pc):
	Window = RecordsWindow
	
	def PrintStatTable (title, tabname):
		feats = True if tabname == "feats" else False
		lookup = "featreq" if feats else "skillsta"

		nameTab = GemRB.LoadTable (tabname)
		itemTab = GemRB.LoadTable (lookup)
		rows = itemTab.GetRowCount ()
		
		RecordsTextArea.Append ("[color=ffff00]" + title + "[/color]\n")
		
		items = []
		for i in range(rows):
			item = itemTab.GetValue (i, 0, 2)
			name = nameTab.GetValue (i, 1)

			if feats and GemRB.HasFeat(pc, i):
				value = (name,) if not item else (name, GemRB.GetPlayerStat (pc, item),)
				items.append (value)
			elif not feats:
				value = GemRB.GetPlayerStat (pc, item)
				base = GemRB.GetPlayerStat (pc, item, 1)
				untrained = nameTab.GetValue (i, 3)
				
				# only show (modified) skills that either don't require training or had it already
				if (value and untrained) or (not untrained and base):
					items.append((name, str(value) + " (" + str(base) + ")",))
			
		items.sort()
		for item in items:
			if len(item) > 1:
				RecordsTextArea.Append (DelimitedText(item[0], item[1], 0))
=======
def DisplaySkills (pc, TAOverride=None):
	global RecordsTextArea
	# HACK: trying to avoid merge conflicts, sanitize later
	if TAOverride:
		tmp = RecordsTextArea
		RecordsTextArea = TAOverride

	SkillTable = GemRB.LoadTable ("skillsta")
	SkillName = GemRB.LoadTable ("skills")
	rows = SkillTable.GetRowCount ()

	#skills
	RecordsTextArea.Append ("[color=ffff00]")
	RecordsTextArea.Append (11983)
	RecordsTextArea.Append ("[/color]\n")

	skills = []
	for i in range(rows):
		stat = SkillTable.GetValue (i, 0, 2)
		modStat = SkillTable.GetValue (i, 1, 2)
		value = GemRB.GetPlayerStat (pc, stat)
		base = GemRB.GetPlayerStat (pc, stat, 1)
		untrained = SkillName.GetValue (i, 3)
		if modStat != IE_DEX: # already handled in core
			value += GemRB.GetPlayerStat(pc, modStat)/2 - 5

		# only show (modified) skills that either don't require training or had it already
		if (value and untrained) or (not untrained and base):
			skill = SkillName.GetValue (i, 1)
			skills.append (GemRB.GetString(skill) + ": " + str(value) + " (" + str(base) + ")\n")

	skills.sort()
	for i in skills:
		RecordsTextArea.Append (i)

	FeatTable = GemRB.LoadTable ("featreq")
	FeatName = GemRB.LoadTable ("feats")
	rows = FeatTable.GetRowCount ()
	#feats
	RecordsTextArea.Append ("\n\n[color=ffff00]")
	RecordsTextArea.Append (36361)
	RecordsTextArea.Append ("[/color]\n")

	feats = []
	for i in range(rows):
		if GemRB.HasFeat(pc, i):
			feat = FeatName.GetValue (i, 1)
			stat = FeatTable.GetValue (i, 0, 2)
			if stat:
				multi = GemRB.GetPlayerStat (pc, stat)
				feats.append (GemRB.GetString(feat) + ": " + str(multi) + "\n")
>>>>>>> c9eea2f2
			else:
				RecordsTextArea.Append ("[p]" + GemRB.GetString(item[0]) + "[/p]")
		return

<<<<<<< HEAD
	PrintStatTable (GemRB.GetString(11983), "skills")
	RecordsTextArea.Append ("\n")
	PrintStatTable (GemRB.GetString(36361), "feats")
=======
	if TAOverride:
		RecordsTextArea = tmp
>>>>>>> c9eea2f2
	return

def DelimitedStrRefs(strref1, strref2, newlines=1, delimiter=": "):
	text = GemRB.GetString(strref2) 
	return DelimitedText(strref1, text, newlines, delimiter)

def DelimitedText(strref, text, newlines=1, delimiter=": "):
	return "[p]" + GemRB.GetString(strref) + delimiter + str(text) + "[/p]" + ("\n" * newlines)

#character information
def DisplayMisc (pc):
	Window = RecordsWindow

	TotalPartyExp = 0
	TotalCount = 0
	for i in range (1, GemRB.GetPartySize() + 1):
		stat = GemRB.GetPCStats(i)
		TotalPartyExp = TotalPartyExp + stat['KillsTotalXP']
		TotalCount = TotalCount + stat['KillsTotalCount']

	stat = GemRB.GetPCStats (pc)

	#favourites
	RecordsTextArea.Append ("[color=ffff00]" + GemRB.GetString(40320) + "[/color]\n")

	#favourite spell and weapon
	RecordsTextArea.Append (DelimitedStrRefs (11949, stat['FavouriteSpell']))
	RecordsTextArea.Append (DelimitedStrRefs (11950, stat['FavouriteWeapon']))

	# combat details
	RecordsTextArea.Append ("\n[color=ffff00]" + GemRB.GetString(40322) + "[/color]\n")

	#most powerful vanquished, time spent, xp and kills
	RecordsTextArea.Append (DelimitedStrRefs (11947, stat['BestKilledName']))

	days, hours = GUICommon.SetCurrentDateTokens (stat)
	# iwd2 is special here
	# construct <GAMEDAYS> days ~and~ ~<HOUR> hours~
	if days == 1:
		time = GemRB.GetString (10698)
	else:
		time = GemRB.GetString (10697)
	time += " " + GemRB.GetString (10699) + " "
	if days == 0:
		# only display hours
		time = ""

	if hours == 1:
		time += GemRB.GetString (10701)
	else:
		time += GemRB.GetString (10700)

	RecordsTextArea.Append (DelimitedText (11948, time))

	# Experience Value of Kills
	RecordsTextArea.Append (DelimitedText (11953, stat['KillsTotalXP']))

	# Number of Kills
	RecordsTextArea.Append (DelimitedText (11954, stat['KillsTotalCount']))

	# Total Experience Value in Party
	if TotalPartyExp:
		val = stat['KillsTotalXP']*100/TotalPartyExp
	else:
		val = 0
	RecordsTextArea.Append (DelimitedText (11951, str(val) + "%"))

	# Percentage of Total Kills in Party
	if TotalPartyExp:
		val = stat['KillsTotalCount']*100/TotalCount
	else:
		val = 0
<<<<<<< HEAD
	RecordsTextArea.Append (DelimitedText (11954, str(val) + "%"))
=======
	RecordsTextArea.Append (delimited_txt (11952, ":", str(val) + "%"))
>>>>>>> c9eea2f2

	return

def UpdateRecordsWindow ():
	global RecordsTextArea

	Window = RecordsWindow

	pc = GemRB.GameGetSelectedPCSingle ()

	#name
	Label = Window.GetControl (0x1000000e)
	Label.SetText (GemRB.GetPlayerName (pc, 0))

	#portrait
	Button = Window.GetControl (2)
	Button.SetPicture (GemRB.GetPlayerPortrait (pc,0))

	# armorclass
	Label = Window.GetControl (0x10000028)
	Label.SetText (str (GemRB.GetPlayerStat (pc, IE_ARMORCLASS)))
	Label.SetTooltip (17183)

	# hp now
	Label = Window.GetControl (0x10000029)
	Label.SetText (str (GemRB.GetPlayerStat (pc, IE_HITPOINTS)))
	Label.SetTooltip (17184)

	# hp max
	Label = Window.GetControl (0x1000002a)
	Label.SetText (str (GemRB.GetPlayerStat (pc, IE_MAXHITPOINTS)))
	Label.SetTooltip (17378)

	#level up
	Button = Window.GetControl (37)
	levelsum = GemRB.GetPlayerStat (pc, IE_CLASSLEVELSUM)
	if GetNextLevelExp(levelsum, GetECL(pc)) <= GemRB.GetPlayerStat (pc, IE_XP):
		Button.SetState (IE_GUI_BUTTON_ENABLED)
	else:
		Button.SetState (IE_GUI_BUTTON_DISABLED)

	# stats

	sstr = GemRB.GetPlayerStat (pc, IE_STR)
	dstr = sstr-GemRB.GetPlayerStat (pc, IE_STR,1)
	bstr = GUICommon.GetAbilityBonus (pc, IE_STR)
	sint = GemRB.GetPlayerStat (pc, IE_INT)
	dint = sint-GemRB.GetPlayerStat (pc, IE_INT,1)
	bint = GUICommon.GetAbilityBonus (pc, IE_INT)
	swis = GemRB.GetPlayerStat (pc, IE_WIS)
	dwis = swis-GemRB.GetPlayerStat (pc, IE_WIS,1)
	bwis = GUICommon.GetAbilityBonus (pc, IE_WIS)
	sdex = GemRB.GetPlayerStat (pc, IE_DEX)
	ddex = sdex-GemRB.GetPlayerStat (pc, IE_DEX,1)
	bdex = GUICommon.GetAbilityBonus (pc, IE_DEX)
	scon = GemRB.GetPlayerStat (pc, IE_CON)
	dcon = scon-GemRB.GetPlayerStat (pc, IE_CON,1)
	bcon = GUICommon.GetAbilityBonus (pc, IE_CON)
	schr = GemRB.GetPlayerStat (pc, IE_CHR)
	dchr = schr-GemRB.GetPlayerStat (pc, IE_CHR,1)
	bchr = GUICommon.GetAbilityBonus (pc, IE_CHR)

	Label = Window.GetControl (0x1000002f)
	Label.SetText (str(sstr))
	ColorDiff2 (Window, Label, dstr)

	Label = Window.GetControl (0x10000009)
	Label.SetText (str(sdex))
	ColorDiff2 (Window, Label, ddex)

	Label = Window.GetControl (0x1000000a)
	Label.SetText (str(scon))
	ColorDiff2 (Window, Label, dcon)

	Label = Window.GetControl (0x1000000b)
	Label.SetText (str(sint))
	ColorDiff2 (Window, Label, dint)

	Label = Window.GetControl (0x1000000c)
	Label.SetText (str(swis))
	ColorDiff2 (Window, Label, dwis)

	Label = Window.GetControl (0x1000000d)
	Label.SetText (str(schr))
	ColorDiff2 (Window, Label, dchr)

	Label = Window.GetControl (0x10000035)
	Label.SetText (PlusMinusStat(bstr))
	ColorDiff (Window, Label, bstr)

	Label = Window.GetControl (0x10000036)
	Label.SetText (PlusMinusStat(bdex))
	ColorDiff (Window, Label, bdex)

	Label = Window.GetControl (0x10000037)
	Label.SetText (PlusMinusStat(bcon))
	ColorDiff (Window, Label, bcon)

	Label = Window.GetControl (0x10000038)
	Label.SetText (PlusMinusStat(bint))
	ColorDiff (Window, Label, bint)

	Label = Window.GetControl (0x10000039)
	Label.SetText (PlusMinusStat(bwis))
	ColorDiff (Window, Label, bwis)

	Label = Window.GetControl (0x1000003a)
	Label.SetText (PlusMinusStat(bchr))
	ColorDiff (Window, Label, bchr)

	RecordsTextArea = Window.GetControl (45)
	RecordsTextArea.SetText ("")

	DisplayCommon (pc)

	SelectWindow = GemRB.GetVar ("SelectWindow")
	if SelectWindow == 1:
		DisplayGeneral (pc)
	elif SelectWindow == 2:
		DisplayWeapons (pc)
	elif SelectWindow == 3:
		DisplaySkills (pc)
	elif SelectWindow == 4:
		DisplayMisc (pc)

	#if actor is uncontrollable, make this grayed
	GUICommon.AdjustWindowVisibility (Window, pc, 0)
	PortraitWindow.SetVisible (WINDOW_VISIBLE)
	OptionsWindow.SetVisible (WINDOW_VISIBLE)
	return

def CloseHelpWindow ():
	global DescTable, InformationWindow

	if InformationWindow:
		InformationWindow.Unload ()
		InformationWindow = None
	if DescTable:
		DescTable = None
	return

#ingame help
def OpenHelpWindow ():
	global HelpTable, InformationWindow

	InformationWindow = Window = GemRB.LoadWindow (57)

	HelpTable = GemRB.LoadTable ("topics")
	GemRB.SetVar("Topic", 0)
	GemRB.SetVar("TopIndex", 0)

	for i in range(11):
		title = HelpTable.GetValue (i, 0)
		Button = Window.GetControl (i+27)
		Label = Window.GetControl (i+0x10000004)

		Button.SetVarAssoc ("Topic", i)
		if title:
			Label.SetText (title)
			Button.SetState (IE_GUI_BUTTON_LOCKED)
			Button.SetEvent (IE_GUI_BUTTON_ON_PRESS, UpdateHelpWindow)
		else:
			Label.SetText ("")
			Button.SetState (IE_GUI_BUTTON_DISABLED)

	#done
	Button = Window.GetControl (1)
	Button.SetText (11973)
	Button.SetEvent (IE_GUI_BUTTON_ON_PRESS, CloseHelpWindow)
	Window.ShowModal (MODAL_SHADOW_GRAY)
	UpdateHelpWindow ()
	return

def UpdateHelpWindow ():
	global DescTable, Topic

	Window = InformationWindow

	if Topic!=GemRB.GetVar ("Topic"):
		Topic = GemRB.GetVar ("Topic")
		GemRB.SetVar ("TopIndex",0)
		GemRB.SetVar ("Selected",0)

	for i in range(11):
		Button = Window.GetControl (i+27)
		Label = Window.GetControl (i+0x10000004)
		if Topic==i:
			Label.SetTextColor (255,255,0)
		else:
			Label.SetTextColor (255,255,255)

	resource = HelpTable.GetValue (Topic, 1)
	if DescTable:
		DescTable = None

	DescTable = GemRB.LoadTable (resource)

	ScrollBar = Window.GetControl (4)

	startrow = HelpTable.GetValue (Topic, 4)
	if startrow<0:
		i=-startrow-10
	else:
		i = DescTable.GetRowCount ()-10-startrow

	if i<1: i=1

	ScrollBar.SetVarAssoc ("TopIndex", i)
	ScrollBar.SetEvent (IE_GUI_SCROLLBAR_ON_CHANGE, RefreshHelpWindow)

	RefreshHelpWindow ()
	return

def RefreshHelpWindow ():
	Window = InformationWindow
	Topic = GemRB.GetVar ("Topic")
	TopIndex = GemRB.GetVar ("TopIndex")
	Selected = GemRB.GetVar ("Selected")

	titlecol = HelpTable.GetValue (Topic, 2)
	desccol = HelpTable.GetValue (Topic, 3)
	startrow = HelpTable.GetValue (Topic, 4)
	if startrow<0: startrow = 0

	for i in range(11):
		title = DescTable.GetValue (i+startrow+TopIndex, titlecol)

		Button = Window.GetControl (i+71)
		Label = Window.GetControl (i+0x10000030)

		if i+TopIndex==Selected:
			Label.SetTextColor (255,255,0)
		else:
			Label.SetTextColor (255,255,255)
		if title>0:
			Label.SetText (title)
			Button.SetState (IE_GUI_BUTTON_LOCKED)
			Button.SetVarAssoc ("Selected", i+TopIndex)
			Button.SetEvent (IE_GUI_BUTTON_ON_PRESS, RefreshHelpWindow)
		else:
			Label.SetText ("")
			Button.SetState (IE_GUI_BUTTON_DISABLED)

	if Selected<0:
		desc=""
	else:
		desc = DescTable.GetValue (Selected+startrow, desccol)

	TextArea = Window.GetControl (2)
	TextArea.SetText (desc)
	return

###################################################
# End of file GUIREC.py<|MERGE_RESOLUTION|>--- conflicted
+++ resolved
@@ -812,9 +812,12 @@
 
 	return
 
-<<<<<<< HEAD
-def DisplaySkills (pc):
-	Window = RecordsWindow
+def DisplaySkills (pc, TAOverride=None):
+	global RecordsTextArea
+	# HACK: trying to avoid merge conflicts, sanitize later
+	if TAOverride:
+		tmp = RecordsTextArea
+		RecordsTextArea = TAOverride
 	
 	def PrintStatTable (title, tabname):
 		feats = True if tabname == "feats" else False
@@ -836,6 +839,9 @@
 				items.append (value)
 			elif not feats:
 				value = GemRB.GetPlayerStat (pc, item)
+				modStat = SkillTable.GetValue (i, 1, 2)
+				if modStat != IE_DEX: # already handled in core
+					value += GemRB.GetPlayerStat(pc, modStat)/2 - 5
 				base = GemRB.GetPlayerStat (pc, item, 1)
 				untrained = nameTab.GetValue (i, 3)
 				
@@ -847,71 +853,17 @@
 		for item in items:
 			if len(item) > 1:
 				RecordsTextArea.Append (DelimitedText(item[0], item[1], 0))
-=======
-def DisplaySkills (pc, TAOverride=None):
-	global RecordsTextArea
-	# HACK: trying to avoid merge conflicts, sanitize later
-	if TAOverride:
-		tmp = RecordsTextArea
-		RecordsTextArea = TAOverride
-
-	SkillTable = GemRB.LoadTable ("skillsta")
-	SkillName = GemRB.LoadTable ("skills")
-	rows = SkillTable.GetRowCount ()
-
-	#skills
-	RecordsTextArea.Append ("[color=ffff00]")
-	RecordsTextArea.Append (11983)
-	RecordsTextArea.Append ("[/color]\n")
-
-	skills = []
-	for i in range(rows):
-		stat = SkillTable.GetValue (i, 0, 2)
-		modStat = SkillTable.GetValue (i, 1, 2)
-		value = GemRB.GetPlayerStat (pc, stat)
-		base = GemRB.GetPlayerStat (pc, stat, 1)
-		untrained = SkillName.GetValue (i, 3)
-		if modStat != IE_DEX: # already handled in core
-			value += GemRB.GetPlayerStat(pc, modStat)/2 - 5
-
-		# only show (modified) skills that either don't require training or had it already
-		if (value and untrained) or (not untrained and base):
-			skill = SkillName.GetValue (i, 1)
-			skills.append (GemRB.GetString(skill) + ": " + str(value) + " (" + str(base) + ")\n")
-
-	skills.sort()
-	for i in skills:
-		RecordsTextArea.Append (i)
-
-	FeatTable = GemRB.LoadTable ("featreq")
-	FeatName = GemRB.LoadTable ("feats")
-	rows = FeatTable.GetRowCount ()
-	#feats
-	RecordsTextArea.Append ("\n\n[color=ffff00]")
-	RecordsTextArea.Append (36361)
-	RecordsTextArea.Append ("[/color]\n")
-
-	feats = []
-	for i in range(rows):
-		if GemRB.HasFeat(pc, i):
-			feat = FeatName.GetValue (i, 1)
-			stat = FeatTable.GetValue (i, 0, 2)
-			if stat:
-				multi = GemRB.GetPlayerStat (pc, stat)
-				feats.append (GemRB.GetString(feat) + ": " + str(multi) + "\n")
->>>>>>> c9eea2f2
 			else:
 				RecordsTextArea.Append ("[p]" + GemRB.GetString(item[0]) + "[/p]")
 		return
 
-<<<<<<< HEAD
 	PrintStatTable (GemRB.GetString(11983), "skills")
 	RecordsTextArea.Append ("\n")
 	PrintStatTable (GemRB.GetString(36361), "feats")
-=======
+
 	if TAOverride:
 		RecordsTextArea = tmp
->>>>>>> c9eea2f2
+
 	return
 
 def DelimitedStrRefs(strref1, strref2, newlines=1, delimiter=": "):
@@ -984,11 +936,7 @@
 		val = stat['KillsTotalCount']*100/TotalCount
 	else:
 		val = 0
-<<<<<<< HEAD
-	RecordsTextArea.Append (DelimitedText (11954, str(val) + "%"))
-=======
-	RecordsTextArea.Append (delimited_txt (11952, ":", str(val) + "%"))
->>>>>>> c9eea2f2
+	RecordsTextArea.Append (DelimitedText (11952, str(val) + "%"))
 
 	return
 
