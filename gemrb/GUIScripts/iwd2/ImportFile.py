--- conflicted
+++ resolved
@@ -90,17 +90,11 @@
 	FileName = TextAreaControl.QueryText()
 	Slot = GemRB.GetVar("Slot")
 	GemRB.CreatePlayer(FileName, Slot| 0x8000, 1)
-<<<<<<< HEAD
-	Portrait = GemRB.GetPlayerPortrait (Slot, 0)["Sprite"]
-	PortraitButton.SetPicture (Portrait, "NOPORTLG") 
-	ImportWindow.Focus() #bring it to the front
-=======
 	GemRB.SetToken ("CHARNAME", GemRB.GetPlayerName (Slot))
 	Portrait = GemRB.GetPlayerPortrait (Slot,0)
-	PortraitButton.SetPicture (Portrait, "NOPORTLG") 
+	PortraitButton.SetPicture (Portrait, "NOPORTLG")
 	GemRB.SetToken ("SmallPortrait", GemRB.GetPlayerPortrait (Slot, 1))
 	GemRB.SetToken ("LargePortrait", Portrait)
-	ImportWindow.SetVisible(WINDOW_FRONT) #bring it to the front
->>>>>>> 7cb9568c
+	ImportWindow.Focus() #bring it to the front
 	DoneButton.SetState(IE_GUI_BUTTON_ENABLED)
 	return