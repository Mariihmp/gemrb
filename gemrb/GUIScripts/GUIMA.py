--- conflicted
+++ resolved
@@ -191,50 +191,6 @@
 	WorldMapWindowCommon (GemRB.GetVar ("Travel"))
 	return
 
-<<<<<<< HEAD
-def MoveToNewArea ():
-	global WorldMapWindow, WorldMapControl
-
-	tmp = WorldMapControl.GetDestinationArea (1)
-	if tmp is None:
-		return
-
-	WorldMapWindow.Close()
-
-	hours = tmp["Distance"]
-
-	if tmp["Destination"].lower() == GemRB.GetGameString(STR_AREANAME).lower():
-		return
-	elif hours == -1:
-		print "Invalid target", tmp
-		return
-
-	GemRB.CreateMovement (tmp["Destination"], tmp["Entrance"], tmp["Direction"])
-
-	if hours == 0:
-		return
-
-	# distance is stored in hours, but the action needs seconds
-	GemRB.ExecuteString ("AdvanceTime(%d)"%(hours*300))
-
-	# ~The journey took <DURATION>.~ but pst has it without the token
-	# HOWEVER: pst has its own GUIMA + uses only neighbour travel (no MoveToNewArea)??
-	if GameCheck.IsPST():
-		# GemRB.DisplayString can only deal with resrefs, so cheat until noticed
-		if hours > 1:
-			GemRB.Log (LOG_MESSAGE, "Actor", GemRB.GetString (19261) + str(hours) + GemRB.GetString (19313))
-		else:
-			GemRB.Log (LOG_MESSAGE, "Actor", GemRB.GetString (19261) + str(hours) + GemRB.GetString (19312))
-	else:
-		time = ""
-		GemRB.SetToken ("HOUR", str(hours))
-		if hours > 1:
-			time =  GemRB.GetString (10700)
-		else:
-			time =  GemRB.GetString (10701)
-		GemRB.SetToken ("DURATION", time)
-		GemRB.DisplayString (10689, 0xffffff)
-=======
 def ChangeTooltip ():
 	global WorldMapWindow, WorldMapControl
 
@@ -246,29 +202,6 @@
 			tt = "%s: %d"%(str,area["Distance"])
 
 	WorldMapControl.SetTooltip (tt)
-	return
-
-def CloseWorldMapWindow ():
-	global WorldMapWindow, WorldMapControl
-	global OldPortraitWindow, OldOptionsWindow
-
-	if WorldMapWindow:
-		WorldMapWindow.Unload ()
-	WorldMapWindow = None
-	WorldMapControl = None
-	if GameCheck.IsIWD2():
-		if PortraitWindow:
-			PortraitWindow.Unload ()
-		if OptionsWindow:
-			OptionsWindow.Unload ()
-		GUICommonWindows.PortraitWindow = OldPortraitWindow
-		OldPortraitWindow = None
-		GUICommonWindows.OptionsWindow = OldOptionsWindow
-		OldOptionsWindow = None
-	GemRB.SetVar ("OtherWindow", -1)
-	GUICommon.GameWindow.SetVisible(WINDOW_VISIBLE)
-	GemRB.UnhideGUI ()
->>>>>>> be836c0c
 	return
 
 def WorldMapWindowCommon (Travel):
@@ -293,12 +226,8 @@
 		WorldMapControl = Window.CreateWorldMapControl (4, frame['x'], frame['y'], frame['w'], frame['h'], Travel, "infofont")
 
 	WorldMapControl.SetAnimation ("WMDAG")
-<<<<<<< HEAD
-	WorldMapControl.SetEvent (IE_GUI_WORLDMAP_ON_PRESS, MoveToNewArea)
-=======
 	WorldMapControl.SetEvent (IE_GUI_WORLDMAP_ON_PRESS, GUIMACommon.MoveToNewArea)
-	WorldMapControl.SetEvent (IE_GUI_MOUSE_ENTER_WORLDMAP, ChangeTooltip)
->>>>>>> be836c0c
+	WorldMapControl.SetAction(ChangeTooltip, IE_ACT_MOUSE_ENTER)
 	# center on current area
 	MapC()
 
