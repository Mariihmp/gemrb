--- conflicted
+++ resolved
@@ -1983,16 +1983,11 @@
 	else:
 		Clock = None
 		if OptionsWindow:
-<<<<<<< HEAD
-			Clock = OptionsWindow.GetControl (9)
-		if Clock is None and ActionsWindow:
-=======
 			if GameCheck.IsIWD2():
 				Clock = OptionsWindow.GetControl (10)
-			elif OptionsWindow.HasControl(9):
+			elif OptionsWindow.GetControl(9):
 				Clock = OptionsWindow.GetControl (9)
-		elif ActionsWindow and ActionsWindow.HasControl (62):
->>>>>>> 7cb9568c
+		elif ActionsWindow and ActionsWindow.GetControl (62):
 			Clock = ActionsWindow.GetControl (62)
 		if Clock and (Clock.HasAnimation("CGEAR") or GameCheck.IsIWD2()):
 			Hours = (GemRB.GetGameTime () % 7200) / 300
