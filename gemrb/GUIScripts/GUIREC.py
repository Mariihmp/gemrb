--- conflicted
+++ resolved
@@ -41,69 +41,20 @@
 ColorIndex = None
 ScriptTextArea = None
 SelectedTextArea = None
-PauseState = None
 
 ###################################################
-<<<<<<< HEAD
 
 def InitRecordsWindow (Window):
 	"""Open Records Window"""
-=======
-def OpenRecordsWindow ():
-	import GUICommonWindows
-
-	global RecordsWindow, OptionsWindow, PortraitWindow, PauseState
-	global OldPortraitWindow, OldOptionsWindow
-
-	if GUICommon.CloseOtherWindow (OpenRecordsWindow):
-		if InformationWindow: OpenInformationWindow ()
-
-		GUIRECCommon.CloseSubSubCustomizeWindow ()
-		GUIRECCommon.CloseSubCustomizeWindow ()
-		GUIRECCommon.CloseCustomizeWindow ()
-		GUIRECCommon.ExportCancelPress()
-		GUIRECCommon.CloseBiographyWindow ()
-		KitDonePress ()
-		CloseInformationWindow ()
-
-		if RecordsWindow:
-			RecordsWindow.Unload ()
-		if OptionsWindow:
-			OptionsWindow.Unload ()
-		if PortraitWindow:
-			PortraitWindow.Unload ()
-
-		RecordsWindow = None
-		GemRB.SetVar ("OtherWindow", -1)
-		GUICommon.GameWindow.SetVisible(WINDOW_VISIBLE)
-		GemRB.UnhideGUI ()
-		GUICommonWindows.PortraitWindow = OldPortraitWindow
-		OldPortraitWindow = None
-		GUICommonWindows.UpdatePortraitWindow ()
-		GUICommonWindows.OptionsWindow = OldOptionsWindow
-		OldOptionsWindow = None
-		GUICommonWindows.SetSelectionChangeHandler (None)
-		GemRB.GamePause (PauseState, 3)
-		return
 
 	PauseState = GemRB.GamePause (3, 1)
 	GemRB.GamePause (1, 3)
 
-	GemRB.HideGUI ()
-	GUICommon.GameWindow.SetVisible(WINDOW_INVISIBLE)
-
-	GemRB.LoadWindowPack ("GUIREC", 640, 480)
-	RecordsWindow = Window = GemRB.LoadWindow (2)
-	GemRB.SetVar ("OtherWindow", RecordsWindow.ID)
-	# saving the original portrait window
-	OldOptionsWindow = GUICommonWindows.OptionsWindow
-	OptionsWindow = GemRB.LoadWindow (0)
-	GUICommonWindows.SetupMenuWindowControls (OptionsWindow, 0, OpenRecordsWindow)
-	GUICommonWindows.MarkMenuButton (OptionsWindow)
-	OptionsWindow.SetFrame ()
-	OldPortraitWindow = GUICommonWindows.PortraitWindow
-	PortraitWindow = GUICommonWindows.OpenPortraitWindow (0)
->>>>>>> be836c0c
+	def OnClose(Window):
+		GemRB.GamePause (PauseState, 3)
+		TopWindowClosed(Window)
+
+	Window.SetOnClose(OnClose)
 
 	# dual class
 	Button = Window.GetControl (0)
