# -*-python-*-
# GemRB - Infinity Engine Emulator
# Copyright (C) 2003 The GemRB Project
#
# This program is free software; you can redistribute it and/or
# modify it under the terms of the GNU General Public License
# as published by the Free Software Foundation; either version 2
# of the License, or (at your option) any later version.
#
# This program is distributed in the hope that it will be useful,
# but WITHOUT ANY WARRANTY; without even the implied warranty of
# MERCHANTABILITY or FITNESS FOR A PARTICULAR PURPOSE.  See the
# GNU General Public License for more details.
#
# You should have received a copy of the GNU General Public License
# along with this program; if not, write to the Free Software
# Foundation, Inc., 51 Franklin Street, Fifth Floor, Boston, MA 02110-1301, USA.
#


# GUIMA.py - scripts to control map windows from GUIMA and GUIWMAP winpacks

###################################################

import GemRB
import GUICommon
import GUICommonWindows
import GUIMACommon
from GUIDefines import *

<<<<<<< HEAD
=======
MapWindow = None
WorldMapWindow = None
WorldMapControl = None
>>>>>>> be836c0c
PosX = 0
PosY = 0

###################################################
def InitMapWindow (Window):
	Window.AddAlias("WIN_MAP")

	# World Map
	Button = Window.GetControl (0)
	Button.SetText (20429)
<<<<<<< HEAD
	Button.SetEvent (IE_GUI_BUTTON_ON_PRESS, OpenWMapWindow)
=======
	Button.SetEvent (IE_GUI_BUTTON_ON_PRESS, OpenWorldMapWindowInside)
>>>>>>> be836c0c

	# Add Note
	Button = Window.GetControl (1)
	Button.SetText (4182)
	Button.SetVarAssoc ("ShowMapNotes", IE_GUI_MAP_SET_NOTE)

	# Note text
	Text = Window.GetControl (4)
	Text.SetText ("")

	Edit = Window.CreateTextEdit (6, 54, 353, 416, 25, "FONTDLG", "")

	# Map Control
	# ronote and usernote are the pins for the notes
	Window.DeleteControl(3) # replace the placeholder button with the map
	Map = Window.CreateMapControl (3, 24, 23, 480, 360, Text, "USERNOTE", "RONOTE")
	GemRB.SetVar ("ShowMapNotes", IE_GUI_MAP_VIEW_NOTES)
	Map.SetVarAssoc ("ShowMapNotes", IE_GUI_MAP_VIEW_NOTES)

	Map.SetEvent (IE_GUI_MAP_ON_PRESS, SetMapNote)

	MapTable = GemRB.LoadTable( "MAPNAME" )
	MapName = MapTable.GetValue (GemRB.GetCurrentArea (), "STRING")
	
	Label = Window.GetControl (0x10000005)
	Label.SetText (MapName)
	#Label.SetTextColor (255, 0, 0)
	# 2 - map name?
	# 3 - map bitmap?
	# 4 - ???

	# Done
	Button = Window.GetControl (5)
	Button.SetText (1403)
	Button.SetEvent (IE_GUI_BUTTON_ON_PRESS, lambda: Window.Close())
	Button.MakeEscape()

	return

def OpenWMapWindow ():
	GUICommonWindows.DisableAnimatedWindows ()

	Travel = GemRB.GetVar ("Travel")

	Window = GemRB.LoadWindow (0, "GUIWMAP")

	WMap = Window.CreateWorldMapControl (4, 0, 62, 640, 418, Travel, "FONTDLG")
	WMap.SetTextColor (IE_GUI_WMAP_COLOR_BACKGROUND, {'r' : 0x84, 'g' : 0x4a, 'b' : 0x2c, 'a' : 0x00})
	WMap.SetTextColor (IE_GUI_WMAP_COLOR_NORMAL, {'r' : 0x20, 'g' : 0x20, 'b' : 0x00, 'a' : 0xff})
	WMap.SetTextColor (IE_GUI_WMAP_COLOR_SELECTED, {'r' : 0x20, 'g' : 0x20, 'b' : 0x00, 'a' : 0xff})
	WMap.SetTextColor (IE_GUI_WMAP_COLOR_NOTVISITED, {'r' : 0x20, 'g' : 0x20, 'b' : 0x00, 'a' : 0xa0})
	WMap.SetAnimation ("WMPTY")
	#center on current area
	WMap.Scroll (0,0)
	WMap.Focus()

	# Done
	Button = Window.GetControl (0)
	Button.SetText (1403)
	Button.SetEvent (IE_GUI_BUTTON_ON_PRESS, lambda: Window.Close())

ToggleMapWindow = GUICommonWindows.CreateTopWinLoader(3, "GUIMA", GUICommonWindows.ToggleWindow, InitMapWindow, None, WINDOW_TOP|WINDOW_HCENTER)
OpenMapWindow = GUICommonWindows.CreateTopWinLoader(3, "GUIMA", GUICommonWindows.OpenWindowOnce, InitMapWindow, None, WINDOW_TOP|WINDOW_HCENTER)

def NoteChanged ():
	MapWindow = GemRB.GetView("WIN_MAP")

	#shift focus to the static label
	Label = MapWindow.GetControl (4)
	Label.Focus()

	Edit = MapWindow.GetControl (6)
	Edit.SetEvent (IE_GUI_EDIT_ON_DONE, None)
	Text = Edit.QueryText ()
	Edit.SetText ("")
	GemRB.SetMapnote (PosX, PosY, 0, Text)
	#the mapcontrol is a bit sluggish, update the label now
	Label.SetText (Text)
	return
	
def SetMapNote ():
	global PosX, PosY

	if GemRB.GetVar ("ShowMapNotes") != IE_GUI_MAP_SET_NOTE:
		return

	MapWindow = GemRB.GetView("WIN_MAP")

	Label = MapWindow.GetControl (4)

	Edit = MapWindow.GetControl (6)
	Edit.SetEvent (IE_GUI_EDIT_ON_DONE, NoteChanged)
	Edit.Focus()

	#copy the text from the static label into the editbox
	Edit.SetText (Label.QueryText())
	Label.SetText ("")

	PosX = GemRB.GetVar("MapControlX")
	PosY = GemRB.GetVar("MapControlY")
	Map = MapWindow.GetControl (3)
	GemRB.SetVar ("ShowMapNotes", IE_GUI_MAP_VIEW_NOTES)
	Map.SetVarAssoc ("ShowMapNotes", IE_GUI_MAP_VIEW_NOTES)
	return

<<<<<<< HEAD
=======
def OpenWorldMapWindowInside ():
	WorldMapWindowCommon (-1)
	return

def OpenWorldMapWindow ():
	WorldMapWindowCommon (GemRB.GetVar ("Travel"))
	return

def WorldMapWindowCommon (Travel):
	global WorldMapWindow, WorldMapControl

	GemRB.HideGUI()

	if WorldMapWindow:
		if WorldMapWindow:
			WorldMapWindow.Unload ()
		WorldMapWindow = None
		WorldMapControl = None
		GemRB.SetVar ("OtherWindow", -1)
		GUICommonWindows.EnableAnimatedWindows ()
		GemRB.UnhideGUI ()
		return

	GUICommonWindows.DisableAnimatedWindows ()
	GemRB.LoadWindowPack ("GUIWMAP")
	WorldMapWindow = Window = GemRB.LoadWindow (0)
	MapWindow = None
	GemRB.SetVar ("OtherWindow", WorldMapWindow.ID)

	Window.CreateWorldMapControl (4, 0, 62, 640, 418, Travel, "FONTDLG")
	WorldMapControl = Window.GetControl (4)
	WorldMapControl.SetTextColor (IE_GUI_WMAP_COLOR_BACKGROUND, 0x84, 0x4a, 0x2c, 0x00)
	WorldMapControl.SetTextColor (IE_GUI_WMAP_COLOR_NORMAL, 0x20, 0x20, 0x00, 0xff)
	WorldMapControl.SetTextColor (IE_GUI_WMAP_COLOR_SELECTED, 0x20, 0x20, 0x00, 0xff)
	WorldMapControl.SetTextColor (IE_GUI_WMAP_COLOR_NOTVISITED, 0x20, 0x20, 0x00, 0xa0)
	WorldMapControl.SetAnimation ("WMPTY")
	#center on current area
	WorldMapControl.AdjustScrolling (0,0)
	WorldMapControl.SetStatus (IE_GUI_CONTROL_FOCUSED)
	WorldMapControl.SetEvent (IE_GUI_WORLDMAP_ON_PRESS, GUIMACommon.MoveToNewArea)

	# Done
	Button = Window.GetControl (0)
	Button.SetText (1403)
	if Travel>=0:
		Button.SetEvent (IE_GUI_BUTTON_ON_PRESS, OpenWorldMapWindow)
	else:
		Button.SetEvent (IE_GUI_BUTTON_ON_PRESS, OpenMapWindow)
	GemRB.UnhideGUI ()

>>>>>>> be836c0c
###################################################
# End of file GUIMA.py
<|MERGE_RESOLUTION|>--- conflicted
+++ resolved
@@ -28,12 +28,6 @@
 import GUIMACommon
 from GUIDefines import *
 
-<<<<<<< HEAD
-=======
-MapWindow = None
-WorldMapWindow = None
-WorldMapControl = None
->>>>>>> be836c0c
 PosX = 0
 PosY = 0
 
@@ -44,11 +38,7 @@
 	# World Map
 	Button = Window.GetControl (0)
 	Button.SetText (20429)
-<<<<<<< HEAD
-	Button.SetEvent (IE_GUI_BUTTON_ON_PRESS, OpenWMapWindow)
-=======
-	Button.SetEvent (IE_GUI_BUTTON_ON_PRESS, OpenWorldMapWindowInside)
->>>>>>> be836c0c
+	Button.SetEvent (IE_GUI_BUTTON_ON_PRESS, OpenWorldMapWindow)
 
 	# Add Note
 	Button = Window.GetControl (1)
@@ -88,7 +78,7 @@
 
 	return
 
-def OpenWMapWindow ():
+def OpenWorldMapWindow ():
 	GUICommonWindows.DisableAnimatedWindows ()
 
 	Travel = GemRB.GetVar ("Travel")
@@ -104,6 +94,7 @@
 	#center on current area
 	WMap.Scroll (0,0)
 	WMap.Focus()
+	WMap.SetEvent (IE_GUI_WORLDMAP_ON_PRESS, GUIMACommon.MoveToNewArea)
 
 	# Done
 	Button = Window.GetControl (0)
@@ -154,58 +145,5 @@
 	Map.SetVarAssoc ("ShowMapNotes", IE_GUI_MAP_VIEW_NOTES)
 	return
 
-<<<<<<< HEAD
-=======
-def OpenWorldMapWindowInside ():
-	WorldMapWindowCommon (-1)
-	return
-
-def OpenWorldMapWindow ():
-	WorldMapWindowCommon (GemRB.GetVar ("Travel"))
-	return
-
-def WorldMapWindowCommon (Travel):
-	global WorldMapWindow, WorldMapControl
-
-	GemRB.HideGUI()
-
-	if WorldMapWindow:
-		if WorldMapWindow:
-			WorldMapWindow.Unload ()
-		WorldMapWindow = None
-		WorldMapControl = None
-		GemRB.SetVar ("OtherWindow", -1)
-		GUICommonWindows.EnableAnimatedWindows ()
-		GemRB.UnhideGUI ()
-		return
-
-	GUICommonWindows.DisableAnimatedWindows ()
-	GemRB.LoadWindowPack ("GUIWMAP")
-	WorldMapWindow = Window = GemRB.LoadWindow (0)
-	MapWindow = None
-	GemRB.SetVar ("OtherWindow", WorldMapWindow.ID)
-
-	Window.CreateWorldMapControl (4, 0, 62, 640, 418, Travel, "FONTDLG")
-	WorldMapControl = Window.GetControl (4)
-	WorldMapControl.SetTextColor (IE_GUI_WMAP_COLOR_BACKGROUND, 0x84, 0x4a, 0x2c, 0x00)
-	WorldMapControl.SetTextColor (IE_GUI_WMAP_COLOR_NORMAL, 0x20, 0x20, 0x00, 0xff)
-	WorldMapControl.SetTextColor (IE_GUI_WMAP_COLOR_SELECTED, 0x20, 0x20, 0x00, 0xff)
-	WorldMapControl.SetTextColor (IE_GUI_WMAP_COLOR_NOTVISITED, 0x20, 0x20, 0x00, 0xa0)
-	WorldMapControl.SetAnimation ("WMPTY")
-	#center on current area
-	WorldMapControl.AdjustScrolling (0,0)
-	WorldMapControl.SetStatus (IE_GUI_CONTROL_FOCUSED)
-	WorldMapControl.SetEvent (IE_GUI_WORLDMAP_ON_PRESS, GUIMACommon.MoveToNewArea)
-
-	# Done
-	Button = Window.GetControl (0)
-	Button.SetText (1403)
-	if Travel>=0:
-		Button.SetEvent (IE_GUI_BUTTON_ON_PRESS, OpenWorldMapWindow)
-	else:
-		Button.SetEvent (IE_GUI_BUTTON_ON_PRESS, OpenMapWindow)
-	GemRB.UnhideGUI ()
-
->>>>>>> be836c0c
 ###################################################
 # End of file GUIMA.py
