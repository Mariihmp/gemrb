# -*-python-*-
# GemRB - Infinity Engine Emulator
# Copyright (C) 2003-2004 The GemRB Project
#
# This program is free software; you can redistribute it and/or
# modify it under the terms of the GNU General Public License
# as published by the Free Software Foundation; either version 2
# of the License, or (at your option) any later version.
#
# This program is distributed in the hope that it will be useful,
# but WITHOUT ANY WARRANTY; without even the implied warranty of
# MERCHANTABILITY or FITNESS FOR A PARTICULAR PURPOSE. See the
# GNU General Public License for more details.
#
# You should have received a copy of the GNU General Public License
# along with this program; if not, write to the Free Software
# Foundation, Inc., 51 Franklin Street, Fifth Floor, Boston, MA 02110-1301, USA.
#
# LUProfsSelection.py - Modular selection of proficiencies

import GemRB
from GUIDefines import *
from ie_stats import *
import GameCheck
import GUICommon
import CommonTables

#the different types possible
LUPROFS_TYPE_LEVELUP = 1
LUPROFS_TYPE_DUALCLASS = 2
LUPROFS_TYPE_CHARGEN = 4

#refs to the script calling this
ProfsWindow = 0
ProfsCallback = 0

#all our offsets for the various parts of the window
ProfsOffsetSum = 0
ProfsOffsetButton1 = 0
ProfsOffsetLabel = 0
ProfsOffsetStar = 0
ProfsOffsetPress = 0
Profs2ndOffsetButton1 = Profs2ndOffsetStar = Profs2ndOffsetLabel = -1
ClassNameSave = 0
OddIDs = 0

#internal variables
ProfsPointsLeft = 0
ProfsNumButtons = 0
ProfsTopIndex = 0
ProfsTextArea = 0
ProfsColumn = 0
ProfsTable = 0
ProfCount = 0

# the table offset is used in bg2, since in the end they made it use different
# profs than in bg1, but left the table entries intact
ProfsTableOffset = 0
ProfsScrollBar = None

# iwd1/bg1 table that holds the allowed proficiency <-> class mapping
ClassWeaponsTable = None

ProfsType = None

def SetupProfsWindow (pc, type, window, callback, level1=[0,0,0], level2=[1,1,1], classid=0, scroll=True, profTableOffset=8):
	"""Opens the proficiency selection window.

	type specifies the type of selection we are doing; choices are above.
	window specifies the window to be updated.
	callback specifies the function to call on changes.
	classid is sent only during dualclassing to specify the new class."""

	global ProfsOffsetSum, ProfsOffsetButton1, ProfsOffsetLabel, ProfsOffsetStar, OddIDs
	global ProfsOffsetPress, ProfsPointsLeft, ProfsNumButtons, ProfsTopIndex
	global ProfsScrollBar, ProfsTableOffset, ProfsType
	global ProfsWindow, ProfsCallback, ProfsTextArea, ProfsColumn, ProfsTable, ProfCount
	global Profs2ndOffsetButton1, Profs2ndOffsetStar, Profs2ndOffsetLabel, ClassNameSave, ClassWeaponsTable

	# make sure we're within ranges
	GemRB.SetVar ("ProfsPointsLeft", 0)
	if not window or not callback or len(level1)!=len(level2):
		return

	# save the values we'll point to
	ProfsWindow = window
	ProfsCallback = callback
	ProfsTableOffset = profTableOffset
	ProfsType = type

<<<<<<< HEAD
	if type == LUPROFS_TYPE_CHARGEN and GameCheck.IsBG2(): #chargen
		ProfsOffsetSum = 9
		ProfsOffsetButton1 = 11
		ProfsOffsetStar = 27
		ProfsOffsetLabel = 1
		ProfsOffsetPress = 69
		ProfsNumButtons = 8
		ProfsTextArea = ProfsWindow.GetControl (68)
		ProfsTextArea.SetText (9588)
		if (scroll):
			ProfsScrollBar = ProfsWindow.GetControl (78)
		# TODO subviews: recheck if all luprof modes need this
		import CharGenCommon
		CharGenCommon.PositionCharGenWin (ProfsWindow)
	elif type == LUPROFS_TYPE_CHARGEN and GameCheck.IsBG1(): #chargen
=======
	if type == LUPROFS_TYPE_CHARGEN and (GameCheck.IsBG1() or GameCheck.IsBG2()): #chargen
>>>>>>> 479c590b
		ProfsOffsetSum = 9
		ProfsOffsetButton1 = 11
		ProfsOffsetStar = 27
		ProfsOffsetLabel = 1
		ProfsOffsetPress = 69
		ProfsNumButtons = 8
		ProfsTextArea = ProfsWindow.GetControl (68)
		ProfsTextArea.SetText (9588)
		if (scroll):
			ProfsScrollBar = ProfsWindow.GetControl (78)
	elif type == LUPROFS_TYPE_LEVELUP and GameCheck.IsBG2(): #levelup
		ProfsOffsetSum = 36
		ProfsOffsetButton1 = 1
		ProfsOffsetStar = 48
		ProfsOffsetLabel = 24
		ProfsOffsetPress = 112
		ProfsNumButtons = 7
		ProfsTextArea = ProfsWindow.GetControl (110)
		ProfsScrollBar = ProfsWindow.GetControl (108)
	elif type == LUPROFS_TYPE_LEVELUP and GameCheck.IsBG1(): #levelup
		ProfsOffsetSum = 36
		ProfsOffsetButton1 = 1
		ProfsOffsetStar = 48
		ProfsOffsetLabel = 24
		ProfsOffsetPress = 17
		ProfsNumButtons = 8
		ProfsTextArea = ProfsWindow.GetControl (42)
		if (scroll):
			ProfsScrollBar = ProfsWindow.GetControl (108)
	elif type == LUPROFS_TYPE_LEVELUP and GameCheck.IsIWD1(): #levelup
		ProfsOffsetSum = 36
		ProfsOffsetButton1 = 1
		ProfsOffsetStar = 48
		ProfsOffsetLabel = 24
		ProfsOffsetPress = -1
		ProfsNumButtons = 15 # 8+7, the 7 are done with the following vars
		Profs2ndOffsetButton1 = 150
		Profs2ndOffsetStar = 115
		Profs2ndOffsetLabel = 108
		ProfsTextArea = ProfsWindow.GetControl (42)
		if (scroll):
			ProfsScrollBar = ProfsWindow.GetControl (108)
		OddIDs = 0
	elif type == LUPROFS_TYPE_DUALCLASS and GameCheck.IsIWD1(): #dualclass
		ProfsOffsetSum = 40
		ProfsOffsetButton1 = 50
		ProfsOffsetStar = 0
		ProfsOffsetLabel = 41
		ProfsOffsetPress = -1 #66
		ProfsNumButtons = 15
		Profs2ndOffsetButton1 = 78
		Profs2ndOffsetStar = 92
		Profs2ndOffsetLabel = 126
		ProfsTextArea = ProfsWindow.GetControl (74)
		ProfsTextArea.SetText (9588)
		if (scroll):
			ProfsScrollBar = ProfsWindow.GetControl (None)
		OddIDs = 1
	elif type == LUPROFS_TYPE_DUALCLASS and GameCheck.IsBG1(): #dualclass
		ProfsOffsetSum = 40
		ProfsOffsetButton1 = 50
		ProfsOffsetStar = 0
		ProfsOffsetLabel = 41
		ProfsOffsetPress = -1 #FIXME
		ProfsNumButtons = 8
		ProfsTextArea = ProfsWindow.GetControl (74)
		ProfsTextArea.SetText (9588)
		if (scroll):
			ProfsScrollBar = ProfsWindow.GetControl (None)
	elif type == LUPROFS_TYPE_DUALCLASS: #dualclass
		ProfsOffsetSum = 40
		ProfsOffsetButton1 = 50
		ProfsOffsetStar = 0
		ProfsOffsetLabel = 41
		ProfsOffsetPress = 66
		ProfsNumButtons = 8
		ProfsTextArea = ProfsWindow.GetControl (74)
		ProfsTextArea.SetText (9588)
		if (scroll):
			ProfsScrollBar = ProfsWindow.GetControl (78)
	else: #unknown
		return

	#nullify internal variables
	GemRB.SetVar ("ProfsTopIndex", 0)
	ProfsPointsLeft = 0
	ProfsTopIndex = 0

	ProfsTable = GemRB.LoadTable ("profs")
	if GameCheck.IsIWD1() or GameCheck.IsBG1():
		ClassWeaponsTable = GemRB.LoadTable ("clasweap")
	else:
		ClassWeaponsTable = None

	#get the class name
	IsDual = GUICommon.IsDualClassed (pc, 1)
	if classid: #for dual classes when we can't get the class dualing to
		Class = classid
	elif IsDual[0] == 3:
		Class = CommonTables.KitList.GetValue (IsDual[2], 7)
	elif IsDual[0]:
		Class = GUICommon.GetClassRowName(IsDual[2], "index")
		Class = CommonTables.Classes.GetValue (Class, "ID")
	else:
		Class = GemRB.GetPlayerStat (pc, IE_CLASS)
	ClassName = GUICommon.GetClassRowName (Class, "class")

	# profs.2da has entries for everyone, so no need to muck around
	ProfsRate = ProfsTable.GetValue (ClassName, "RATE")

	#figure out how many prof points we have
	if sum (level1) == 0: #character is being generated (either chargen or dual)
		ProfsPointsLeft = ProfsTable.GetValue (ClassName, "FIRST_LEVEL")

	ProfIndex = 0
	IsMulti = GUICommon.IsMultiClassed (pc, 1)
	if IsMulti[0] > 1:
		if sum (level1) == 0: #character is being generated (either chargen or dual)
			# don't give too many points; exact formula unknown, but this works with f/m and f/m/t
			ProfsPointsLeft += sum(level2)/IsMulti[0]/ProfsRate
		else:
			# just look at the fastest prof-gaining class in the bunch and consider their level
			# eg. a m/t should get a point at 3/4 and 7/8 (rate of 4)
			BestRate = 100
			for cls in IsMulti[1:]:
				if cls == 0:
					break
				ClsName = GUICommon.GetClassRowName (cls, "class")
				Rate = ProfsTable.GetValue (ClsName, "RATE")
				if Rate < BestRate:
					BestRate = Rate
					ProfIndex = IsMulti[1:].index(cls)

			ProfsPointsLeft += level2[ProfIndex]/ProfsRate - level1[ProfIndex]/ProfsRate
	else:
		if GUICommon.IsDualSwap (pc):
			ProfIndex = 1

		#we need these 2 number to floor before subtracting
		ProfsPointsLeft += level2[ProfIndex]/ProfsRate - level1[ProfIndex]/ProfsRate

	#setup prof vars for passing between functions
	ProfsTable = GemRB.LoadTable ("weapprof")

	# weapprof has no sorcerer entry
	if ClassName == "SORCERER":
		ClassName = "MAGE"
	ClassNameSave = ClassName

	# if we have the classweapons table, use it
	if ClassWeaponsTable:
		ProfsColumn = ClassWeaponsTable.GetRowIndex (ClassName)
	else:
		Kit = GUICommon.GetKitIndex (pc)
		if Kit and type != LUPROFS_TYPE_DUALCLASS and IsMulti[0]<2 and IsDual[0] in [0, 3]:
			#if we do kit with dualclass, we'll get the old kit (usually)
			#also don't want to worry about kitted multis
			ProfsColumn = CommonTables.KitList.GetValue (Kit, 5)
		else:
			ProfsColumn = ProfsTable.GetColumnIndex (ClassName)

	#setup some basic counts
	RowCount = ProfsTable.GetRowCount () - ProfsTableOffset + 1
	ProfCount = RowCount-ProfsNumButtons #decrease it with the number of controls

	ProfsAssignable = 0
	TwoWeapIndex = ProfsTable.GetRowIndex ("2WEAPON")
	for i in range(RowCount):
		ProfName = ProfsTable.GetValue (i+ProfsTableOffset, 1)
		#decrease it with the number of invalid proficiencies
		if ProfName > 0x1000000 or ProfName < 0:
			ProfCount -= 1

		#we only need the low 3 bits for proficiencies on levelup; otherwise
		#we just set them all to 0
		currentprof = 0
		if type == LUPROFS_TYPE_LEVELUP:
			stat = ProfsTable.GetValue (i+ProfsTableOffset, 0)
			if GameCheck.IsBG1():
				stat = stat + IE_PROFICIENCYBASTARDSWORD
			currentprof = GemRB.GetPlayerStat (pc, stat)&0x07
		else:
			#rangers always get 2 points in 2 weapons style
			if (i+ProfsTableOffset) == TwoWeapIndex and "RANGER" in ClassName.split("_"):
				currentprof = 2
		GemRB.SetVar ("Prof "+str(i), currentprof)
		GemRB.SetVar ("ProfBase "+str(i), currentprof)

		#see if we can assign to this prof
		if ClassWeaponsTable:
			# this table has profs as rows, so ignore the wierd use of the column var
			# it also has different ordering than ProfsTable
			col = ClassWeaponsTable.GetColumnIndex (ProfsTable.GetRowName(i))
			maxprof = ClassWeaponsTable.GetValue (ProfsColumn, col)
		else:
			maxprof = ProfsTable.GetValue(i+ProfsTableOffset, ProfsColumn)
		if maxprof > currentprof:
			ProfsAssignable += maxprof-currentprof

	#correct the profs left if we can't assign that much
	if ProfsPointsLeft > ProfsAssignable:
		ProfsPointsLeft = ProfsAssignable
	GemRB.SetVar ("ProfsPointsLeft", ProfsPointsLeft)

	# setup the +/- and info controls
	for i in range (ProfsNumButtons):
		if ProfsOffsetPress != -1:
			Button=ProfsWindow.GetControl(i+ProfsOffsetPress)
			Button.SetVarAssoc("Prof", i)
			Button.SetEvent(IE_GUI_BUTTON_ON_PRESS, ProfsJustPress)

		cid = i*2+ProfsOffsetButton1
		if Profs2ndOffsetButton1 != -1 and i > 7:
			cid = (i-8)*2+Profs2ndOffsetButton1

		Button=ProfsWindow.GetControl(cid)
		Button.SetVarAssoc("Prof", i)
		Button.SetEvent(IE_GUI_BUTTON_ON_PRESS, ProfsLeftPress)
		Button.SetActionInterval (200)

		Button=ProfsWindow.GetControl(cid+1)
		Button.SetVarAssoc("Prof", i)
		Button.SetEvent(IE_GUI_BUTTON_ON_PRESS, ProfsRightPress)
		Button.SetActionInterval (200)

	if(ProfsScrollBar):
		# proficiencies scrollbar
		ProfsScrollBar.SetEvent(IE_GUI_SCROLLBAR_ON_CHANGE, ProfsScrollBarPress)
		ProfsWindow.SetEventProxy(ProfsScrollBar)
		ProfsScrollBar.SetVarAssoc ("ProfsTopIndex", ProfCount)
	ProfsRedraw (1)
	return

def ProfsRedraw (first=0):
	"""Redraws the proficiencies part of the window.

	If first is true, it skips ahead to the first assignable proficiency."""

	global ProfsTopIndex, ProfsScrollBar

	ProfSumLabel = ProfsWindow.GetControl(0x10000000+ProfsOffsetSum)
	ProfSumLabel.SetText(str(ProfsPointsLeft))
	SkipProfs = []

	for i in range(ProfsNumButtons):
		Pos=ProfsTopIndex+i
		ProfName = ProfsTable.GetValue(Pos+ProfsTableOffset, 1) #we add the bg1 skill count offset
		if ClassWeaponsTable: # iwd
			MaxProf = ClassWeaponsTable.GetValue (ClassNameSave, ProfsTable.GetRowName(Pos))
		else:
			MaxProf = ProfsTable.GetValue(Pos+ProfsTableOffset, ProfsColumn)
			ProfName = ProfsTable.GetValue(Pos+ProfsTableOffset, 1)
			if ProfName > 0x1000000 or ProfName < 0:
				MaxProf = 0

		cid = i*2+ProfsOffsetButton1
		if Profs2ndOffsetButton1 != -1 and i > 7:
			cid = (i-8)*2+Profs2ndOffsetButton1
		Button1=ProfsWindow.GetControl (cid)
		Button2=ProfsWindow.GetControl (cid+1)
		if MaxProf == 0:
			Button1.SetState(IE_GUI_BUTTON_DISABLED)
			Button2.SetState(IE_GUI_BUTTON_DISABLED)
			Button1.SetFlags(IE_GUI_BUTTON_NO_IMAGE,OP_OR)
			Button2.SetFlags(IE_GUI_BUTTON_NO_IMAGE,OP_OR)
			if GameCheck.IsBG2() and (i==0 or ((i-1) in SkipProfs)):
				SkipProfs.append (i)
		else:
			Button1.SetState(IE_GUI_BUTTON_ENABLED)
			Button2.SetState(IE_GUI_BUTTON_ENABLED)
			Button1.SetFlags(IE_GUI_BUTTON_NO_IMAGE,OP_NAND)
			Button2.SetFlags(IE_GUI_BUTTON_NO_IMAGE,OP_NAND)

		cid = 0x10000000 + ProfsOffsetLabel + i
		if Profs2ndOffsetLabel != -1 and i > 7:
			if OddIDs:
				cid = 0x10000000 + Profs2ndOffsetLabel + 2*(i - 8)
			else:
				cid = 0x10000000 + Profs2ndOffsetLabel + i - 8

		Label=ProfsWindow.GetControl (cid)
		Label.SetText(ProfName)

		ActPoint = GemRB.GetVar("Prof "+str(Pos) )
		for j in range(5): #5 is maximum distributable
			cid = i*5 + j + ProfsOffsetStar
			if Profs2ndOffsetStar != -1 and i > 7:
				cid = (i-8)*5 + j + Profs2ndOffsetStar
			Star=ProfsWindow.GetControl (cid)
			Star.SetSprites("GUIPFC", 0, 0, 0, 0, 0)
			if ActPoint > j:
				Star.SetFlags(IE_GUI_BUTTON_NO_IMAGE,OP_NAND)
			else:
				Star.SetFlags(IE_GUI_BUTTON_NO_IMAGE,OP_OR)

	if first and len (SkipProfs):
		ProfsTopIndex += SkipProfs[-1]+1
		GemRB.SetVar ("ProfsTopIndex", ProfsTopIndex)
		if (ProfsScrollBar):
			ProfsScrollBar.SetVarAssoc ("ProfsTopIndex", ProfCount)
		ProfsRedraw ()
	return

def ProfsScrollBarPress():
	"""Scrolls the window by reassigning ProfsTopIndex."""

	global ProfsTopIndex

	ProfsTopIndex = GemRB.GetVar ("ProfsTopIndex")
	ProfsRedraw ()
	return

def ProfsJustPress(btn, val):
	"""Updates the text area with a description of the proficiency."""
	Pos = val+ProfsTopIndex
	ProfsTextArea.SetText (ProfsTable.GetValue(Pos+ProfsTableOffset, 2) )
	return

def ProfsRightPress(btn, val):
	"""Decrease the current proficiency by one."""

	global ProfsPointsLeft

	Pos = val+ProfsTopIndex
	ProfsTextArea.SetText(ProfsTable.GetValue(Pos+ProfsTableOffset, 2) )
	ActPoint = GemRB.GetVar("Prof "+str(Pos) )
	MinPoint = GemRB.GetVar ("ProfBase "+str(Pos) )
	if ActPoint <= 0 or ActPoint <= MinPoint:
		return
	GemRB.SetVar("Prof "+str(Pos),ActPoint-1)
	ProfsPointsLeft += 1
	GemRB.SetVar ("ProfsPointsLeft", ProfsPointsLeft)
	ProfsRedraw ()
	ProfsCallback ()
	return

def ProfsLeftPress(btn, val):
	"""Increases the current proficiency by one."""

	global ProfsPointsLeft

	Pos = val+ProfsTopIndex
	ProfsTextArea.SetText(ProfsTable.GetValue(Pos+ProfsTableOffset, 2) )
	if ProfsPointsLeft == 0:
		return
	if GameCheck.IsIWD1() or GameCheck.IsBG1():
		ProfMaxTable = GemRB.LoadTable ("profsmax")
		if ProfsType == LUPROFS_TYPE_CHARGEN:
			MaxProf = ProfMaxTable.GetValue(ClassNameSave, "FIRST_LEVEL")
		else:
			MaxProf = ProfMaxTable.GetValue(ClassNameSave, "OTHER_LEVELS")
	else:
		MaxProf = ProfsTable.GetValue(Pos+ProfsTableOffset, ProfsColumn)
	if MaxProf>5:
		MaxProf = 5

	ActPoint = GemRB.GetVar("Prof "+str(Pos) )
	if ActPoint >= MaxProf:
		return
	GemRB.SetVar("Prof "+str(Pos),ActPoint+1)
	ProfsPointsLeft -= 1
	GemRB.SetVar ("ProfsPointsLeft", ProfsPointsLeft)
	ProfsRedraw ()
	ProfsCallback ()
	return

def ProfsSave (pc, type=LUPROFS_TYPE_LEVELUP):
	"""Updates the actor with the new proficiencies."""

	ProfCount = ProfsTable.GetRowCount () - ProfsTableOffset
	for i in range(ProfCount): # skip bg1 weapprof.2da proficiencies
		ProfID = ProfsTable.GetValue (i+ProfsTableOffset, 0)
		if GameCheck.IsBG1():
			ProfID = ProfID + IE_PROFICIENCYBASTARDSWORD
		SaveProf = GemRB.GetVar ("Prof "+str(i))

		if type == LUPROFS_TYPE_CHARGEN and GameCheck.IsBG2():
			GemRB.DispelEffect (pc, "Proficiency", ProfID)
		else:
			if type != LUPROFS_TYPE_DUALCLASS:
				OldProf = GemRB.GetPlayerStat (pc, ProfID) & 0x38
				SaveProf = OldProf | SaveProf
			else: # gotta move the old prof to the back for dual class
				OldProf = GemRB.GetPlayerStat (pc, ProfID) & 0x07
				SaveProf = (OldProf << 3) | SaveProf

		GemRB.SetPlayerStat (pc, ProfID, SaveProf)
		if GameCheck.IsBG2() and (type == LUPROFS_TYPE_LEVELUP or type == LUPROFS_TYPE_CHARGEN):
			if SaveProf:
				GemRB.ApplyEffect (pc, "Proficiency", SaveProf, ProfID)
	return

def ProfsNullify ():
	"""Resets all of the internal variables to 0."""

	global ProfsTable
	if not ProfsTable:
		ProfsTable = GemRB.LoadTable ("weapprof")
	for i in range (ProfsTable.GetRowCount()-ProfsTableOffset+1): #skip bg1 profs
		GemRB.SetVar ("Prof "+str(i), 0)
		GemRB.SetVar ("ProfBase "+str(i), 0)
	return<|MERGE_RESOLUTION|>--- conflicted
+++ resolved
@@ -88,8 +88,7 @@
 	ProfsTableOffset = profTableOffset
 	ProfsType = type
 
-<<<<<<< HEAD
-	if type == LUPROFS_TYPE_CHARGEN and GameCheck.IsBG2(): #chargen
+	if type == LUPROFS_TYPE_CHARGEN and (GameCheck.IsBG1() or GameCheck.IsBG2()): #chargen
 		ProfsOffsetSum = 9
 		ProfsOffsetButton1 = 11
 		ProfsOffsetStar = 27
@@ -103,20 +102,6 @@
 		# TODO subviews: recheck if all luprof modes need this
 		import CharGenCommon
 		CharGenCommon.PositionCharGenWin (ProfsWindow)
-	elif type == LUPROFS_TYPE_CHARGEN and GameCheck.IsBG1(): #chargen
-=======
-	if type == LUPROFS_TYPE_CHARGEN and (GameCheck.IsBG1() or GameCheck.IsBG2()): #chargen
->>>>>>> 479c590b
-		ProfsOffsetSum = 9
-		ProfsOffsetButton1 = 11
-		ProfsOffsetStar = 27
-		ProfsOffsetLabel = 1
-		ProfsOffsetPress = 69
-		ProfsNumButtons = 8
-		ProfsTextArea = ProfsWindow.GetControl (68)
-		ProfsTextArea.SetText (9588)
-		if (scroll):
-			ProfsScrollBar = ProfsWindow.GetControl (78)
 	elif type == LUPROFS_TYPE_LEVELUP and GameCheck.IsBG2(): #levelup
 		ProfsOffsetSum = 36
 		ProfsOffsetButton1 = 1
