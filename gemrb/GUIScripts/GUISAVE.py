--- conflicted
+++ resolved
@@ -62,17 +62,6 @@
 		sav_version = 22
 	else:
 		GemRB.LoadWindowPack ("GUISAVE", 640, 480)
-<<<<<<< HEAD
-	Window = SaveWindow = GemRB.LoadWindow (0)
-	if GameCheck.IsIWD2():
-		CancelButton=Window.GetControl (22)
-	else:
-		CancelButton=Window.GetControl (34)
-	CancelButton.SetText (13727)
-	CancelButton.SetEvent (IE_GUI_BUTTON_ON_PRESS, OpenSaveWindow)
-	CancelButton.MakeEscape()
-	GemRB.SetVar ("LoadIdx",0)
-=======
 		if GameCheck.IsPST():
 			ctrl_offset = (14, 18, 22, 0x10000004, 0x10000008, 13, 46, 1, 0x10000002, 6, 4, 5, 3)
 			strs = { 'cancel' : 4196, 'save' : 28645, 'delete' : 28640, 'empty' : 28647, 'overwrite' : 28644, 'yousure' : 28639 }
@@ -85,9 +74,8 @@
 	CancelButton = Window.GetControl (ctrl_offset[6])
 	CancelButton.SetText (strs['cancel'])
 	CancelButton.SetEvent (IE_GUI_BUTTON_ON_PRESS, OpenSaveWindow)
-	CancelButton.SetFlags (IE_GUI_BUTTON_CANCEL, OP_OR)
+	CancelButton.MakeEscape()
 	GemRB.SetVar ("SaveIdx", 0)
->>>>>>> bf4f0515
 
 	for i in range(num_rows):
 		Button = Window.GetControl (ctrl_offset[0]+i)
@@ -187,12 +175,8 @@
 	if ConfirmWindow:
 		ConfirmWindow.Unload ()
 		ConfirmWindow = None
-<<<<<<< HEAD
+
 	SaveWindow.Focus()
-=======
-		GemRB.SetVar ("FloatWindow", -1)
-	SaveWindow.SetVisible (WINDOW_VISIBLE)
->>>>>>> bf4f0515
 	return
 
 # User entered save name and pressed save/overwrite.
@@ -280,12 +264,8 @@
 	SaveButton = ConfirmWindow.GetControl (ctrl_offset[10])
 	SaveButton.SetText (save_strref)
 	SaveButton.SetEvent (IE_GUI_BUTTON_ON_PRESS, ConfirmedSaveGame)
-<<<<<<< HEAD
 	SaveButton.MakeDefault()
-	#SaveButton.SetState (IE_GUI_BUTTON_DISABLED)
-=======
-	SaveButton.SetFlags (IE_GUI_BUTTON_DEFAULT, OP_OR)
->>>>>>> bf4f0515
+
 	if Slotname == "":
 		SaveButton.SetState (IE_GUI_BUTTON_DISABLED)
 
@@ -339,14 +319,9 @@
 def DeleteGamePress():
 	global ConfirmWindow
 
-<<<<<<< HEAD
 	SaveWindow.SetVisible(False)
-	ConfirmWindow=GemRB.LoadWindow (2)
-=======
-	SaveWindow.SetVisible (WINDOW_INVISIBLE)
 	ConfirmWindow=GemRB.LoadWindow (ctrl_offset[12])
 
->>>>>>> bf4f0515
 	Text=ConfirmWindow.GetControl (0)
 	Text.SetText (strs['yousure'])
 
