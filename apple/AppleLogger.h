--- conflicted
+++ resolved
@@ -28,14 +28,8 @@
 	AppleLogger();
 	~AppleLogger() override;
 
-<<<<<<< HEAD
-	void textcolor(log_color) override;
-protected:
-	void LogInternal(log_level level, const char* owner, const char* message, log_color color) override;
-=======
 protected:
 	void WriteLogMessage(const Logger::LogMessage& msg) override;
->>>>>>> 2f26d6a2
 };
 
 }
